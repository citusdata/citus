Parsed test spec with 2 sessions

starting permutation: s1-begin s1-move-placement s1-drop-marked-shards s2-drop-marked-shards s1-commit
step s1-begin:
    BEGIN;

step s1-move-placement:
        SET citus.defer_drop_after_shard_move TO ON;
        SET citus.delete_old_shards_sleep_time TO 0;
     SELECT master_move_shard_placement((SELECT * FROM selected_shard), 'localhost', 57637, 'localhost', 57638);

master_move_shard_placement


step s1-drop-marked-shards:
    SELECT public.master_defer_delete_shards();

master_defer_delete_shards

1
step s2-drop-marked-shards:
    SELECT public.master_defer_delete_shards();
 <waiting ...>
step s1-commit: 
    COMMIT;

step s2-drop-marked-shards: <... completed>
master_defer_delete_shards

0

starting permutation: s1-begin s1-move-placement s2-drop-marked-shards s1-drop-marked-shards s1-commit
step s1-begin:
    BEGIN;

step s1-move-placement:
        SET citus.defer_drop_after_shard_move TO ON;
        SET citus.delete_old_shards_sleep_time TO 0;
     SELECT master_move_shard_placement((SELECT * FROM selected_shard), 'localhost', 57637, 'localhost', 57638);

master_move_shard_placement


step s2-drop-marked-shards:
    SELECT public.master_defer_delete_shards();

master_defer_delete_shards

0
step s1-drop-marked-shards:
    SELECT public.master_defer_delete_shards();

master_defer_delete_shards

1
step s1-commit:
    COMMIT;


<<<<<<< HEAD
starting permutation: s1-begin s1-move-placement s2-move-placement s1-commit
=======
starting permutation: s1-begin s1-move-placement s2-start-session-level-connection s2-lock-table-on-worker s1-drop-marked-shards s1-commit s2-stop-connection
>>>>>>> 23a505d4
step s1-begin:
    BEGIN;

step s1-move-placement:
        SET citus.defer_drop_after_shard_move TO ON;
<<<<<<< HEAD
        SET citus.delete_old_shards_sleep_time TO 0;
=======
>>>>>>> 23a505d4
     SELECT master_move_shard_placement((SELECT * FROM selected_shard), 'localhost', 57637, 'localhost', 57638);

master_move_shard_placement


<<<<<<< HEAD
step s2-move-placement:
        SET citus.defer_drop_after_shard_move TO ON;
        SET citus.force_disk_available = 20;
        SET citus.delete_old_shards_sleep_time TO 0;
     SELECT master_move_shard_placement((SELECT * FROM selected_shard), 'localhost', 57637, 'localhost', 57638);
 <waiting ...>
step s1-commit: 
    COMMIT;

step s2-move-placement: <... completed>
error in steps s1-commit s2-move-placement: ERROR:  source placement must be in active state
=======
step s2-start-session-level-connection:
        SELECT start_session_level_connection_to_node('localhost', 57637);

start_session_level_connection_to_node


step s2-lock-table-on-worker:
    SELECT run_commands_on_session_level_connection_to_node('BEGIN;');
    SELECT run_commands_on_session_level_connection_to_node('LOCK TABLE t1_120000');

run_commands_on_session_level_connection_to_node


run_commands_on_session_level_connection_to_node


s1: WARNING:  canceling statement due to lock timeout
s1: WARNING:  Failed to drop 1 old shards out of 1
step s1-drop-marked-shards:
    SELECT public.master_defer_delete_shards();

master_defer_delete_shards

0
step s1-commit:
    COMMIT;

step s2-stop-connection:
 SELECT stop_session_level_connection_to_node();

stop_session_level_connection_to_node

>>>>>>> 23a505d4
<|MERGE_RESOLUTION|>--- conflicted
+++ resolved
@@ -17,7 +17,7 @@
 
 master_defer_delete_shards
 
-1
+0
 step s2-drop-marked-shards:
     SELECT public.master_defer_delete_shards();
  <waiting ...>
@@ -52,31 +52,23 @@
 
 master_defer_delete_shards
 
-1
+0
 step s1-commit:
     COMMIT;
 
 
-<<<<<<< HEAD
 starting permutation: s1-begin s1-move-placement s2-move-placement s1-commit
-=======
-starting permutation: s1-begin s1-move-placement s2-start-session-level-connection s2-lock-table-on-worker s1-drop-marked-shards s1-commit s2-stop-connection
->>>>>>> 23a505d4
 step s1-begin:
     BEGIN;
 
 step s1-move-placement:
         SET citus.defer_drop_after_shard_move TO ON;
-<<<<<<< HEAD
         SET citus.delete_old_shards_sleep_time TO 0;
-=======
->>>>>>> 23a505d4
      SELECT master_move_shard_placement((SELECT * FROM selected_shard), 'localhost', 57637, 'localhost', 57638);
 
 master_move_shard_placement
 
 
-<<<<<<< HEAD
 step s2-move-placement:
         SET citus.defer_drop_after_shard_move TO ON;
         SET citus.force_disk_available = 20;
@@ -88,7 +80,19 @@
 
 step s2-move-placement: <... completed>
 error in steps s1-commit s2-move-placement: ERROR:  source placement must be in active state
-=======
+
+starting permutation: s1-begin s1-move-placement s2-start-session-level-connection s2-lock-table-on-worker s1-drop-marked-shards s1-commit s2-stop-connection
+step s1-begin:
+    BEGIN;
+
+step s1-move-placement:
+        SET citus.defer_drop_after_shard_move TO ON;
+        SET citus.delete_old_shards_sleep_time TO 0;
+     SELECT master_move_shard_placement((SELECT * FROM selected_shard), 'localhost', 57637, 'localhost', 57638);
+
+master_move_shard_placement
+
+
 step s2-start-session-level-connection:
         SELECT start_session_level_connection_to_node('localhost', 57637);
 
@@ -121,4 +125,3 @@
 
 stop_session_level_connection_to_node
 
->>>>>>> 23a505d4

CREATE SCHEMA citus_stats_tenants;
SET search_path TO citus_stats_tenants;
SET citus.next_shard_id TO 5797500;
SET citus.shard_replication_factor TO 1;
CREATE OR REPLACE FUNCTION pg_catalog.clean_citus_stats_tenants()
RETURNS VOID
LANGUAGE C
AS 'citus', $$clean_citus_stats_tenants$$;
CREATE OR REPLACE FUNCTION pg_catalog.sleep_until_next_period()
RETURNS VOID
LANGUAGE C
AS 'citus', $$sleep_until_next_period$$;
SELECT result FROM run_command_on_all_nodes('SELECT clean_citus_stats_tenants()');
 result
---------------------------------------------------------------------



(3 rows)

-- set period to a high number to prevent stats from being reset
SELECT result FROM run_command_on_all_nodes('ALTER SYSTEM SET citus.stats_tenants_period TO 1000000000');
    result
---------------------------------------------------------------------
 ALTER SYSTEM
 ALTER SYSTEM
 ALTER SYSTEM
(3 rows)

SELECT result FROM run_command_on_all_nodes('SELECT pg_reload_conf()');
 result
---------------------------------------------------------------------
 t
 t
 t
(3 rows)

CREATE TABLE dist_tbl (a INT, b TEXT);
SELECT create_distributed_table('dist_tbl', 'a', shard_count:=4, colocate_with:='none');
 create_distributed_table
---------------------------------------------------------------------

(1 row)

CREATE TABLE dist_tbl_2 (a INT, b INT);
SELECT create_distributed_table('dist_tbl_2', 'a', colocate_with:='dist_tbl');
 create_distributed_table
---------------------------------------------------------------------

(1 row)

CREATE TABLE dist_tbl_text (a TEXT, b INT);
SELECT create_distributed_table('dist_tbl_text', 'a', shard_count:=4, colocate_with:='none');
 create_distributed_table
---------------------------------------------------------------------

(1 row)

CREATE TABLE ref_tbl (a INT, b INT);
SELECT create_reference_table('ref_tbl');
 create_reference_table
---------------------------------------------------------------------

(1 row)

INSERT INTO dist_tbl VALUES (1, 'abcd');
INSERT INTO dist_tbl VALUES (2, 'abcd');
UPDATE dist_tbl SET b = a + 1 WHERE a = 3;
UPDATE dist_tbl SET b = a + 1 WHERE a = 4;
DELETE FROM dist_tbl WHERE a = 5;
SELECT tenant_attribute, read_count_in_this_period, read_count_in_last_period, query_count_in_this_period, query_count_in_last_period FROM citus_stats_tenants(true) ORDER BY tenant_attribute;
 tenant_attribute | read_count_in_this_period | read_count_in_last_period | query_count_in_this_period | query_count_in_last_period
---------------------------------------------------------------------
 1                |                         0 |                         0 |                          1 |                          0
 2                |                         0 |                         0 |                          1 |                          0
 3                |                         0 |                         0 |                          1 |                          0
 4                |                         0 |                         0 |                          1 |                          0
 5                |                         0 |                         0 |                          1 |                          0
(5 rows)

SELECT result FROM run_command_on_all_nodes('SELECT clean_citus_stats_tenants()');
 result
---------------------------------------------------------------------



(3 rows)

-- queries with multiple tenants should not be counted
SELECT count(*)>=0 FROM dist_tbl WHERE a IN (1, 5);
 ?column?
---------------------------------------------------------------------
 t
(1 row)

-- queries with reference tables should not be counted
SELECT count(*)>=0 FROM ref_tbl WHERE a = 1;
 ?column?
---------------------------------------------------------------------
 t
(1 row)

SELECT tenant_attribute, query_count_in_this_period FROM citus_stats_tenants(true) ORDER BY tenant_attribute;
 tenant_attribute | query_count_in_this_period
---------------------------------------------------------------------
(0 rows)

-- queries with multiple tables but one tenant should be counted
SELECT count(*)>=0 FROM dist_tbl, dist_tbl_2 WHERE dist_tbl.a = 1 AND dist_tbl_2.a = 1;
 ?column?
---------------------------------------------------------------------
 t
(1 row)

SELECT count(*)>=0 FROM dist_tbl JOIN dist_tbl_2 ON dist_tbl.a = dist_tbl_2.a WHERE dist_tbl.a = 1;
 ?column?
---------------------------------------------------------------------
 t
(1 row)

SELECT tenant_attribute, query_count_in_this_period FROM citus_stats_tenants(true) WHERE tenant_attribute = '1';
 tenant_attribute | query_count_in_this_period
---------------------------------------------------------------------
 1                |                          2
(1 row)

-- test scoring
-- all of these distribution column values are from second worker
SELECT nodeid AS worker_2_nodeid FROM pg_dist_node WHERE nodeport = :worker_2_port \gset
SELECT count(*)>=0 FROM dist_tbl WHERE a = 2;
 ?column?
---------------------------------------------------------------------
 t
(1 row)

SELECT count(*)>=0 FROM dist_tbl WHERE a = 3;
 ?column?
---------------------------------------------------------------------
 t
(1 row)

SELECT count(*)>=0 FROM dist_tbl WHERE a = 4;
 ?column?
---------------------------------------------------------------------
 t
(1 row)

SELECT count(*)>=0 FROM dist_tbl_text WHERE a = 'abcd';
 ?column?
---------------------------------------------------------------------
 t
(1 row)

SELECT tenant_attribute, query_count_in_this_period, score FROM citus_stats_tenants(true) WHERE nodeid = :worker_2_nodeid ORDER BY score DESC, tenant_attribute;
 tenant_attribute | query_count_in_this_period |   score
---------------------------------------------------------------------
 2                |                          1 | 1000000000
 3                |                          1 | 1000000000
 4                |                          1 | 1000000000
 abcd             |                          1 | 1000000000
(4 rows)

SELECT count(*)>=0 FROM dist_tbl_text WHERE a = 'abcd';
 ?column?
---------------------------------------------------------------------
 t
(1 row)

SELECT count(*)>=0 FROM dist_tbl_text WHERE a = 'abcd';
 ?column?
---------------------------------------------------------------------
 t
(1 row)

SELECT count(*)>=0 FROM dist_tbl_text WHERE a = 'bcde';
 ?column?
---------------------------------------------------------------------
 t
(1 row)

SELECT count(*)>=0 FROM dist_tbl_text WHERE a = 'cdef';
 ?column?
---------------------------------------------------------------------
 t
(1 row)

SELECT tenant_attribute, query_count_in_this_period, score FROM citus_stats_tenants(true) WHERE nodeid = :worker_2_nodeid ORDER BY score DESC, tenant_attribute;
 tenant_attribute | query_count_in_this_period |   score
---------------------------------------------------------------------
 abcd             |                          3 | 3000000000
 2                |                          1 | 1000000000
 3                |                          1 | 1000000000
 4                |                          1 | 1000000000
 bcde             |                          1 | 1000000000
 cdef             |                          1 | 1000000000
(6 rows)

SELECT count(*)>=0 FROM dist_tbl_text WHERE a = 'bcde';
 ?column?
---------------------------------------------------------------------
 t
(1 row)

SELECT count(*)>=0 FROM dist_tbl_text WHERE a = 'bcde';
 ?column?
---------------------------------------------------------------------
 t
(1 row)

SELECT count(*)>=0 FROM dist_tbl_text WHERE a = 'defg';
 ?column?
---------------------------------------------------------------------
 t
(1 row)

SELECT tenant_attribute, query_count_in_this_period, score FROM citus_stats_tenants(true) WHERE nodeid = :worker_2_nodeid ORDER BY score DESC, tenant_attribute;
 tenant_attribute | query_count_in_this_period |   score
---------------------------------------------------------------------
 abcd             |                          3 | 3000000000
 bcde             |                          3 | 3000000000
 2                |                          1 | 1000000000
 3                |                          1 | 1000000000
 4                |                          1 | 1000000000
 cdef             |                          1 | 1000000000
 defg             |                          1 | 1000000000
(7 rows)

-- test period passing
SELECT result FROM run_command_on_all_nodes('SELECT clean_citus_stats_tenants()');
 result
---------------------------------------------------------------------



(3 rows)

SELECT count(*)>=0 FROM dist_tbl WHERE a = 1;
 ?column?
---------------------------------------------------------------------
 t
(1 row)

INSERT INTO dist_tbl VALUES (5, 'abcd');
\c - - - :worker_1_port
SELECT tenant_attribute, read_count_in_this_period, read_count_in_last_period, query_count_in_this_period, query_count_in_last_period FROM citus_stats_tenants_local ORDER BY tenant_attribute;
 tenant_attribute | read_count_in_this_period | read_count_in_last_period | query_count_in_this_period | query_count_in_last_period
---------------------------------------------------------------------
 1                |                         1 |                         0 |                          1 |                          0
 5                |                         0 |                         0 |                          1 |                          0
(2 rows)

-- simulate passing the period
SET citus.stats_tenants_period TO 2;
SELECT sleep_until_next_period();
 sleep_until_next_period
---------------------------------------------------------------------

(1 row)

SELECT tenant_attribute, read_count_in_this_period, read_count_in_last_period, query_count_in_this_period, query_count_in_last_period FROM citus_stats_tenants_local ORDER BY tenant_attribute;
 tenant_attribute | read_count_in_this_period | read_count_in_last_period | query_count_in_this_period | query_count_in_last_period
---------------------------------------------------------------------
 1                |                         0 |                         1 |                          0 |                          1
 5                |                         0 |                         0 |                          0 |                          1
(2 rows)

\c - - - :worker_2_port
SELECT tenant_attribute, query_count_in_this_period, score FROM citus_stats_tenants(true) ORDER BY score DESC;
 tenant_attribute | query_count_in_this_period |   score
---------------------------------------------------------------------
 1                |                          0 | 500000000
 5                |                          0 | 500000000
(2 rows)

\c - - - :master_port
SET search_path TO citus_stats_tenants;
-- test special and multibyte characters in tenant attribute
SELECT result FROM run_command_on_all_nodes('SELECT clean_citus_stats_tenants()');
 result
---------------------------------------------------------------------



(3 rows)

TRUNCATE TABLE dist_tbl_text;
SELECT count(*)>=0 FROM dist_tbl_text WHERE a = '/bcde';
 ?column?
---------------------------------------------------------------------
 t
(1 row)

SELECT count(*)>=0 FROM dist_tbl_text WHERE a = '/*bcde';
 ?column?
---------------------------------------------------------------------
 t
(1 row)

SELECT count(*)>=0 FROM dist_tbl_text WHERE a = '/b*cde';
 ?column?
---------------------------------------------------------------------
 t
(1 row)

SELECT count(*)>=0 FROM dist_tbl_text WHERE a = '/b*c/de';
 ?column?
---------------------------------------------------------------------
 t
(1 row)

SELECT count(*)>=0 FROM dist_tbl_text WHERE a = 'b/*//cde';
 ?column?
---------------------------------------------------------------------
 t
(1 row)

SELECT count(*)>=0 FROM dist_tbl_text WHERE a = '/b/*/cde';
 ?column?
---------------------------------------------------------------------
 t
(1 row)

SELECT count(*)>=0 FROM dist_tbl_text WHERE a = '/b/**/cde';
 ?column?
---------------------------------------------------------------------
 t
(1 row)

SELECT count(*)>=0 FROM dist_tbl_text WHERE a = 'bcde*';
 ?column?
---------------------------------------------------------------------
 t
(1 row)

SELECT count(*)>=0 FROM dist_tbl_text WHERE a = 'bcde*/';
 ?column?
---------------------------------------------------------------------
 t
(1 row)

SELECT count(*)>=0 FROM dist_tbl_text WHERE a = U&'\0061\0308bc';
 ?column?
---------------------------------------------------------------------
 t
(1 row)

SELECT count(*)>=0 FROM dist_tbl_text WHERE a = 'thisisaveryloooooooooooooooooooooooooooooooooooooooooooooooooooooooooooooooooooooooooooooooooooooooooooooooooooooooooooooooooooooooooooooooooooooooooongname';
 ?column?
---------------------------------------------------------------------
 t
(1 row)

\c - - - :worker_1_port
SELECT tenant_attribute, read_count_in_this_period, read_count_in_last_period, query_count_in_this_period, query_count_in_last_period FROM citus_stats_tenants ORDER BY tenant_attribute;
 tenant_attribute | read_count_in_this_period | read_count_in_last_period | query_count_in_this_period | query_count_in_last_period
---------------------------------------------------------------------
 /*bcde           |                         1 |                         0 |                          1 |                          0
 /b*c/de          |                         1 |                         0 |                          1 |                          0
 /b*cde           |                         1 |                         0 |                          1 |                          0
 /b/**/cde        |                         1 |                         0 |                          1 |                          0
 /b/*/cde         |                         1 |                         0 |                          1 |                          0
 /bcde            |                         1 |                         0 |                          1 |                          0
 äbc              |                         1 |                         0 |                          1 |                          0
 b/*//cde         |                         1 |                         0 |                          1 |                          0
 bcde*            |                         1 |                         0 |                          1 |                          0
 bcde*/           |                         1 |                         0 |                          1 |                          0
(10 rows)

\c - - - :worker_2_port
SELECT tenant_attribute, read_count_in_this_period, read_count_in_last_period, query_count_in_this_period, query_count_in_last_period FROM citus_stats_tenants ORDER BY tenant_attribute;
 tenant_attribute | read_count_in_this_period | read_count_in_last_period | query_count_in_this_period | query_count_in_last_period
---------------------------------------------------------------------
 /*bcde           |                         1 |                         0 |                          1 |                          0
 /b*c/de          |                         1 |                         0 |                          1 |                          0
 /b*cde           |                         1 |                         0 |                          1 |                          0
 /b/**/cde        |                         1 |                         0 |                          1 |                          0
 /b/*/cde         |                         1 |                         0 |                          1 |                          0
 /bcde            |                         1 |                         0 |                          1 |                          0
 äbc              |                         1 |                         0 |                          1 |                          0
 b/*//cde         |                         1 |                         0 |                          1 |                          0
 bcde*            |                         1 |                         0 |                          1 |                          0
 bcde*/           |                         1 |                         0 |                          1 |                          0
(10 rows)

\c - - - :master_port
SET search_path TO citus_stats_tenants;
<<<<<<< HEAD
SELECT result FROM run_command_on_all_nodes('SELECT clean_citus_stats_tenants()');
 result
---------------------------------------------------------------------



(3 rows)

SELECT count(*)>=0 FROM dist_tbl_text WHERE a = 'thisisaveryloooooooooooooooooooooooooooooooooooooooooooooooooooooooooooooooooooooooooooooooooooooooooooooooooooooooooooooooooooooooooooooooooooooooooongname';
=======
-- test logs
SET client_min_messages TO LOG;
SELECT count(*)>=0 FROM citus_stats_tenants;
 ?column?
---------------------------------------------------------------------
 t
(1 row)

SET citus.multi_tenant_monitoring_log_level TO ERROR;
SELECT count(*)>=0 FROM citus_stats_tenants;
 ?column?
---------------------------------------------------------------------
 t
(1 row)

SET citus.multi_tenant_monitoring_log_level TO OFF;
SELECT count(*)>=0 FROM citus_stats_tenants;
 ?column?
---------------------------------------------------------------------
 t
(1 row)

SET citus.multi_tenant_monitoring_log_level TO LOG;
SELECT count(*)>=0 FROM citus_stats_tenants;
LOG:  Generating citus_stats_tenants
CONTEXT:  PL/pgSQL function citus_stats_tenants(boolean) line XX at RAISE
>>>>>>> 4d491492
 ?column?
---------------------------------------------------------------------
 t
(1 row)

<<<<<<< HEAD
SELECT tenant_attribute, read_count_in_this_period, read_count_in_last_period, query_count_in_this_period, query_count_in_last_period FROM citus_stats_tenants ORDER BY tenant_attribute;
                                          tenant_attribute                                           | read_count_in_this_period | read_count_in_last_period | query_count_in_this_period | query_count_in_last_period
---------------------------------------------------------------------
 thisisaverylooooooooooooooooooooooooooooooooooooooooooooooooooooooooooooooooooooooooooooooooooooooo |                         1 |                         0 |                          1 |                          0
=======
SET citus.multi_tenant_monitoring_log_level TO DEBUG;
SELECT count(*)>=0 FROM citus_stats_tenants;
LOG:  Generating citus_stats_tenants
CONTEXT:  PL/pgSQL function citus_stats_tenants(boolean) line XX at RAISE
 ?column?
---------------------------------------------------------------------
 t
>>>>>>> 4d491492
(1 row)

SET client_min_messages TO ERROR;
DROP SCHEMA citus_stats_tenants CASCADE;<|MERGE_RESOLUTION|>--- conflicted
+++ resolved
@@ -274,6 +274,46 @@
 
 \c - - - :master_port
 SET search_path TO citus_stats_tenants;
+-- test logs
+SET client_min_messages TO LOG;
+SELECT count(*)>=0 FROM citus_stats_tenants;
+ ?column?
+---------------------------------------------------------------------
+ t
+(1 row)
+
+SET citus.multi_tenant_monitoring_log_level TO ERROR;
+SELECT count(*)>=0 FROM citus_stats_tenants;
+ ?column?
+---------------------------------------------------------------------
+ t
+(1 row)
+
+SET citus.multi_tenant_monitoring_log_level TO OFF;
+SELECT count(*)>=0 FROM citus_stats_tenants;
+ ?column?
+---------------------------------------------------------------------
+ t
+(1 row)
+
+SET citus.multi_tenant_monitoring_log_level TO LOG;
+SELECT count(*)>=0 FROM citus_stats_tenants;
+LOG:  Generating citus_stats_tenants
+CONTEXT:  PL/pgSQL function citus_stats_tenants(boolean) line XX at RAISE
+ ?column?
+---------------------------------------------------------------------
+ t
+(1 row)
+
+SET citus.multi_tenant_monitoring_log_level TO DEBUG;
+SELECT count(*)>=0 FROM citus_stats_tenants;
+LOG:  Generating citus_stats_tenants
+CONTEXT:  PL/pgSQL function citus_stats_tenants(boolean) line XX at RAISE
+ ?column?
+---------------------------------------------------------------------
+ t
+(1 row)
+
 -- test special and multibyte characters in tenant attribute
 SELECT result FROM run_command_on_all_nodes('SELECT clean_citus_stats_tenants()');
  result
@@ -339,12 +379,6 @@
 (1 row)
 
 SELECT count(*)>=0 FROM dist_tbl_text WHERE a = U&'\0061\0308bc';
- ?column?
----------------------------------------------------------------------
- t
-(1 row)
-
-SELECT count(*)>=0 FROM dist_tbl_text WHERE a = 'thisisaveryloooooooooooooooooooooooooooooooooooooooooooooooooooooooooooooooooooooooooooooooooooooooooooooooooooooooooooooooooooooooooooooooooooooooooongname';
  ?column?
 ---------------------------------------------------------------------
  t
@@ -384,7 +418,6 @@
 
 \c - - - :master_port
 SET search_path TO citus_stats_tenants;
-<<<<<<< HEAD
 SELECT result FROM run_command_on_all_nodes('SELECT clean_citus_stats_tenants()');
  result
 ---------------------------------------------------------------------
@@ -394,53 +427,15 @@
 (3 rows)
 
 SELECT count(*)>=0 FROM dist_tbl_text WHERE a = 'thisisaveryloooooooooooooooooooooooooooooooooooooooooooooooooooooooooooooooooooooooooooooooooooooooooooooooooooooooooooooooooooooooooooooooooooooooooongname';
-=======
--- test logs
-SET client_min_messages TO LOG;
-SELECT count(*)>=0 FROM citus_stats_tenants;
- ?column?
----------------------------------------------------------------------
- t
-(1 row)
-
-SET citus.multi_tenant_monitoring_log_level TO ERROR;
-SELECT count(*)>=0 FROM citus_stats_tenants;
- ?column?
----------------------------------------------------------------------
- t
-(1 row)
-
-SET citus.multi_tenant_monitoring_log_level TO OFF;
-SELECT count(*)>=0 FROM citus_stats_tenants;
- ?column?
----------------------------------------------------------------------
- t
-(1 row)
-
-SET citus.multi_tenant_monitoring_log_level TO LOG;
-SELECT count(*)>=0 FROM citus_stats_tenants;
-LOG:  Generating citus_stats_tenants
-CONTEXT:  PL/pgSQL function citus_stats_tenants(boolean) line XX at RAISE
->>>>>>> 4d491492
- ?column?
----------------------------------------------------------------------
- t
-(1 row)
-
-<<<<<<< HEAD
+ ?column?
+---------------------------------------------------------------------
+ t
+(1 row)
+
 SELECT tenant_attribute, read_count_in_this_period, read_count_in_last_period, query_count_in_this_period, query_count_in_last_period FROM citus_stats_tenants ORDER BY tenant_attribute;
                                           tenant_attribute                                           | read_count_in_this_period | read_count_in_last_period | query_count_in_this_period | query_count_in_last_period
 ---------------------------------------------------------------------
  thisisaverylooooooooooooooooooooooooooooooooooooooooooooooooooooooooooooooooooooooooooooooooooooooo |                         1 |                         0 |                          1 |                          0
-=======
-SET citus.multi_tenant_monitoring_log_level TO DEBUG;
-SELECT count(*)>=0 FROM citus_stats_tenants;
-LOG:  Generating citus_stats_tenants
-CONTEXT:  PL/pgSQL function citus_stats_tenants(boolean) line XX at RAISE
- ?column?
----------------------------------------------------------------------
- t
->>>>>>> 4d491492
 (1 row)
 
 SET client_min_messages TO ERROR;

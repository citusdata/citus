--- conflicted
+++ resolved
@@ -626,7 +626,6 @@
     JOIN pg_dist_node USING (nodeid);
 END;
 $func$ LANGUAGE plpgsql;
-<<<<<<< HEAD
 CREATE OR REPLACE FUNCTION check_parameter_privileges(users text[], parameters text[], permissions text[])
 RETURNS TABLE ( res text, usr text, param text, perms text) AS  $func$
 DECLARE
@@ -646,7 +645,6 @@
     END LOOP;
 END;
 $func$ LANGUAGE plpgsql;;
-=======
 CREATE OR REPLACE FUNCTION check_database_privileges(role_name text, db_name text, permissions text[])
 RETURNS TABLE(permission text, result text)
 AS $func$
@@ -659,5 +657,4 @@
         quote_literal(permission), quote_literal(role_name), quote_literal(db_name), quote_literal(permission));
     END LOOP;
 END;
-$func$ LANGUAGE plpgsql;
->>>>>>> 9ddee5d0
+$func$ LANGUAGE plpgsql;
--- conflicted
+++ resolved
@@ -634,12 +634,8 @@
 BEGIN
     FOREACH permission IN ARRAY permissions
     LOOP
-<<<<<<< HEAD
-        RETURN QUERY EXECUTE format($inner$SELECT '%s', result FROM run_command_on_all_nodes($$select has_database_privilege('%s','%s', '%s'); $$)$inner$, permission, role_name, db_name, permission);
-=======
         RETURN QUERY EXECUTE format($inner$SELECT %s, result FROM run_command_on_all_nodes($$select has_database_privilege(%s,%s,%s); $$)$inner$,
         quote_literal(permission), quote_literal(role_name), quote_literal(db_name), quote_literal(permission));
->>>>>>> 683e10ab
     END LOOP;
 END;
 $func$ LANGUAGE plpgsql;
-- list all postgres objects belonging to the citus extension
SELECT pg_catalog.pg_describe_object(classid, objid, 0) AS description
FROM pg_catalog.pg_depend, pg_catalog.pg_extension e
WHERE refclassid = 'pg_catalog.pg_extension'::pg_catalog.regclass
  AND refobjid = e.oid
  AND deptype = 'e'
  AND e.extname='citus'
ORDER BY 1;
                                                       description
---------------------------------------------------------------------
 event trigger citus_cascade_to_partition
 function alter_distributed_table(regclass,text,integer,text,boolean)
 function alter_old_partitions_set_access_method(regclass,timestamp with time zone,name)
 function alter_role_if_exists(text,text)
 function alter_table_set_access_method(regclass,text)
 function any_value(anyelement)
 function any_value_agg(anyelement,anyelement)
 function array_cat_agg(anycompatiblearray)
 function assign_distributed_transaction_id(integer,bigint,timestamp with time zone)
 function authinfo_valid(text)
 function broadcast_intermediate_result(text,text)
 function check_distributed_deadlocks()
 function citus_activate_node(text,integer)
 function citus_add_inactive_node(text,integer,integer,noderole,name)
 function citus_add_local_table_to_metadata(regclass,boolean)
 function citus_add_node(text,integer,integer,noderole,name)
 function citus_add_rebalance_strategy(name,regproc,regproc,regproc,real,real,real)
 function citus_add_secondary_node(text,integer,text,integer,name)
 function citus_backend_gpid()
 function citus_blocking_pids(integer)
 function citus_calculate_gpid(integer,integer)
 function citus_check_cluster_node_health()
 function citus_check_connection_to_node(text,integer)
 function citus_cleanup_orphaned_resources()
 function citus_cleanup_orphaned_shards()
 function citus_conninfo_cache_invalidate()
 function citus_coordinator_nodeid()
 function citus_copy_shard_placement(bigint,integer,integer,citus.shard_transfer_mode)
 function citus_copy_shard_placement(bigint,text,integer,text,integer,citus.shard_transfer_mode)
 function citus_create_restore_point(text)
 function citus_disable_node(text,integer,boolean)
 function citus_dist_local_group_cache_invalidate()
 function citus_dist_node_cache_invalidate()
 function citus_dist_object_cache_invalidate()
 function citus_dist_partition_cache_invalidate()
 function citus_dist_placement_cache_invalidate()
 function citus_dist_shard_cache_invalidate()
 function citus_drain_node(text,integer,citus.shard_transfer_mode,name)
 function citus_drop_all_shards(regclass,text,text,boolean)
 function citus_drop_trigger()
 function citus_executor_name(integer)
 function citus_extradata_container(internal)
 function citus_finalize_upgrade_to_citus11(boolean)
 function citus_finish_citus_upgrade()
 function citus_finish_pg_upgrade()
 function citus_get_active_worker_nodes()
 function citus_get_node_clock()
 function citus_get_transaction_clock()
 function citus_internal.find_groupid_for_node(text,integer)
 function citus_internal.pg_dist_node_trigger_func()
 function citus_internal.pg_dist_rebalance_strategy_trigger_func()
 function citus_internal.pg_dist_shard_placement_trigger_func()
 function citus_internal.refresh_isolation_tester_prepared_statement()
 function citus_internal.replace_isolation_tester_func()
 function citus_internal.restore_isolation_tester_func()
 function citus_internal_add_colocation_metadata(integer,integer,integer,regtype,oid)
 function citus_internal_add_object_metadata(text,text[],text[],integer,integer,boolean)
 function citus_internal_add_partition_metadata(regclass,"char",text,integer,"char")
 function citus_internal_add_placement_metadata(bigint,bigint,integer,bigint)
 function citus_internal_add_placement_metadata(bigint,integer,bigint,integer,bigint)
 function citus_internal_add_shard_metadata(regclass,bigint,"char",text,text)
 function citus_internal_adjust_local_clock_to_remote(cluster_clock)
 function citus_internal_delete_colocation_metadata(integer)
 function citus_internal_delete_partition_metadata(regclass)
 function citus_internal_delete_shard_metadata(bigint)
 function citus_internal_global_blocked_processes()
 function citus_internal_is_replication_origin_tracking_active()
 function citus_internal_local_blocked_processes()
 function citus_internal_start_replication_origin_tracking()
 function citus_internal_stop_replication_origin_tracking()
 function citus_internal_update_placement_metadata(bigint,integer,integer)
 function citus_internal_update_relation_colocation(oid,integer)
 function citus_is_clock_after(cluster_clock,cluster_clock)
 function citus_is_coordinator()
 function citus_isolation_test_session_is_blocked(integer,integer[])
 function citus_job_cancel(bigint)
 function citus_job_list()
 function citus_job_status(bigint,boolean)
 function citus_job_wait(bigint,citus_job_status)
 function citus_json_concatenate(json,json)
 function citus_json_concatenate_final(json)
 function citus_jsonb_concatenate(jsonb,jsonb)
 function citus_jsonb_concatenate_final(jsonb)
 function citus_local_disk_space_stats()
 function citus_locks()
 function citus_move_shard_placement(bigint,integer,integer,citus.shard_transfer_mode)
 function citus_move_shard_placement(bigint,text,integer,text,integer,citus.shard_transfer_mode)
 function citus_node_capacity_1(integer)
 function citus_nodeid_for_gpid(bigint)
 function citus_nodename_for_nodeid(integer)
 function citus_nodeport_for_nodeid(integer)
 function citus_pid_for_gpid(bigint)
 function citus_prepare_pg_upgrade()
 function citus_query_stats()
 function citus_rebalance_start(name,boolean,citus.shard_transfer_mode)
 function citus_rebalance_status(boolean)
 function citus_rebalance_stop()
 function citus_rebalance_wait()
 function citus_relation_size(regclass)
 function citus_remote_connection_stats()
 function citus_remove_node(text,integer)
 function citus_run_local_command(text)
 function citus_server_id()
 function citus_set_coordinator_host(text,integer,noderole,name)
 function citus_set_default_rebalance_strategy(text)
 function citus_set_node_property(text,integer,text,boolean)
 function citus_shard_allowed_on_node_true(bigint,integer)
 function citus_shard_cost_1(bigint)
 function citus_shard_cost_by_disk_size(bigint)
 function citus_shard_indexes_on_worker()
 function citus_shard_sizes()
 function citus_shards_on_worker()
 function citus_split_shard_by_split_points(bigint,text[],integer[],citus.shard_transfer_mode)
 function citus_stat_activity()
 function citus_stat_statements()
 function citus_stat_statements_reset()
 function citus_table_is_visible(oid)
 function citus_table_size(regclass)
 function citus_task_wait(bigint,citus_task_status)
 function citus_text_send_as_jsonb(text)
 function citus_total_relation_size(regclass,boolean)
 function citus_truncate_trigger()
 function citus_unmark_object_distributed(oid,oid,integer)
 function citus_update_node(integer,text,integer,boolean,integer)
 function citus_update_shard_statistics(bigint)
 function citus_update_table_statistics(regclass)
 function citus_validate_rebalance_strategy_functions(regproc,regproc,regproc)
 function citus_version()
 function cluster_clock_cmp(cluster_clock,cluster_clock)
 function cluster_clock_eq(cluster_clock,cluster_clock)
 function cluster_clock_ge(cluster_clock,cluster_clock)
 function cluster_clock_gt(cluster_clock,cluster_clock)
 function cluster_clock_in(cstring)
 function cluster_clock_le(cluster_clock,cluster_clock)
 function cluster_clock_logical(cluster_clock)
 function cluster_clock_lt(cluster_clock,cluster_clock)
 function cluster_clock_ne(cluster_clock,cluster_clock)
 function cluster_clock_out(cluster_clock)
 function cluster_clock_recv(internal)
 function cluster_clock_send(cluster_clock)
 function column_name_to_column(regclass,text)
 function column_to_column_name(regclass,text)
 function coord_combine_agg(oid,cstring,anyelement)
 function coord_combine_agg_ffunc(internal,oid,cstring,anyelement)
 function coord_combine_agg_sfunc(internal,oid,cstring,anyelement)
 function create_distributed_function(regprocedure,text,text,boolean)
 function create_distributed_table(regclass,text,citus.distribution_type,text,integer)
 function create_distributed_table_concurrently(regclass,text,citus.distribution_type,text,integer)
 function create_intermediate_result(text,text)
 function create_reference_table(regclass)
 function create_time_partitions(regclass,interval,timestamp with time zone,timestamp with time zone)
 function distributed_tables_colocated(regclass,regclass)
 function drop_old_time_partitions(regclass,timestamp with time zone)
 function dump_global_wait_edges()
 function dump_local_wait_edges()
 function fetch_intermediate_results(text[],text,integer)
 function fix_all_partition_shard_index_names()
 function fix_partition_shard_index_names(regclass)
 function fix_pre_citus10_partitioned_table_constraint_names()
 function fix_pre_citus10_partitioned_table_constraint_names(regclass)
 function get_all_active_transactions()
 function get_colocated_shard_array(bigint)
 function get_colocated_table_array(regclass)
 function get_current_transaction_id()
 function get_global_active_transactions()
 function get_missing_time_partition_ranges(regclass,interval,timestamp with time zone,timestamp with time zone)
 function get_nodeid_for_groupid(integer)
 function get_rebalance_progress()
 function get_rebalance_table_shards_plan(regclass,real,integer,bigint[],boolean,name,real)
 function get_shard_id_for_distribution_column(regclass,"any")
 function isolate_tenant_to_new_shard(regclass,"any",text,citus.shard_transfer_mode)
 function json_cat_agg(json)
 function jsonb_cat_agg(jsonb)
 function lock_relation_if_exists(text,text)
 function lock_shard_metadata(integer,bigint[])
 function lock_shard_resources(integer,bigint[])
 function master_activate_node(text,integer)
 function master_add_inactive_node(text,integer,integer,noderole,name)
 function master_add_node(text,integer,integer,noderole,name)
 function master_add_secondary_node(text,integer,text,integer,name)
 function master_copy_shard_placement(bigint,text,integer,text,integer,boolean,citus.shard_transfer_mode)
 function master_create_empty_shard(text)
 function master_disable_node(text,integer)
 function master_drain_node(text,integer,citus.shard_transfer_mode,name)
 function master_get_active_worker_nodes()
 function master_get_new_placementid()
 function master_get_new_shardid()
 function master_get_table_ddl_events(text)
 function master_move_shard_placement(bigint,text,integer,text,integer,citus.shard_transfer_mode)
 function master_remove_distributed_table_metadata_from_workers(regclass,text,text)
 function master_remove_node(text,integer)
 function master_remove_partition_metadata(regclass,text,text)
 function master_run_on_worker(text[],integer[],text[],boolean)
 function master_set_node_property(text,integer,text,boolean)
 function master_unmark_object_distributed(oid,oid,integer)
 function master_update_node(integer,text,integer,boolean,integer)
 function master_update_shard_statistics(bigint)
 function master_update_table_statistics(regclass)
 function notify_constraint_dropped()
 function pg_cancel_backend(bigint)
 function pg_terminate_backend(bigint,bigint)
 function poolinfo_valid(text)
 function read_intermediate_result(text,citus_copy_format)
 function read_intermediate_results(text[],citus_copy_format)
 function rebalance_table_shards(regclass,real,integer,bigint[],citus.shard_transfer_mode,boolean,name)
 function recover_prepared_transactions()
 function relation_is_a_known_shard(regclass)
 function remove_local_tables_from_metadata()
 function replicate_reference_tables(citus.shard_transfer_mode)
 function replicate_table_shards(regclass,integer,integer,bigint[],citus.shard_transfer_mode)
 function role_exists(name)
 function run_command_on_all_nodes(text,boolean,boolean)
 function run_command_on_colocated_placements(regclass,regclass,text,boolean)
 function run_command_on_coordinator(text,boolean)
 function run_command_on_placements(regclass,text,boolean)
 function run_command_on_shards(regclass,text,boolean)
 function run_command_on_workers(text,boolean)
 function shard_name(regclass,bigint)
 function start_metadata_sync_to_all_nodes()
 function start_metadata_sync_to_node(text,integer)
 function stop_metadata_sync_to_node(text,integer,boolean)
 function time_partition_range(regclass)
 function truncate_local_data_after_distributing_table(regclass)
 function undistribute_table(regclass,boolean)
 function update_distributed_table_colocation(regclass,text)
 function worker_apply_inter_shard_ddl_command(bigint,text,bigint,text,text)
 function worker_apply_sequence_command(text)
 function worker_apply_sequence_command(text,regtype)
 function worker_apply_shard_ddl_command(bigint,text)
 function worker_apply_shard_ddl_command(bigint,text,text)
 function worker_change_sequence_dependency(regclass,regclass,regclass)
 function worker_copy_table_to_node(regclass,integer)
 function worker_create_or_alter_role(text,text,text)
 function worker_create_or_replace_object(text)
 function worker_create_or_replace_object(text[])
 function worker_create_truncate_trigger(regclass)
 function worker_drop_distributed_table(text)
 function worker_drop_sequence_dependency(text)
 function worker_drop_shell_table(text)
 function worker_fix_partition_shard_index_names(regclass,text,text)
 function worker_fix_pre_citus10_partitioned_table_constraint_names(regclass,bigint,text)
 function worker_hash("any")
 function worker_last_saved_explain_analyze()
 function worker_modify_identity_columns(regclass)
 function worker_nextval(regclass)
 function worker_partial_agg(oid,anyelement)
 function worker_partial_agg_ffunc(internal)
 function worker_partial_agg_sfunc(internal,oid,anyelement)
 function worker_partition_query_result(text,text,integer,citus.distribution_type,text[],text[],boolean,boolean,boolean)
 function worker_partitioned_relation_size(regclass)
 function worker_partitioned_relation_total_size(regclass)
 function worker_partitioned_table_size(regclass)
 function worker_record_sequence_dependency(regclass,regclass,name)
 function worker_save_query_explain_analyze(text,jsonb)
 function worker_split_copy(bigint,text,split_copy_info[])
 function worker_split_shard_release_dsm()
 function worker_split_shard_replication_setup(split_shard_info[],bigint)
 operator <(cluster_clock,cluster_clock)
 operator <=(cluster_clock,cluster_clock)
 operator <>(cluster_clock,cluster_clock)
 operator =(cluster_clock,cluster_clock)
 operator >(cluster_clock,cluster_clock)
 operator >=(cluster_clock,cluster_clock)
 operator class cluster_clock_ops for access method btree
 operator family cluster_clock_ops for access method btree
 schema citus
 schema citus_internal
 sequence pg_dist_background_job_job_id_seq
 sequence pg_dist_background_task_task_id_seq
 sequence pg_dist_cleanup_recordid_seq
 sequence pg_dist_clock_logical_seq
 sequence pg_dist_colocationid_seq
 sequence pg_dist_groupid_seq
 sequence pg_dist_node_nodeid_seq
 sequence pg_dist_operationid_seq
 sequence pg_dist_placement_placementid_seq
 sequence pg_dist_shardid_seq
 table pg_dist_authinfo
 table pg_dist_background_job
 table pg_dist_background_task
 table pg_dist_background_task_depend
 table pg_dist_cleanup
 table pg_dist_colocation
 table pg_dist_local_group
 table pg_dist_node
 table pg_dist_node_metadata
 table pg_dist_object
 table pg_dist_partition
 table pg_dist_placement
 table pg_dist_poolinfo
 table pg_dist_rebalance_strategy
 table pg_dist_shard
 table pg_dist_transaction
 type citus.distribution_type
 type citus.shard_transfer_mode
 type citus_copy_format
 type citus_job_status
 type citus_task_status
 type cluster_clock
 type noderole
 type replication_slot_info
 type split_copy_info
 type split_shard_info
 view citus_dist_stat_activity
 view citus_lock_waits
 view citus_locks
 view citus_schema.citus_tables
 view citus_shard_indexes_on_worker
 view citus_shards
 view citus_shards_on_worker
 view citus_stat_activity
 view citus_stat_statements
 view pg_dist_shard_placement
 view time_partitions
<<<<<<< HEAD
(311 rows)
=======
(313 rows)
>>>>>>> 37500806
<|MERGE_RESOLUTION|>--- conflicted
+++ resolved
@@ -322,8 +322,4 @@
  view citus_stat_statements
  view pg_dist_shard_placement
  view time_partitions
-<<<<<<< HEAD
-(311 rows)
-=======
-(313 rows)
->>>>>>> 37500806
+(314 rows)

-- list all postgres objects belonging to the citus extension
SELECT pg_catalog.pg_describe_object(classid, objid, 0) AS description
FROM pg_catalog.pg_depend, pg_catalog.pg_extension e
WHERE refclassid = 'pg_catalog.pg_extension'::pg_catalog.regclass
  AND refobjid = e.oid
  AND deptype = 'e'
  AND e.extname='citus'
ORDER BY 1;
                                                       description
---------------------------------------------------------------------
 event trigger citus_cascade_to_partition
 function alter_distributed_table(regclass,text,integer,text,boolean)
 function alter_old_partitions_set_access_method(regclass,timestamp with time zone,name)
 function alter_role_if_exists(text,text)
 function alter_table_set_access_method(regclass,text)
 function any_value(anyelement)
 function any_value_agg(anyelement,anyelement)
 function array_cat_agg(anycompatiblearray)
 function assign_distributed_transaction_id(integer,bigint,timestamp with time zone)
 function authinfo_valid(text)
 function broadcast_intermediate_result(text,text)
 function check_distributed_deadlocks()
 function citus_activate_node(text,integer)
 function citus_add_inactive_node(text,integer,integer,noderole,name)
 function citus_add_local_table_to_metadata(regclass,boolean)
 function citus_add_node(text,integer,integer,noderole,name)
 function citus_add_rebalance_strategy(name,regproc,regproc,regproc,real,real,real)
 function citus_add_secondary_node(text,integer,text,integer,name)
 function citus_backend_gpid()
 function citus_blocking_pids(integer)
 function citus_calculate_gpid(integer,integer)
 function citus_check_cluster_node_health()
 function citus_check_connection_to_node(text,integer)
 function citus_cleanup_orphaned_resources()
 function citus_cleanup_orphaned_shards()
 function citus_conninfo_cache_invalidate()
 function citus_coordinator_nodeid()
 function citus_copy_shard_placement(bigint,integer,integer,citus.shard_transfer_mode)
 function citus_copy_shard_placement(bigint,text,integer,text,integer,citus.shard_transfer_mode)
 function citus_create_restore_point(text)
 function citus_disable_node(text,integer,boolean)
 function citus_dist_local_group_cache_invalidate()
 function citus_dist_node_cache_invalidate()
 function citus_dist_object_cache_invalidate()
 function citus_dist_partition_cache_invalidate()
 function citus_dist_placement_cache_invalidate()
 function citus_dist_shard_cache_invalidate()
 function citus_drain_node(text,integer,citus.shard_transfer_mode,name)
 function citus_drop_all_shards(regclass,text,text,boolean)
 function citus_drop_trigger()
 function citus_executor_name(integer)
 function citus_extradata_container(internal)
 function citus_finalize_upgrade_to_citus11(boolean)
 function citus_finish_citus_upgrade()
 function citus_finish_pg_upgrade()
 function citus_get_active_worker_nodes()
 function citus_get_node_clock()
 function citus_get_transaction_clock()
 function citus_internal.find_groupid_for_node(text,integer)
 function citus_internal.pg_dist_node_trigger_func()
 function citus_internal.pg_dist_rebalance_strategy_trigger_func()
 function citus_internal.pg_dist_shard_placement_trigger_func()
 function citus_internal.refresh_isolation_tester_prepared_statement()
 function citus_internal.replace_isolation_tester_func()
 function citus_internal.restore_isolation_tester_func()
 function citus_internal_add_colocation_metadata(integer,integer,integer,regtype,oid)
 function citus_internal_add_object_metadata(text,text[],text[],integer,integer,boolean)
 function citus_internal_add_partition_metadata(regclass,"char",text,integer,"char")
 function citus_internal_add_placement_metadata(bigint,bigint,integer,bigint)
 function citus_internal_add_placement_metadata(bigint,integer,bigint,integer,bigint)
 function citus_internal_add_shard_metadata(regclass,bigint,"char",text,text)
 function citus_internal_add_tenant_schema(oid,integer)
 function citus_internal_adjust_local_clock_to_remote(cluster_clock)
 function citus_internal_delete_colocation_metadata(integer)
 function citus_internal_delete_partition_metadata(regclass)
 function citus_internal_delete_shard_metadata(bigint)
 function citus_internal_delete_tenant_schema(oid)
 function citus_internal_global_blocked_processes()
 function citus_internal_is_replication_origin_tracking_active()
 function citus_internal_local_blocked_processes()
 function citus_internal_mark_node_not_synced(integer,integer)
 function citus_internal_start_replication_origin_tracking()
 function citus_internal_stop_replication_origin_tracking()
 function citus_internal_unregister_tenant_schema_globally(oid,text)
 function citus_internal_update_placement_metadata(bigint,integer,integer)
 function citus_internal_update_relation_colocation(oid,integer)
 function citus_is_clock_after(cluster_clock,cluster_clock)
 function citus_is_coordinator()
 function citus_isolation_test_session_is_blocked(integer,integer[])
 function citus_job_cancel(bigint)
 function citus_job_list()
 function citus_job_status(bigint,boolean)
 function citus_job_wait(bigint,citus_job_status)
 function citus_json_concatenate(json,json)
 function citus_json_concatenate_final(json)
 function citus_jsonb_concatenate(jsonb,jsonb)
 function citus_jsonb_concatenate_final(jsonb)
 function citus_local_disk_space_stats()
 function citus_locks()
 function citus_move_shard_placement(bigint,integer,integer,citus.shard_transfer_mode)
 function citus_move_shard_placement(bigint,text,integer,text,integer,citus.shard_transfer_mode)
 function citus_node_capacity_1(integer)
 function citus_nodeid_for_gpid(bigint)
 function citus_nodename_for_nodeid(integer)
 function citus_nodeport_for_nodeid(integer)
 function citus_pid_for_gpid(bigint)
 function citus_prepare_pg_upgrade()
 function citus_query_stats()
 function citus_rebalance_start(name,boolean,citus.shard_transfer_mode)
 function citus_rebalance_status(boolean)
 function citus_rebalance_stop()
 function citus_rebalance_wait()
 function citus_relation_size(regclass)
 function citus_remote_connection_stats()
 function citus_remove_node(text,integer)
 function citus_run_local_command(text)
 function citus_schema_distribute(regnamespace)
 function citus_schema_undistribute(regnamespace)
 function citus_server_id()
 function citus_set_coordinator_host(text,integer,noderole,name)
 function citus_set_default_rebalance_strategy(text)
 function citus_set_node_property(text,integer,text,boolean)
 function citus_shard_allowed_on_node_true(bigint,integer)
 function citus_shard_cost_1(bigint)
 function citus_shard_cost_by_disk_size(bigint)
 function citus_shard_indexes_on_worker()
 function citus_shard_sizes()
 function citus_shards_on_worker()
 function citus_split_shard_by_split_points(bigint,text[],integer[],citus.shard_transfer_mode)
 function citus_stat_activity()
 function citus_stat_statements()
 function citus_stat_statements_reset()
 function citus_stat_tenants(boolean)
 function citus_stat_tenants_local(boolean)
 function citus_stat_tenants_local_internal(boolean)
 function citus_stat_tenants_local_reset()
 function citus_stat_tenants_reset()
 function citus_table_is_visible(oid)
 function citus_table_size(regclass)
 function citus_task_wait(bigint,citus_task_status)
 function citus_text_send_as_jsonb(text)
 function citus_total_relation_size(regclass,boolean)
 function citus_truncate_trigger()
 function citus_unmark_object_distributed(oid,oid,integer)
 function citus_update_node(integer,text,integer,boolean,integer)
 function citus_update_shard_statistics(bigint)
 function citus_update_table_statistics(regclass)
 function citus_validate_rebalance_strategy_functions(regproc,regproc,regproc)
 function citus_version()
 function cluster_clock_cmp(cluster_clock,cluster_clock)
 function cluster_clock_eq(cluster_clock,cluster_clock)
 function cluster_clock_ge(cluster_clock,cluster_clock)
 function cluster_clock_gt(cluster_clock,cluster_clock)
 function cluster_clock_in(cstring)
 function cluster_clock_le(cluster_clock,cluster_clock)
 function cluster_clock_logical(cluster_clock)
 function cluster_clock_lt(cluster_clock,cluster_clock)
 function cluster_clock_ne(cluster_clock,cluster_clock)
 function cluster_clock_out(cluster_clock)
 function cluster_clock_recv(internal)
 function cluster_clock_send(cluster_clock)
 function column_name_to_column(regclass,text)
 function column_to_column_name(regclass,text)
 function coord_combine_agg(oid,cstring,anyelement)
 function coord_combine_agg_ffunc(internal,oid,cstring,anyelement)
 function coord_combine_agg_sfunc(internal,oid,cstring,anyelement)
 function create_distributed_function(regprocedure,text,text,boolean)
 function create_distributed_table(regclass,text,citus.distribution_type,text,integer)
 function create_distributed_table_concurrently(regclass,text,citus.distribution_type,text,integer)
 function create_intermediate_result(text,text)
 function create_reference_table(regclass)
 function create_time_partitions(regclass,interval,timestamp with time zone,timestamp with time zone)
 function distributed_tables_colocated(regclass,regclass)
 function drop_old_time_partitions(regclass,timestamp with time zone)
 function dump_global_wait_edges()
 function dump_local_wait_edges()
 function fetch_intermediate_results(text[],text,integer)
 function fix_all_partition_shard_index_names()
 function fix_partition_shard_index_names(regclass)
 function fix_pre_citus10_partitioned_table_constraint_names()
 function fix_pre_citus10_partitioned_table_constraint_names(regclass)
 function get_all_active_transactions()
 function get_colocated_shard_array(bigint)
 function get_colocated_table_array(regclass)
 function get_current_transaction_id()
 function get_global_active_transactions()
 function get_missing_time_partition_ranges(regclass,interval,timestamp with time zone,timestamp with time zone)
 function get_nodeid_for_groupid(integer)
 function get_rebalance_progress()
 function get_rebalance_table_shards_plan(regclass,real,integer,bigint[],boolean,name,real)
 function get_shard_id_for_distribution_column(regclass,"any")
 function isolate_tenant_to_new_shard(regclass,"any",text,citus.shard_transfer_mode)
 function json_cat_agg(json)
 function jsonb_cat_agg(jsonb)
 function lock_relation_if_exists(text,text)
 function lock_shard_metadata(integer,bigint[])
 function lock_shard_resources(integer,bigint[])
 function master_activate_node(text,integer)
 function master_add_inactive_node(text,integer,integer,noderole,name)
 function master_add_node(text,integer,integer,noderole,name)
 function master_add_secondary_node(text,integer,text,integer,name)
 function master_copy_shard_placement(bigint,text,integer,text,integer,boolean,citus.shard_transfer_mode)
 function master_create_empty_shard(text)
 function master_disable_node(text,integer)
 function master_drain_node(text,integer,citus.shard_transfer_mode,name)
 function master_get_active_worker_nodes()
 function master_get_new_placementid()
 function master_get_new_shardid()
 function master_get_table_ddl_events(text)
 function master_move_shard_placement(bigint,text,integer,text,integer,citus.shard_transfer_mode)
 function master_remove_distributed_table_metadata_from_workers(regclass,text,text)
 function master_remove_node(text,integer)
 function master_remove_partition_metadata(regclass,text,text)
 function master_run_on_worker(text[],integer[],text[],boolean)
 function master_set_node_property(text,integer,text,boolean)
 function master_unmark_object_distributed(oid,oid,integer)
 function master_update_node(integer,text,integer,boolean,integer)
 function master_update_shard_statistics(bigint)
 function master_update_table_statistics(regclass)
 function notify_constraint_dropped()
 function pg_cancel_backend(bigint)
 function pg_terminate_backend(bigint,bigint)
 function poolinfo_valid(text)
 function read_intermediate_result(text,citus_copy_format)
 function read_intermediate_results(text[],citus_copy_format)
 function rebalance_table_shards(regclass,real,integer,bigint[],citus.shard_transfer_mode,boolean,name)
 function recover_prepared_transactions()
 function relation_is_a_known_shard(regclass)
 function remove_local_tables_from_metadata()
 function replicate_reference_tables(citus.shard_transfer_mode)
 function replicate_table_shards(regclass,integer,integer,bigint[],citus.shard_transfer_mode)
 function role_exists(name)
 function run_command_on_all_nodes(text,boolean,boolean)
 function run_command_on_colocated_placements(regclass,regclass,text,boolean)
 function run_command_on_coordinator(text,boolean)
 function run_command_on_placements(regclass,text,boolean)
 function run_command_on_shards(regclass,text,boolean)
 function run_command_on_workers(text,boolean)
 function shard_name(regclass,bigint)
 function start_metadata_sync_to_all_nodes()
 function start_metadata_sync_to_node(text,integer)
 function stop_metadata_sync_to_node(text,integer,boolean)
 function time_partition_range(regclass)
 function truncate_local_data_after_distributing_table(regclass)
 function undistribute_table(regclass,boolean)
 function update_distributed_table_colocation(regclass,text)
 function worker_adjust_identity_column_seq_ranges(regclass)
 function worker_apply_inter_shard_ddl_command(bigint,text,bigint,text,text)
 function worker_apply_sequence_command(text)
 function worker_apply_sequence_command(text,regtype)
 function worker_apply_shard_ddl_command(bigint,text)
 function worker_apply_shard_ddl_command(bigint,text,text)
 function worker_change_sequence_dependency(regclass,regclass,regclass)
 function worker_copy_table_to_node(regclass,integer)
 function worker_create_or_alter_role(text,text,text)
 function worker_create_or_replace_object(text)
 function worker_create_or_replace_object(text[])
 function worker_create_truncate_trigger(regclass)
 function worker_drop_all_shell_tables(boolean)
 function worker_drop_distributed_table(text)
 function worker_drop_sequence_dependency(text)
 function worker_drop_shell_table(text)
 function worker_fix_partition_shard_index_names(regclass,text,text)
 function worker_fix_pre_citus10_partitioned_table_constraint_names(regclass,bigint,text)
 function worker_hash("any")
 function worker_last_saved_explain_analyze()
 function worker_nextval(regclass)
 function worker_partial_agg(oid,anyelement)
 function worker_partial_agg_ffunc(internal)
 function worker_partial_agg_sfunc(internal,oid,anyelement)
 function worker_partition_query_result(text,text,integer,citus.distribution_type,text[],text[],boolean,boolean,boolean)
 function worker_partitioned_relation_size(regclass)
 function worker_partitioned_relation_total_size(regclass)
 function worker_partitioned_table_size(regclass)
 function worker_record_sequence_dependency(regclass,regclass,name)
 function worker_save_query_explain_analyze(text,jsonb)
 function worker_split_copy(bigint,text,split_copy_info[])
 function worker_split_shard_release_dsm()
 function worker_split_shard_replication_setup(split_shard_info[],bigint)
 operator <(cluster_clock,cluster_clock)
 operator <=(cluster_clock,cluster_clock)
 operator <>(cluster_clock,cluster_clock)
 operator =(cluster_clock,cluster_clock)
 operator >(cluster_clock,cluster_clock)
 operator >=(cluster_clock,cluster_clock)
 operator class cluster_clock_ops for access method btree
 operator family cluster_clock_ops for access method btree
 schema citus
 schema citus_internal
 sequence pg_dist_background_job_job_id_seq
 sequence pg_dist_background_task_task_id_seq
 sequence pg_dist_cleanup_recordid_seq
 sequence pg_dist_clock_logical_seq
 sequence pg_dist_colocationid_seq
 sequence pg_dist_groupid_seq
 sequence pg_dist_node_nodeid_seq
 sequence pg_dist_operationid_seq
 sequence pg_dist_placement_placementid_seq
 sequence pg_dist_shardid_seq
 table pg_dist_authinfo
 table pg_dist_background_job
 table pg_dist_background_task
 table pg_dist_background_task_depend
 table pg_dist_cleanup
 table pg_dist_colocation
 table pg_dist_local_group
 table pg_dist_node
 table pg_dist_node_metadata
 table pg_dist_object
 table pg_dist_partition
 table pg_dist_placement
 table pg_dist_poolinfo
 table pg_dist_rebalance_strategy
 table pg_dist_shard
 table pg_dist_tenant_schema
 table pg_dist_transaction
 type citus.distribution_type
 type citus.shard_transfer_mode
 type citus_copy_format
 type citus_job_status
 type citus_task_status
 type cluster_clock
 type noderole
 type replication_slot_info
 type split_copy_info
 type split_shard_info
 view citus_dist_stat_activity
 view citus_lock_waits
 view citus_locks
 view citus_schema.citus_tables
 view citus_shard_indexes_on_worker
 view citus_shards
 view citus_shards_on_worker
 view citus_stat_activity
 view citus_stat_statements
 view citus_stat_tenants
 view citus_stat_tenants_local
 view pg_dist_shard_placement
 view time_partitions
<<<<<<< HEAD
(327 rows)
=======
(328 rows)
>>>>>>> 5acbd735
<|MERGE_RESOLUTION|>--- conflicted
+++ resolved
@@ -337,8 +337,4 @@
  view citus_stat_tenants_local
  view pg_dist_shard_placement
  view time_partitions
-<<<<<<< HEAD
-(327 rows)
-=======
-(328 rows)
->>>>>>> 5acbd735
+(329 rows)

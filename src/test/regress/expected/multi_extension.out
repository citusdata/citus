--
-- MULTI_EXTENSION
--
-- Tests around extension creation / upgrades
--
-- It'd be nice to script generation of this file, but alas, that's
-- not done yet.
--
-- Upgrade tests verify the objects are added in citus_finish_pg_upgrade()
SET citus.next_shard_id TO 580000;
CREATE SCHEMA multi_extension;
SELECT $definition$
CREATE OR REPLACE FUNCTION test.maintenance_worker()
    RETURNS pg_stat_activity
    LANGUAGE plpgsql
AS $$
DECLARE
   activity record;
BEGIN
    DO 'BEGIN END'; -- Force maintenance daemon to start
    -- we don't want to wait forever; loop will exit after 20 seconds
    FOR i IN 1 .. 200 LOOP
        PERFORM pg_stat_clear_snapshot();
        SELECT * INTO activity FROM pg_stat_activity
        WHERE application_name = 'Citus Maintenance Daemon' AND datname = current_database();
        IF activity.pid IS NOT NULL THEN
            RETURN activity;
        ELSE
            PERFORM pg_sleep(0.1);
        END IF ;
    END LOOP;
    -- fail if we reach the end of this loop
    raise 'Waited too long for maintenance daemon to start';
END;
$$;
$definition$ create_function_test_maintenance_worker
\gset
CREATE TABLE multi_extension.prev_objects(description text);
CREATE TABLE multi_extension.extension_diff(previous_object text COLLATE "C",
                            current_object text COLLATE "C");
-- In PG17, Auto-generated array types, multirange types, and relation rowtypes
-- are treated as dependent objects, hence changing the output of the
-- print_extension_changes function.
-- Relevant PG commit: e5bc9454e527b1cba97553531d8d4992892fdeef
-- Here we create a table with only the basic extension types
-- in order to avoid printing extra ones for now
-- This can be removed when we drop PG16 support.
CREATE TABLE multi_extension.extension_basic_types (description text);
INSERT INTO multi_extension.extension_basic_types VALUES ('type citus.distribution_type'),
                                                         ('type citus.shard_transfer_mode'),
                                                         ('type citus_copy_format'),
                                                         ('type noderole'),
                                                         ('type citus_job_status'),
                                                         ('type citus_task_status'),
                                                         ('type replication_slot_info'),
                                                         ('type split_copy_info'),
                                                         ('type split_shard_info'),
                                                         ('type cluster_clock');
CREATE FUNCTION multi_extension.print_extension_changes()
RETURNS TABLE(previous_object text, current_object text)
AS $func$
BEGIN
    SET LOCAL search_path TO multi_extension;
	TRUNCATE TABLE extension_diff;

	CREATE TABLE current_objects AS
	SELECT pg_catalog.pg_describe_object(classid, objid, 0)
           || ' ' ||
           coalesce(pg_catalog.pg_get_function_result(objid), '') AS description
	FROM pg_catalog.pg_depend, pg_catalog.pg_extension e
	WHERE refclassid = 'pg_catalog.pg_extension'::pg_catalog.regclass
		AND refobjid = e.oid
		AND deptype = 'e'
		AND e.extname='citus'
        AND (pg_catalog.pg_describe_object(classid, objid, 0) NOT LIKE 'type%'
             OR
             pg_catalog.pg_describe_object(classid, objid, 0) IN (SELECT * FROM extension_basic_types));

	INSERT INTO extension_diff
	SELECT p.description previous_object, c.description current_object
	FROM current_objects c FULL JOIN prev_objects p
	ON p.description = c.description
	WHERE (p.description is null OR c.description is null)
		  AND c.description IS DISTINCT FROM 'function any_value(anyelement) anyelement'
          AND c.description IS DISTINCT FROM 'function any_value_agg(anyelement,anyelement) anyelement';

	DROP TABLE prev_objects;
	ALTER TABLE current_objects RENAME TO prev_objects;

	RETURN QUERY SELECT * FROM extension_diff ORDER BY 1, 2;
END
$func$ LANGUAGE plpgsql;
CREATE SCHEMA test;
:create_function_test_maintenance_worker
-- check maintenance daemon is started
SELECT datname, current_database(),
    usename, (SELECT extowner::regrole::text FROM pg_extension WHERE extname = 'citus')
FROM test.maintenance_worker();
  datname   | current_database | usename  | extowner
---------------------------------------------------------------------
 regression | regression       | postgres | postgres
(1 row)

-- ensure no unexpected objects were created outside pg_catalog
SELECT pgio.type, pgio.identity
FROM pg_depend AS pgd,
	 pg_extension AS pge,
	 LATERAL pg_identify_object(pgd.classid, pgd.objid, pgd.objsubid) AS pgio
WHERE pgd.refclassid = 'pg_extension'::regclass AND
	  pgd.refobjid   = pge.oid AND
	  pge.extname    = 'citus' AND
	  pgio.schema    NOT IN ('pg_catalog', 'citus', 'citus_internal', 'test', 'columnar', 'columnar_internal') AND
      pgio.type      != 'type'
ORDER BY 1, 2;
 type |       identity
---------------------------------------------------------------------
 view | public.citus_schemas
 view | public.citus_tables
(2 rows)

-- DROP EXTENSION pre-created by the regression suite
DROP EXTENSION citus;
DROP EXTENSION citus_columnar;
\c
-- these tests switch between citus versions and call ddl's that require pg_dist_object to be created
SET citus.enable_metadata_sync TO 'false';
SET citus.enable_version_checks TO 'false';
SET columnar.enable_version_checks TO 'false';
CREATE EXTENSION citus VERSION '8.0-1';
ALTER EXTENSION citus UPDATE TO '8.0-2';
ALTER EXTENSION citus UPDATE TO '8.0-3';
ALTER EXTENSION citus UPDATE TO '8.0-4';
ALTER EXTENSION citus UPDATE TO '8.0-5';
ALTER EXTENSION citus UPDATE TO '8.0-6';
ALTER EXTENSION citus UPDATE TO '8.0-7';
ALTER EXTENSION citus UPDATE TO '8.0-8';
ALTER EXTENSION citus UPDATE TO '8.0-9';
ALTER EXTENSION citus UPDATE TO '8.0-10';
ALTER EXTENSION citus UPDATE TO '8.0-11';
ALTER EXTENSION citus UPDATE TO '8.0-12';
ALTER EXTENSION citus UPDATE TO '8.0-13';
ALTER EXTENSION citus UPDATE TO '8.1-1';
ALTER EXTENSION citus UPDATE TO '8.2-1';
ALTER EXTENSION citus UPDATE TO '8.2-2';
ALTER EXTENSION citus UPDATE TO '8.2-3';
ALTER EXTENSION citus UPDATE TO '8.2-4';
ALTER EXTENSION citus UPDATE TO '8.3-1';
ALTER EXTENSION citus UPDATE TO '9.0-1';
ALTER EXTENSION citus UPDATE TO '9.0-2';
ALTER EXTENSION citus UPDATE TO '9.1-1';
ALTER EXTENSION citus UPDATE TO '9.2-1';
ALTER EXTENSION citus UPDATE TO '9.2-2';
-- Snapshot of state at 9.2-2
SELECT * FROM multi_extension.print_extension_changes();
 previous_object |                                                                                                        current_object
---------------------------------------------------------------------
                 | event trigger citus_cascade_to_partition
                 | function alter_role_if_exists(text,text) boolean
                 | function array_cat_agg(anycompatiblearray) anycompatiblearray
                 | function assign_distributed_transaction_id(integer,bigint,timestamp with time zone) void
                 | function authinfo_valid(text) boolean
                 | function broadcast_intermediate_result(text,text) bigint
                 | function check_distributed_deadlocks() boolean
                 | function citus_add_rebalance_strategy(name,regproc,regproc,regproc,real,real) void
                 | function citus_blocking_pids(integer) integer[]
                 | function citus_create_restore_point(text) pg_lsn
                 | function citus_dist_stat_activity() SETOF record
                 | function citus_drop_trigger() event_trigger
                 | function citus_executor_name(integer) text
                 | function citus_extradata_container(internal) void
                 | function citus_finish_pg_upgrade() void
                 | function citus_internal.find_groupid_for_node(text,integer) integer
                 | function citus_internal.pg_dist_node_trigger_func() trigger
                 | function citus_internal.pg_dist_rebalance_strategy_enterprise_check() trigger
                 | function citus_internal.pg_dist_rebalance_strategy_trigger_func() trigger
                 | function citus_internal.pg_dist_shard_placement_trigger_func() trigger
                 | function citus_internal.refresh_isolation_tester_prepared_statement() void
                 | function citus_internal.replace_isolation_tester_func() void
                 | function citus_internal.restore_isolation_tester_func() void
                 | function citus_isolation_test_session_is_blocked(integer,integer[]) boolean
                 | function citus_json_concatenate(json,json) json
                 | function citus_json_concatenate_final(json) json
                 | function citus_jsonb_concatenate(jsonb,jsonb) jsonb
                 | function citus_jsonb_concatenate_final(jsonb) jsonb
                 | function citus_node_capacity_1(integer) real
                 | function citus_prepare_pg_upgrade() void
                 | function citus_query_stats() SETOF record
                 | function citus_relation_size(regclass) bigint
                 | function citus_server_id() uuid
                 | function citus_set_default_rebalance_strategy(text) void
                 | function citus_shard_allowed_on_node_true(bigint,integer) boolean
                 | function citus_shard_cost_1(bigint) real
                 | function citus_shard_cost_by_disk_size(bigint) real
                 | function citus_stat_statements() SETOF record
                 | function citus_stat_statements_reset() void
                 | function citus_table_is_visible(oid) boolean
                 | function citus_table_size(regclass) bigint
                 | function citus_text_send_as_jsonb(text) bytea
                 | function citus_total_relation_size(regclass) bigint
                 | function citus_truncate_trigger() trigger
                 | function citus_validate_rebalance_strategy_functions(regproc,regproc,regproc) void
                 | function citus_version() text
                 | function citus_worker_stat_activity() SETOF record
                 | function column_name_to_column(regclass,text) text
                 | function column_to_column_name(regclass,text) text
                 | function coord_combine_agg(oid,cstring,anyelement) anyelement
                 | function coord_combine_agg_ffunc(internal,oid,cstring,anyelement) anyelement
                 | function coord_combine_agg_sfunc(internal,oid,cstring,anyelement) internal
                 | function create_distributed_function(regprocedure,text,text) void
                 | function create_distributed_table(regclass,text,citus.distribution_type,text) void
                 | function create_intermediate_result(text,text) bigint
                 | function create_reference_table(regclass) void
                 | function distributed_tables_colocated(regclass,regclass) boolean
                 | function dump_global_wait_edges() SETOF record
                 | function dump_local_wait_edges() SETOF record
                 | function fetch_intermediate_results(text[],text,integer) bigint
                 | function get_all_active_transactions() SETOF record
                 | function get_colocated_shard_array(bigint) bigint[]
                 | function get_colocated_table_array(regclass) regclass[]
                 | function get_current_transaction_id() record
                 | function get_global_active_transactions() SETOF record
                 | function get_rebalance_progress() TABLE(sessionid integer, table_name regclass, shardid bigint, shard_size bigint, sourcename text, sourceport integer, targetname text, targetport integer, progress bigint)
                 | function get_rebalance_table_shards_plan(regclass,real,integer,bigint[],boolean,name) TABLE(table_name regclass, shardid bigint, shard_size bigint, sourcename text, sourceport integer, targetname text, targetport integer)
                 | function get_shard_id_for_distribution_column(regclass,"any") bigint
                 | function isolate_tenant_to_new_shard(regclass,"any",text) bigint
                 | function json_cat_agg(json) json
                 | function jsonb_cat_agg(jsonb) jsonb
                 | function lock_relation_if_exists(text,text) boolean
                 | function lock_shard_metadata(integer,bigint[]) void
                 | function lock_shard_resources(integer,bigint[]) void
                 | function mark_tables_colocated(regclass,regclass[]) void
                 | function master_activate_node(text,integer) integer
                 | function master_add_inactive_node(text,integer,integer,noderole,name) integer
                 | function master_add_node(text,integer,integer,noderole,name) integer
                 | function master_add_secondary_node(text,integer,text,integer,name) integer
                 | function master_append_table_to_shard(bigint,text,text,integer) real
                 | function master_apply_delete_command(text) integer
                 | function master_conninfo_cache_invalidate() trigger
                 | function master_copy_shard_placement(bigint,text,integer,text,integer,boolean,citus.shard_transfer_mode) void
                 | function master_create_distributed_table(regclass,text,citus.distribution_type) void
                 | function master_create_empty_shard(text) bigint
                 | function master_create_worker_shards(text,integer,integer) void
                 | function master_disable_node(text,integer) void
                 | function master_dist_local_group_cache_invalidate() trigger
                 | function master_dist_node_cache_invalidate() trigger
                 | function master_dist_object_cache_invalidate() trigger
                 | function master_dist_partition_cache_invalidate() trigger
                 | function master_dist_placement_cache_invalidate() trigger
                 | function master_dist_shard_cache_invalidate() trigger
                 | function master_drain_node(text,integer,citus.shard_transfer_mode,name) void
                 | function master_drop_all_shards(regclass,text,text) integer
                 | function master_drop_sequences(text[]) void
                 | function master_get_active_worker_nodes() SETOF record
                 | function master_get_new_placementid() bigint
                 | function master_get_new_shardid() bigint
                 | function master_get_table_ddl_events(text) SETOF text
                 | function master_get_table_metadata(text) record
                 | function master_modify_multiple_shards(text) integer
                 | function master_move_shard_placement(bigint,text,integer,text,integer,citus.shard_transfer_mode) void
                 | function master_remove_distributed_table_metadata_from_workers(regclass,text,text) void
                 | function master_remove_node(text,integer) void
                 | function master_remove_partition_metadata(regclass,text,text) void
                 | function master_run_on_worker(text[],integer[],text[],boolean) SETOF record
                 | function master_set_node_property(text,integer,text,boolean) void
                 | function master_unmark_object_distributed(oid,oid,integer) void
                 | function master_update_node(integer,text,integer,boolean,integer) void
                 | function master_update_shard_statistics(bigint) bigint
                 | function master_update_table_statistics(regclass) void
                 | function poolinfo_valid(text) boolean
                 | function read_intermediate_result(text,citus_copy_format) SETOF record
                 | function read_intermediate_results(text[],citus_copy_format) SETOF record
                 | function rebalance_table_shards(regclass,real,integer,bigint[],citus.shard_transfer_mode,boolean,name) void
                 | function recover_prepared_transactions() integer
                 | function relation_is_a_known_shard(regclass) boolean
                 | function replicate_table_shards(regclass,integer,integer,bigint[],citus.shard_transfer_mode) void
                 | function role_exists(name) boolean
                 | function run_command_on_colocated_placements(regclass,regclass,text,boolean) SETOF record
                 | function run_command_on_placements(regclass,text,boolean) SETOF record
                 | function run_command_on_shards(regclass,text,boolean) SETOF record
                 | function run_command_on_workers(text,boolean) SETOF record
                 | function shard_name(regclass,bigint) text
                 | function start_metadata_sync_to_node(text,integer) void
                 | function stop_metadata_sync_to_node(text,integer) void
                 | function task_tracker_assign_task(bigint,integer,text) void
                 | function task_tracker_cleanup_job(bigint) void
                 | function task_tracker_conninfo_cache_invalidate() trigger
                 | function task_tracker_task_status(bigint,integer) integer
                 | function upgrade_to_reference_table(regclass) void
                 | function worker_append_table_to_shard(text,text,text,integer) void
                 | function worker_apply_inter_shard_ddl_command(bigint,text,bigint,text,text) void
                 | function worker_apply_sequence_command(text) void
                 | function worker_apply_sequence_command(text,regtype) void
                 | function worker_apply_shard_ddl_command(bigint,text) void
                 | function worker_apply_shard_ddl_command(bigint,text,text) void
                 | function worker_cleanup_job_schema_cache() void
                 | function worker_create_or_replace_object(text) boolean
                 | function worker_create_schema(bigint,text) void
                 | function worker_create_truncate_trigger(regclass) void
                 | function worker_drop_distributed_table(text) void
                 | function worker_execute_sql_task(bigint,integer,text,boolean) bigint
                 | function worker_fetch_foreign_file(text,text,bigint,text[],integer[]) void
                 | function worker_fetch_partition_file(bigint,integer,integer,integer,text,integer) void
                 | function worker_hash("any") integer
                 | function worker_hash_partition_table(bigint,integer,text,text,oid,anyarray) void
                 | function worker_merge_files_and_run_query(bigint,integer,text,text) void
                 | function worker_merge_files_into_table(bigint,integer,text[],text[]) void
                 | function worker_partial_agg(oid,anyelement) cstring
                 | function worker_partial_agg_ffunc(internal) cstring
                 | function worker_partial_agg_sfunc(internal,oid,anyelement) internal
                 | function worker_partition_query_result(text,text,integer,citus.distribution_type,text[],text[],boolean) SETOF record
                 | function worker_range_partition_table(bigint,integer,text,text,oid,anyarray) void
                 | function worker_repartition_cleanup(bigint) void
                 | schema citus
                 | schema citus_internal
                 | sequence pg_dist_colocationid_seq
                 | sequence pg_dist_groupid_seq
                 | sequence pg_dist_node_nodeid_seq
                 | sequence pg_dist_placement_placementid_seq
                 | sequence pg_dist_shardid_seq
                 | table citus.pg_dist_object
                 | table pg_dist_authinfo
                 | table pg_dist_colocation
                 | table pg_dist_local_group
                 | table pg_dist_node
                 | table pg_dist_node_metadata
                 | table pg_dist_partition
                 | table pg_dist_placement
                 | table pg_dist_poolinfo
                 | table pg_dist_rebalance_strategy
                 | table pg_dist_shard
                 | table pg_dist_transaction
                 | type citus.distribution_type
                 | type citus.shard_transfer_mode
                 | type citus_copy_format
                 | type noderole
                 | view citus_dist_stat_activity
                 | view citus_lock_waits
                 | view citus_shard_indexes_on_worker
                 | view citus_shards_on_worker
                 | view citus_stat_statements
                 | view citus_worker_stat_activity
                 | view pg_dist_shard_placement
(186 rows)

-- Test downgrade to 9.2-2 from 9.2-4
ALTER EXTENSION citus UPDATE TO '9.2-4';
ALTER EXTENSION citus UPDATE TO '9.2-2';
-- Should be empty result since upgrade+downgrade should be a no-op
SELECT * FROM multi_extension.print_extension_changes();
 previous_object | current_object
---------------------------------------------------------------------
(0 rows)

/*
 * As we mistakenly bumped schema version to 9.3-1 in a bad release, we support
 * updating citus schema from 9.3-1 to 9.2-4, but we do not support updates to 9.3-1.
 *
 * Hence the query below should fail.
 */
ALTER EXTENSION citus UPDATE TO '9.3-1';
ERROR:  extension "citus" has no update path from version "9.2-2" to version "9.3-1"
ALTER EXTENSION citus UPDATE TO '9.2-4';
-- Snapshot of state at 9.2-4
SELECT * FROM multi_extension.print_extension_changes();
 previous_object | current_object
---------------------------------------------------------------------
(0 rows)

-- Test downgrade to 9.2-4 from 9.3-2
ALTER EXTENSION citus UPDATE TO '9.3-2';
ALTER EXTENSION citus UPDATE TO '9.2-4';
-- Should be empty result since upgrade+downgrade should be a no-op
SELECT * FROM multi_extension.print_extension_changes();
 previous_object | current_object
---------------------------------------------------------------------
(0 rows)

-- Snapshot of state at 9.3-2
ALTER EXTENSION citus UPDATE TO '9.3-2';
SELECT * FROM multi_extension.print_extension_changes();
                  previous_object                  |                            current_object
---------------------------------------------------------------------
 function citus_extradata_container(internal) void |
                                                   | function citus_extradata_container(internal) SETOF record
                                                   | function citus_remote_connection_stats() SETOF record
                                                   | function replicate_reference_tables() void
                                                   | function truncate_local_data_after_distributing_table(regclass) void
                                                   | function update_distributed_table_colocation(regclass,text) void
                                                   | function worker_create_or_alter_role(text,text,text) boolean
(7 rows)

-- Test downgrade to 9.3-2 from 9.4-1
ALTER EXTENSION citus UPDATE TO '9.4-1';
ALTER EXTENSION citus UPDATE TO '9.3-2';
-- Should be empty result since upgrade+downgrade should be a no-op
SELECT * FROM multi_extension.print_extension_changes();
 previous_object | current_object
---------------------------------------------------------------------
(0 rows)

-- Snapshot of state at 9.4-1
ALTER EXTENSION citus UPDATE TO '9.4-1';
SELECT * FROM multi_extension.print_extension_changes();
 previous_object |                                                    current_object
---------------------------------------------------------------------
                 | function worker_last_saved_explain_analyze() TABLE(explain_analyze_output text, execution_duration double precision)
                 | function worker_save_query_explain_analyze(text,jsonb) SETOF record
(2 rows)

-- Test upgrade paths for backported citus_pg_upgrade functions
ALTER EXTENSION citus UPDATE TO '9.4-2';
ALTER EXTENSION citus UPDATE TO '9.4-1';
-- Should be empty result, even though the downgrade doesn't undo the upgrade, the
-- function signature doesn't change, which is reflected here.
SELECT * FROM multi_extension.print_extension_changes();
 previous_object | current_object
---------------------------------------------------------------------
(0 rows)

ALTER EXTENSION citus UPDATE TO '9.4-2';
SELECT * FROM multi_extension.print_extension_changes();
 previous_object | current_object
---------------------------------------------------------------------
(0 rows)

-- Snapshot of state at 9.4-1
ALTER EXTENSION citus UPDATE TO '9.4-1';
SELECT * FROM multi_extension.print_extension_changes();
 previous_object | current_object
---------------------------------------------------------------------
(0 rows)

-- Test upgrade paths for backported improvement of master_update_table_statistics function
ALTER EXTENSION citus UPDATE TO '9.4-3';
-- should see the new source code with internal function citus_update_table_statistics
SELECT prosrc FROM pg_proc WHERE proname = 'master_update_table_statistics' ORDER BY 1;
            prosrc
---------------------------------------------------------------------
 citus_update_table_statistics
(1 row)

ALTER EXTENSION citus UPDATE TO '9.4-2';
-- should see the old source code
SELECT prosrc FROM pg_proc WHERE proname = 'master_update_table_statistics' ORDER BY 1;
                               prosrc
---------------------------------------------------------------------
                                                                   +
 DECLARE                                                           +
  colocated_tables regclass[];                                     +
 BEGIN                                                             +
  SELECT get_colocated_table_array(relation) INTO colocated_tables;+
  PERFORM                                                          +
   master_update_shard_statistics(shardid)                         +
  FROM                                                             +
   pg_dist_shard                                                   +
  WHERE                                                            +
   logicalrelid = ANY (colocated_tables);                          +
 END;                                                              +

(1 row)

-- Should be empty result
SELECT * FROM multi_extension.print_extension_changes();
 previous_object | current_object
---------------------------------------------------------------------
(0 rows)

ALTER EXTENSION citus UPDATE TO '9.4-3';
-- should see the new source code with internal function citus_update_table_statistics
SELECT prosrc FROM pg_proc WHERE proname = 'master_update_table_statistics' ORDER BY 1;
            prosrc
---------------------------------------------------------------------
 citus_update_table_statistics
(1 row)

-- Should be empty result
SELECT * FROM multi_extension.print_extension_changes();
 previous_object | current_object
---------------------------------------------------------------------
(0 rows)

-- Snapshot of state at 9.4-1
ALTER EXTENSION citus UPDATE TO '9.4-1';
-- should see the old source code
SELECT prosrc FROM pg_proc WHERE proname = 'master_update_table_statistics' ORDER BY 1;
                               prosrc
---------------------------------------------------------------------
                                                                   +
 DECLARE                                                           +
  colocated_tables regclass[];                                     +
 BEGIN                                                             +
  SELECT get_colocated_table_array(relation) INTO colocated_tables;+
  PERFORM                                                          +
   master_update_shard_statistics(shardid)                         +
  FROM                                                             +
   pg_dist_shard                                                   +
  WHERE                                                            +
   logicalrelid = ANY (colocated_tables);                          +
 END;                                                              +

(1 row)

-- Should be empty result
SELECT * FROM multi_extension.print_extension_changes();
 previous_object | current_object
---------------------------------------------------------------------
(0 rows)

-- Test downgrade to 9.4-1 from 9.5-1
ALTER EXTENSION citus UPDATE TO '9.5-1';
-- TODO: This test should be moved to a valid downgrade testing suite where the downgrade is done, both on the schema and the binaries. Later changes in Citus made a C vs Schema discrepancy error here
-- BEGIN;
--   SET citus.enable_metadata_sync TO on;
--   SELECT master_add_node('localhost', :master_port, groupId=>0);
--   CREATE TABLE citus_local_table (a int);
--   SELECT create_citus_local_table('citus_local_table');
--   RESET citus.enable_metadata_sync;
--
--   -- downgrade from 9.5-1 to 9.4-1 should fail as we have a citus local table
--   ALTER EXTENSION citus UPDATE TO '9.4-1';
-- ROLLBACK;
-- now we can downgrade as there is no citus local table
ALTER EXTENSION citus UPDATE TO '9.4-1';
-- Should be empty result since upgrade+downgrade should be a no-op
SELECT * FROM multi_extension.print_extension_changes();
 previous_object | current_object
---------------------------------------------------------------------
(0 rows)

-- Snapshot of state at 9.5-1
ALTER EXTENSION citus UPDATE TO '9.5-1';
SELECT * FROM multi_extension.print_extension_changes();
                             previous_object                              |                             current_object
---------------------------------------------------------------------
 function master_drop_sequences(text[]) void                              |
 function task_tracker_assign_task(bigint,integer,text) void              |
 function task_tracker_cleanup_job(bigint) void                           |
 function task_tracker_conninfo_cache_invalidate() trigger                |
 function task_tracker_task_status(bigint,integer) integer                |
 function worker_execute_sql_task(bigint,integer,text,boolean) bigint     |
 function worker_merge_files_and_run_query(bigint,integer,text,text) void |
                                                                          | function create_citus_local_table(regclass) void
                                                                          | function undistribute_table(regclass) void
                                                                          | function worker_record_sequence_dependency(regclass,regclass,name) void
(10 rows)

-- Test upgrade paths for backported citus_pg_upgrade functions
ALTER EXTENSION citus UPDATE TO '9.5-2';
ALTER EXTENSION citus UPDATE TO '9.5-1';
-- Should be empty result, even though the downgrade doesn't undo the upgrade, the
-- function signature doesn't change, which is reflected here.
SELECT * FROM multi_extension.print_extension_changes();
 previous_object | current_object
---------------------------------------------------------------------
(0 rows)

ALTER EXTENSION citus UPDATE TO '9.5-2';
SELECT * FROM multi_extension.print_extension_changes();
 previous_object | current_object
---------------------------------------------------------------------
(0 rows)

-- Snapshot of state at 9.5-1
ALTER EXTENSION citus UPDATE TO '9.5-1';
SELECT * FROM multi_extension.print_extension_changes();
 previous_object | current_object
---------------------------------------------------------------------
(0 rows)

-- Test upgrade paths for backported improvement of master_update_table_statistics function
ALTER EXTENSION citus UPDATE TO '9.5-3';
-- should see the new source code with internal function citus_update_table_statistics
SELECT prosrc FROM pg_proc WHERE proname = 'master_update_table_statistics' ORDER BY 1;
            prosrc
---------------------------------------------------------------------
 citus_update_table_statistics
(1 row)

ALTER EXTENSION citus UPDATE TO '9.5-2';
-- should see the old source code
SELECT prosrc FROM pg_proc WHERE proname = 'master_update_table_statistics' ORDER BY 1;
                               prosrc
---------------------------------------------------------------------
                                                                   +
 DECLARE                                                           +
  colocated_tables regclass[];                                     +
 BEGIN                                                             +
  SELECT get_colocated_table_array(relation) INTO colocated_tables;+
  PERFORM                                                          +
   master_update_shard_statistics(shardid)                         +
  FROM                                                             +
   pg_dist_shard                                                   +
  WHERE                                                            +
   logicalrelid = ANY (colocated_tables);                          +
 END;                                                              +

(1 row)

-- Should be empty result
SELECT * FROM multi_extension.print_extension_changes();
 previous_object | current_object
---------------------------------------------------------------------
(0 rows)

ALTER EXTENSION citus UPDATE TO '9.5-3';
-- should see the new source code with internal function citus_update_table_statistics
SELECT prosrc FROM pg_proc WHERE proname = 'master_update_table_statistics' ORDER BY 1;
            prosrc
---------------------------------------------------------------------
 citus_update_table_statistics
(1 row)

-- Should be empty result
SELECT * FROM multi_extension.print_extension_changes();
 previous_object | current_object
---------------------------------------------------------------------
(0 rows)

-- Snapshot of state at 9.5-1
ALTER EXTENSION citus UPDATE TO '9.5-1';
-- should see the old source code
SELECT prosrc FROM pg_proc WHERE proname = 'master_update_table_statistics' ORDER BY 1;
                               prosrc
---------------------------------------------------------------------
                                                                   +
 DECLARE                                                           +
  colocated_tables regclass[];                                     +
 BEGIN                                                             +
  SELECT get_colocated_table_array(relation) INTO colocated_tables;+
  PERFORM                                                          +
   master_update_shard_statistics(shardid)                         +
  FROM                                                             +
   pg_dist_shard                                                   +
  WHERE                                                            +
   logicalrelid = ANY (colocated_tables);                          +
 END;                                                              +

(1 row)

-- Should be empty result
SELECT * FROM multi_extension.print_extension_changes();
 previous_object | current_object
---------------------------------------------------------------------
(0 rows)

-- We removed the upgrade paths to 10.0-1, 10.0-2 and 10.0-3 due to a bug that blocked
-- upgrades to 10.0, Therefore we test upgrades to 10.0-4 instead
-- Test downgrade to 9.5-1 from 10.0-4
ALTER EXTENSION citus UPDATE TO '10.0-4';
ALTER EXTENSION citus UPDATE TO '9.5-1';
-- Should be empty result since upgrade+downgrade should be a no-op
SELECT * FROM multi_extension.print_extension_changes();
 previous_object | current_object
---------------------------------------------------------------------
(0 rows)

-- Snapshot of state at 10.0-4
ALTER EXTENSION citus UPDATE TO '10.0-4';
SELECT * FROM multi_extension.print_extension_changes();
                                   previous_object                                    |                                                current_object
---------------------------------------------------------------------
 function citus_total_relation_size(regclass) bigint                                  |
 function create_citus_local_table(regclass) void                                     |
 function mark_tables_colocated(regclass,regclass[]) void                             |
 function master_conninfo_cache_invalidate() trigger                                  |
 function master_create_distributed_table(regclass,text,citus.distribution_type) void |
 function master_create_worker_shards(text,integer,integer) void                      |
 function master_dist_local_group_cache_invalidate() trigger                          |
 function master_dist_node_cache_invalidate() trigger                                 |
 function master_dist_object_cache_invalidate() trigger                               |
 function master_dist_partition_cache_invalidate() trigger                            |
 function master_dist_placement_cache_invalidate() trigger                            |
 function master_dist_shard_cache_invalidate() trigger                                |
 function master_drop_all_shards(regclass,text,text) integer                          |
 function master_modify_multiple_shards(text) integer                                 |
 function undistribute_table(regclass) void                                           |
 function upgrade_to_reference_table(regclass) void                                   |
                                                                                      | access method columnar
                                                                                      | function alter_columnar_table_reset(regclass,boolean,boolean,boolean,boolean) void
                                                                                      | function alter_columnar_table_set(regclass,integer,integer,name,integer) void
                                                                                      | function alter_distributed_table(regclass,text,integer,text,boolean) void
                                                                                      | function alter_old_partitions_set_access_method(regclass,timestamp with time zone,name)
                                                                                      | function alter_table_set_access_method(regclass,text) void
                                                                                      | function citus_activate_node(text,integer) integer
                                                                                      | function citus_add_inactive_node(text,integer,integer,noderole,name) integer
                                                                                      | function citus_add_local_table_to_metadata(regclass,boolean) void
                                                                                      | function citus_add_node(text,integer,integer,noderole,name) integer
                                                                                      | function citus_add_secondary_node(text,integer,text,integer,name) integer
                                                                                      | function citus_conninfo_cache_invalidate() trigger
                                                                                      | function citus_copy_shard_placement(bigint,text,integer,text,integer,boolean,citus.shard_transfer_mode) void
                                                                                      | function citus_disable_node(text,integer) void
                                                                                      | function citus_dist_local_group_cache_invalidate() trigger
                                                                                      | function citus_dist_node_cache_invalidate() trigger
                                                                                      | function citus_dist_object_cache_invalidate() trigger
                                                                                      | function citus_dist_partition_cache_invalidate() trigger
                                                                                      | function citus_dist_placement_cache_invalidate() trigger
                                                                                      | function citus_dist_shard_cache_invalidate() trigger
                                                                                      | function citus_drain_node(text,integer,citus.shard_transfer_mode,name) void
                                                                                      | function citus_drop_all_shards(regclass,text,text) integer
                                                                                      | function citus_get_active_worker_nodes() SETOF record
                                                                                      | function citus_internal.columnar_ensure_objects_exist() void
                                                                                      | function citus_move_shard_placement(bigint,text,integer,text,integer,citus.shard_transfer_mode) void
                                                                                      | function citus_remove_node(text,integer) void
                                                                                      | function citus_set_coordinator_host(text,integer,noderole,name) void
                                                                                      | function citus_set_node_property(text,integer,text,boolean) void
                                                                                      | function citus_shard_sizes() SETOF record
                                                                                      | function citus_total_relation_size(regclass,boolean) bigint
                                                                                      | function citus_unmark_object_distributed(oid,oid,integer) void
                                                                                      | function citus_update_node(integer,text,integer,boolean,integer) void
                                                                                      | function citus_update_shard_statistics(bigint) bigint
                                                                                      | function citus_update_table_statistics(regclass) void
                                                                                      | function columnar.columnar_handler(internal) table_am_handler
                                                                                      | function fix_pre_citus10_partitioned_table_constraint_names() SETOF regclass
                                                                                      | function fix_pre_citus10_partitioned_table_constraint_names(regclass) void
                                                                                      | function notify_constraint_dropped() void
                                                                                      | function remove_local_tables_from_metadata() void
                                                                                      | function time_partition_range(regclass) record
                                                                                      | function undistribute_table(regclass,boolean) void
                                                                                      | function worker_change_sequence_dependency(regclass,regclass,regclass) void
                                                                                      | function worker_fix_pre_citus10_partitioned_table_constraint_names(regclass,bigint,text) void
                                                                                      | schema columnar
                                                                                      | sequence columnar.storageid_seq
                                                                                      | table columnar.chunk
                                                                                      | table columnar.chunk_group
                                                                                      | table columnar.options
                                                                                      | table columnar.stripe
                                                                                      | view citus_shards
                                                                                      | view public.citus_tables
                                                                                      | view time_partitions
(68 rows)

-- check that we depend on the existence of public schema, and we can not drop it now
DROP SCHEMA public;
ERROR:  cannot drop schema public because other objects depend on it
DETAIL:  extension citus depends on schema public
HINT:  Use DROP ... CASCADE to drop the dependent objects too.
-- verify that citus_tables view is on pg_catalog if public schema is absent.
ALTER EXTENSION citus UPDATE TO '9.5-1';
DROP SCHEMA public;
ALTER EXTENSION citus UPDATE TO '10.0-4';
SELECT * FROM multi_extension.print_extension_changes();
      previous_object      |   current_object
---------------------------------------------------------------------
 view public.citus_tables  |
                           | view citus_tables
(2 rows)

-- recreate public schema, and recreate citus_tables in the public schema by default
CREATE SCHEMA public;
-- public schema is owned by pg_database_owner role
ALTER SCHEMA public OWNER TO pg_database_owner;
GRANT ALL ON SCHEMA public TO public;
ALTER EXTENSION citus UPDATE TO '9.5-1';
ALTER EXTENSION citus UPDATE TO '10.0-4';
SELECT * FROM multi_extension.print_extension_changes();
  previous_object   |      current_object
---------------------------------------------------------------------
 view citus_tables  |
                    | view public.citus_tables
(2 rows)

-- not print "HINT: " to hide current lib version
\set VERBOSITY terse
CREATE TABLE columnar_table(a INT, b INT) USING columnar;
SET citus.enable_version_checks TO ON;
SET columnar.enable_version_checks TO ON;
-- all should throw an error due to version mismatch
VACUUM FULL columnar_table;
ERROR:  loaded Citus library version differs from installed extension version
INSERT INTO columnar_table SELECT i FROM generate_series(1, 10) i;
ERROR:  loaded Citus library version differs from installed extension version
VACUUM columnar_table;
WARNING:  loaded Citus library version differs from installed extension version
TRUNCATE columnar_table;
ERROR:  loaded Citus library version differs from installed extension version
DROP TABLE columnar_table;
ERROR:  loaded Citus library version differs from installed extension version
CREATE INDEX ON columnar_table (a);
ERROR:  loaded Citus library version differs from installed extension version
ALTER TABLE columnar_table SET(columnar.compression = pglz);
ERROR:  loaded Citus library version differs from installed extension version
ALTER TABLE columnar_table RESET (columnar.compression);
ERROR:  loaded Citus library version differs from installed extension version
INSERT INTO columnar_table SELECT * FROM columnar_table;
ERROR:  loaded Citus library version differs from installed extension version
SELECT 1 FROM columnar_table; -- columnar custom scan
ERROR:  loaded Citus library version differs from installed extension version
SET columnar.enable_custom_scan TO OFF;
SELECT 1 FROM columnar_table; -- seq scan
ERROR:  loaded Citus library version differs from installed extension version
CREATE TABLE new_columnar_table (a int) USING columnar;
ERROR:  loaded Citus library version differs from installed extension version
-- disable version checks for other sessions too
ALTER SYSTEM SET citus.enable_version_checks TO OFF;
SELECT pg_reload_conf();
 pg_reload_conf
---------------------------------------------------------------------
 t
(1 row)

-- do cleanup for the rest of the tests
SET citus.enable_version_checks TO OFF;
SET columnar.enable_version_checks TO OFF;
DROP TABLE columnar_table;
RESET columnar.enable_custom_scan;
\set VERBOSITY default
-- Test downgrade to 10.0-4 from 10.1-1
ALTER EXTENSION citus UPDATE TO '10.1-1';
ALTER EXTENSION citus UPDATE TO '10.0-4';
-- Should be empty result since upgrade+downgrade should be a no-op
SELECT * FROM multi_extension.print_extension_changes();
 previous_object | current_object
---------------------------------------------------------------------
(0 rows)

-- Snapshot of state at 10.1-1
ALTER EXTENSION citus UPDATE TO '10.1-1';
SELECT * FROM multi_extension.print_extension_changes();
                                                                                                        previous_object                                                                                                        |                                                                                                                          current_object
---------------------------------------------------------------------
 function citus_add_rebalance_strategy(name,regproc,regproc,regproc,real,real) void                                                                                                                                            |
 function citus_internal.columnar_ensure_objects_exist() void                                                                                                                                                                  |
 function citus_internal.pg_dist_rebalance_strategy_enterprise_check() trigger                                                                                                                                                 |
 function create_distributed_table(regclass,text,citus.distribution_type,text) void                                                                                                                                            |
 function get_rebalance_progress() TABLE(sessionid integer, table_name regclass, shardid bigint, shard_size bigint, sourcename text, sourceport integer, targetname text, targetport integer, progress bigint)                 |
 function get_rebalance_table_shards_plan(regclass,real,integer,bigint[],boolean,name) TABLE(table_name regclass, shardid bigint, shard_size bigint, sourcename text, sourceport integer, targetname text, targetport integer) |
                                                                                                                                                                                                                               | function citus_add_rebalance_strategy(name,regproc,regproc,regproc,real,real,real) void
                                                                                                                                                                                                                               | function citus_cleanup_orphaned_shards()
                                                                                                                                                                                                                               | function citus_local_disk_space_stats() record
                                                                                                                                                                                                                               | function create_distributed_table(regclass,text,citus.distribution_type,text,integer) void
                                                                                                                                                                                                                               | function get_rebalance_progress() TABLE(sessionid integer, table_name regclass, shardid bigint, shard_size bigint, sourcename text, sourceport integer, targetname text, targetport integer, progress bigint, source_shard_size bigint, target_shard_size bigint)
                                                                                                                                                                                                                               | function get_rebalance_table_shards_plan(regclass,real,integer,bigint[],boolean,name,real) TABLE(table_name regclass, shardid bigint, shard_size bigint, sourcename text, sourceport integer, targetname text, targetport integer)
                                                                                                                                                                                                                               | function worker_partitioned_relation_size(regclass) bigint
                                                                                                                                                                                                                               | function worker_partitioned_relation_total_size(regclass) bigint
                                                                                                                                                                                                                               | function worker_partitioned_table_size(regclass) bigint
(15 rows)

-- Test downgrade to 10.1-1 from 10.2-1
ALTER EXTENSION citus UPDATE TO '10.2-1';
ALTER EXTENSION citus UPDATE TO '10.1-1';
-- Should be empty result since upgrade+downgrade should be a no-op
SELECT * FROM multi_extension.print_extension_changes();
 previous_object | current_object
---------------------------------------------------------------------
(0 rows)

-- Snapshot of state at 10.2-1
ALTER EXTENSION citus UPDATE TO '10.2-1';
SELECT * FROM multi_extension.print_extension_changes();
                      previous_object                       |                                                                                     current_object
---------------------------------------------------------------------
 function citus_drop_all_shards(regclass,text,text) integer |
 function stop_metadata_sync_to_node(text,integer) void     |
                                                            | function citus_drop_all_shards(regclass,text,text,boolean) integer
                                                            | function citus_internal.downgrade_columnar_storage(regclass) void
                                                            | function citus_internal.upgrade_columnar_storage(regclass) void
                                                            | function citus_internal_add_partition_metadata(regclass,"char",text,integer,"char") void
                                                            | function citus_internal_add_placement_metadata(bigint,integer,bigint,integer,bigint) void
                                                            | function citus_internal_add_shard_metadata(regclass,bigint,"char",text,text) void
                                                            | function citus_internal_delete_shard_metadata(bigint) void
                                                            | function citus_internal_update_placement_metadata(bigint,integer,integer) void
                                                            | function citus_internal_update_relation_colocation(oid,integer) void
                                                            | function create_time_partitions(regclass,interval,timestamp with time zone,timestamp with time zone) boolean
                                                            | function drop_old_time_partitions(regclass,timestamp with time zone)
                                                            | function get_missing_time_partition_ranges(regclass,interval,timestamp with time zone,timestamp with time zone) TABLE(partition_name text, range_from_value text, range_to_value text)
                                                            | function stop_metadata_sync_to_node(text,integer,boolean) void
                                                            | function worker_nextval(regclass) integer
(16 rows)

-- Test downgrade to 10.2-1 from 10.2-2
ALTER EXTENSION citus UPDATE TO '10.2-2';
ALTER EXTENSION citus UPDATE TO '10.2-1';
-- Should be empty result since upgrade+downgrade should be a no-op
SELECT * FROM multi_extension.print_extension_changes();
 previous_object | current_object
---------------------------------------------------------------------
(0 rows)

-- Snapshot of state at 10.2-2
ALTER EXTENSION citus UPDATE TO '10.2-2';
SELECT * FROM multi_extension.print_extension_changes();
 previous_object | current_object
---------------------------------------------------------------------
(0 rows)

-- Test downgrade to 10.2-2 from 10.2-3
ALTER EXTENSION citus UPDATE TO '10.2-3';
ALTER EXTENSION citus UPDATE TO '10.2-2';
-- Should be empty result since upgrade+downgrade should be a no-op
SELECT * FROM multi_extension.print_extension_changes();
 previous_object | current_object
---------------------------------------------------------------------
(0 rows)

-- Snapshot of state at 10.2-3
ALTER EXTENSION citus UPDATE TO '10.2-3';
SELECT * FROM multi_extension.print_extension_changes();
 previous_object | current_object
---------------------------------------------------------------------
(0 rows)

-- Test downgrade to 10.2-3 from 10.2-4
ALTER EXTENSION citus UPDATE TO '10.2-4';
ALTER EXTENSION citus UPDATE TO '10.2-3';
-- Make sure that we don't delete pg_depend entries added in
-- columnar--10.2-3--10.2-4.sql when downgrading to 10.2-3.
SELECT COUNT(*)=10
FROM pg_depend
WHERE classid = 'pg_am'::regclass::oid AND
      objid = (select oid from pg_am where amname = 'columnar') AND
      objsubid = 0 AND
      refclassid = 'pg_class'::regclass::oid AND
      refobjsubid = 0 AND
      deptype = 'n';
 ?column?
---------------------------------------------------------------------
 t
(1 row)

-- Should be empty result since upgrade+downgrade should be a no-op
SELECT * FROM multi_extension.print_extension_changes();
 previous_object | current_object
---------------------------------------------------------------------
(0 rows)

-- Snapshot of state at 10.2-4
ALTER EXTENSION citus UPDATE TO '10.2-4';
SELECT * FROM multi_extension.print_extension_changes();
 previous_object |                              current_object
---------------------------------------------------------------------
                 | function citus_internal.columnar_ensure_am_depends_catalog() void
                 | function fix_all_partition_shard_index_names() SETOF regclass
                 | function fix_partition_shard_index_names(regclass) void
                 | function worker_fix_partition_shard_index_names(regclass,text,text) void
(4 rows)

-- There was a bug when downgrading to 10.2-2 from 10.2-4
-- Test that we do not have any issues with this particular downgrade
ALTER EXTENSION citus UPDATE TO '10.2-2';
ALTER EXTENSION citus UPDATE TO '10.2-4';
SELECT * FROM multi_extension.print_extension_changes();
 previous_object | current_object
---------------------------------------------------------------------
(0 rows)

-- Test downgrade to 10.2-4 from 10.2-5
ALTER EXTENSION citus UPDATE TO '10.2-5';
ALTER EXTENSION citus UPDATE TO '10.2-4';
-- Should be empty result since upgrade+downgrade should be a no-op
SELECT * FROM multi_extension.print_extension_changes();
 previous_object | current_object
---------------------------------------------------------------------
(0 rows)

-- Snapshot of state at 10.2-5
ALTER EXTENSION citus UPDATE TO '10.2-5';
SELECT * FROM multi_extension.print_extension_changes();
 previous_object | current_object
---------------------------------------------------------------------
(0 rows)

-- Make sure that we defined dependencies from all rel objects (tables,
-- indexes, sequences ..) to columnar table access method ...
SELECT pg_class.oid INTO columnar_schema_members
FROM pg_class, pg_namespace
WHERE pg_namespace.oid=pg_class.relnamespace AND
      pg_namespace.nspname='columnar';
SELECT refobjid INTO columnar_schema_members_pg_depend
FROM pg_depend
WHERE classid = 'pg_am'::regclass::oid AND
      objid = (select oid from pg_am where amname = 'columnar') AND
      objsubid = 0 AND
      refclassid = 'pg_class'::regclass::oid AND
      refobjsubid = 0 AND
      deptype = 'n';
-- ... , so this should be empty,
(TABLE columnar_schema_members EXCEPT TABLE columnar_schema_members_pg_depend)
UNION
(TABLE columnar_schema_members_pg_depend EXCEPT TABLE columnar_schema_members);
 oid
---------------------------------------------------------------------
(0 rows)

-- ... , and both columnar_schema_members_pg_depend & columnar_schema_members
-- should have 10 entries.
SELECT COUNT(*)=10 FROM columnar_schema_members_pg_depend;
 ?column?
---------------------------------------------------------------------
 t
(1 row)

DROP TABLE columnar_schema_members, columnar_schema_members_pg_depend;
-- Use a synthetic pg_dist_shard record to show that upgrade fails
-- when there are cstore_fdw tables
INSERT INTO pg_dist_shard (logicalrelid, shardid, shardstorage) VALUES ('pg_dist_shard', 1, 'c');
ALTER EXTENSION citus UPDATE TO '11.0-1';
ERROR:  cstore_fdw tables are deprecated as of Citus 11.0
HINT:  Install Citus 10.2 and convert your cstore_fdw tables to the columnar access method before upgrading further
CONTEXT:  PL/pgSQL function inline_code_block line XX at RAISE
DELETE FROM pg_dist_shard WHERE shardid = 1;
-- partitioned table count is tracked on Citus 11 upgrade
CREATE TABLE e_transactions(order_id varchar(255) NULL, transaction_id int) PARTITION BY LIST(transaction_id);
CREATE TABLE orders_2020_07_01
PARTITION OF e_transactions FOR VALUES IN (1,2,3);
INSERT INTO pg_dist_partition VALUES ('e_transactions'::regclass,'h', '{VAR :varno 1 :varattno 1 :vartype 1043 :vartypmod 259 :varcollid 100 :varnullingrels (b) :varlevelsup 0 :varnosyn 1 :varattnosyn 1 :location -1}', 7, 's');
SELECT
	(metadata->>'partitioned_citus_table_exists_pre_11')::boolean as partitioned_citus_table_exists_pre_11,
	(metadata->>'partitioned_citus_table_exists_pre_11') IS NULL as is_null
FROM
	pg_dist_node_metadata;
 partitioned_citus_table_exists_pre_11 | is_null
---------------------------------------------------------------------
                                       | t
(1 row)

-- Test downgrade to 10.2-5 from 11.0-1
ALTER EXTENSION citus UPDATE TO '11.0-1';
SELECT
	(metadata->>'partitioned_citus_table_exists_pre_11')::boolean as partitioned_citus_table_exists_pre_11,
	(metadata->>'partitioned_citus_table_exists_pre_11') IS NULL as is_null
FROM
	pg_dist_node_metadata;
 partitioned_citus_table_exists_pre_11 | is_null
---------------------------------------------------------------------
 t                                     | f
(1 row)

DELETE FROM pg_dist_partition WHERE logicalrelid = 'e_transactions'::regclass;
DROP TABLE e_transactions;
ALTER EXTENSION citus UPDATE TO '10.2-5';
-- Should be empty result since upgrade+downgrade should be a no-op
SELECT * FROM multi_extension.print_extension_changes();
 previous_object | current_object
---------------------------------------------------------------------
(0 rows)

-- Snapshot of state at 11.0-1
ALTER EXTENSION citus UPDATE TO '11.0-1';
SELECT * FROM multi_extension.print_extension_changes();
                                                   previous_object                                                    |                                                            current_object
---------------------------------------------------------------------
 function citus_disable_node(text,integer) void                                                                       |
 function citus_dist_stat_activity() SETOF record                                                                     |
 function citus_worker_stat_activity() SETOF record                                                                   |
 function create_distributed_function(regprocedure,text,text) void                                                    |
 function master_append_table_to_shard(bigint,text,text,integer) real                                                 |
 function master_apply_delete_command(text) integer                                                                   |
 function master_get_table_metadata(text) record                                                                      |
 function worker_partition_query_result(text,text,integer,citus.distribution_type,text[],text[],boolean) SETOF record |
 table citus.pg_dist_object                                                                                           |
 view citus_worker_stat_activity                                                                                      |
                                                                                                                      | function citus_backend_gpid() bigint
                                                                                                                      | function citus_calculate_gpid(integer,integer) bigint
                                                                                                                      | function citus_check_cluster_node_health() SETOF record
                                                                                                                      | function citus_check_connection_to_node(text,integer) boolean
                                                                                                                      | function citus_coordinator_nodeid() integer
                                                                                                                      | function citus_disable_node(text,integer,boolean) void
                                                                                                                      | function citus_finalize_upgrade_to_citus11(boolean) boolean
                                                                                                                      | function citus_internal_add_colocation_metadata(integer,integer,integer,regtype,oid) void
                                                                                                                      | function citus_internal_add_object_metadata(text,text[],text[],integer,integer,boolean) void
                                                                                                                      | function citus_internal_delete_colocation_metadata(integer) void
                                                                                                                      | function citus_internal_global_blocked_processes() SETOF record
                                                                                                                      | function citus_internal_local_blocked_processes() SETOF record
                                                                                                                      | function citus_nodeid_for_gpid(bigint) integer
                                                                                                                      | function citus_nodename_for_nodeid(integer) text
                                                                                                                      | function citus_nodeport_for_nodeid(integer) integer
                                                                                                                      | function citus_pid_for_gpid(bigint) integer
                                                                                                                      | function citus_run_local_command(text) void
                                                                                                                      | function citus_shard_indexes_on_worker() SETOF record
                                                                                                                      | function citus_shards_on_worker() SETOF record
                                                                                                                      | function citus_stat_activity() SETOF record
                                                                                                                      | function create_distributed_function(regprocedure,text,text,boolean) void
                                                                                                                      | function get_nodeid_for_groupid(integer) integer
                                                                                                                      | function pg_cancel_backend(bigint) boolean
                                                                                                                      | function pg_terminate_backend(bigint,bigint) boolean
                                                                                                                      | function run_command_on_all_nodes(text,boolean,boolean) SETOF record
                                                                                                                      | function worker_create_or_replace_object(text[]) boolean
                                                                                                                      | function worker_drop_sequence_dependency(text) void
                                                                                                                      | function worker_drop_shell_table(text) void
                                                                                                                      | function worker_partition_query_result(text,text,integer,citus.distribution_type,text[],text[],boolean,boolean,boolean) SETOF record
                                                                                                                      | table pg_dist_object
                                                                                                                      | view citus_stat_activity
(41 rows)

-- Test downgrade to 11.0-1 from 11.0-2
ALTER EXTENSION citus UPDATE TO '11.0-2';
ALTER EXTENSION citus UPDATE TO '11.0-1';
-- Should be empty result since upgrade+downgrade should be a no-op
SELECT * FROM multi_extension.print_extension_changes();
 previous_object | current_object
---------------------------------------------------------------------
(0 rows)

-- Snapshot of state at 11.0-2
ALTER EXTENSION citus UPDATE TO '11.0-2';
SELECT * FROM multi_extension.print_extension_changes();
 previous_object |                         current_object
---------------------------------------------------------------------
                 | function citus_finish_citus_upgrade()
                 | function citus_is_coordinator() boolean
                 | function run_command_on_coordinator(text,boolean) SETOF record
                 | function start_metadata_sync_to_all_nodes() boolean
(4 rows)

-- Test downgrade to 11.0-2 from 11.0-3
ALTER EXTENSION citus UPDATE TO '11.0-3';
ALTER EXTENSION citus UPDATE TO '11.0-2';
-- Should be empty result since upgrade+downgrade should be a no-op
SELECT * FROM multi_extension.print_extension_changes();
 previous_object | current_object
---------------------------------------------------------------------
(0 rows)

-- Snapshot of state at 11.0-3
ALTER EXTENSION citus UPDATE TO '11.0-3';
SELECT * FROM multi_extension.print_extension_changes();
 previous_object | current_object
---------------------------------------------------------------------
(0 rows)

-- Test downgrade to 11.0-3 from 11.0-4
ALTER EXTENSION citus UPDATE TO '11.0-4';
ALTER EXTENSION citus UPDATE TO '11.0-3';
-- Should be empty result since upgrade+downgrade should be a no-op
SELECT * FROM multi_extension.print_extension_changes();
 previous_object | current_object
---------------------------------------------------------------------
(0 rows)

-- Snapshot of state at 11.0-4
ALTER EXTENSION citus UPDATE TO '11.0-4';
SELECT * FROM multi_extension.print_extension_changes();
 previous_object | current_object
---------------------------------------------------------------------
(0 rows)

-- Test downgrade to 11.0-4 from 11.1-1
ALTER EXTENSION citus UPDATE TO '11.1-1';
ALTER EXTENSION citus UPDATE TO '11.0-4';
-- Should be empty result since upgrade+downgrade should be a no-op
SELECT * FROM multi_extension.print_extension_changes();
 previous_object | current_object
---------------------------------------------------------------------
(0 rows)

-- Test CREATE EXTENSION when Citus already exists but Citus_Columnar does not. Should skip
CREATE EXTENSION IF NOT EXISTS citus;
NOTICE:  extension "citus" already exists, skipping
CREATE EXTENSION citus;
ERROR:  extension "citus" already exists
-- Snapshot of state at 11.1-1
ALTER EXTENSION citus UPDATE TO '11.1-1';
SELECT * FROM multi_extension.print_extension_changes();
                                                                                                                          previous_object                                                                                                                          |                                                                                                                                     current_object
---------------------------------------------------------------------
 access method columnar                                                                                                                                                                                                                                            |
 function alter_columnar_table_reset(regclass,boolean,boolean,boolean,boolean) void                                                                                                                                                                                |
 function alter_columnar_table_set(regclass,integer,integer,name,integer) void                                                                                                                                                                                     |
 function citus_copy_shard_placement(bigint,text,integer,text,integer,boolean,citus.shard_transfer_mode) void                                                                                                                                                      |
 function citus_internal.columnar_ensure_am_depends_catalog() void                                                                                                                                                                                                 |
 function citus_internal.downgrade_columnar_storage(regclass) void                                                                                                                                                                                                 |
 function citus_internal.upgrade_columnar_storage(regclass) void                                                                                                                                                                                                   |
 function columnar.columnar_handler(internal) table_am_handler                                                                                                                                                                                                     |
 function get_rebalance_progress() TABLE(sessionid integer, table_name regclass, shardid bigint, shard_size bigint, sourcename text, sourceport integer, targetname text, targetport integer, progress bigint, source_shard_size bigint, target_shard_size bigint) |
 function isolate_tenant_to_new_shard(regclass,"any",text) bigint                                                                                                                                                                                                  |
 function replicate_reference_tables() void                                                                                                                                                                                                                        |
 function worker_cleanup_job_schema_cache() void                                                                                                                                                                                                                   |
 function worker_create_schema(bigint,text) void                                                                                                                                                                                                                   |
 function worker_fetch_foreign_file(text,text,bigint,text[],integer[]) void                                                                                                                                                                                        |
 function worker_fetch_partition_file(bigint,integer,integer,integer,text,integer) void                                                                                                                                                                            |
 function worker_hash_partition_table(bigint,integer,text,text,oid,anyarray) void                                                                                                                                                                                  |
 function worker_merge_files_into_table(bigint,integer,text[],text[]) void                                                                                                                                                                                         |
 function worker_range_partition_table(bigint,integer,text,text,oid,anyarray) void                                                                                                                                                                                 |
 function worker_repartition_cleanup(bigint) void                                                                                                                                                                                                                  |
 schema columnar                                                                                                                                                                                                                                                   |
 sequence columnar.storageid_seq                                                                                                                                                                                                                                   |
 table columnar.chunk                                                                                                                                                                                                                                              |
 table columnar.chunk_group                                                                                                                                                                                                                                        |
 table columnar.options                                                                                                                                                                                                                                            |
 table columnar.stripe                                                                                                                                                                                                                                             |
                                                                                                                                                                                                                                                                   | function citus_cleanup_orphaned_resources()
                                                                                                                                                                                                                                                                   | function citus_copy_shard_placement(bigint,text,integer,text,integer,citus.shard_transfer_mode) void
                                                                                                                                                                                                                                                                   | function citus_internal_delete_partition_metadata(regclass) void
                                                                                                                                                                                                                                                                   | function citus_job_cancel(bigint) void
                                                                                                                                                                                                                                                                   | function citus_job_wait(bigint,citus_job_status) void
                                                                                                                                                                                                                                                                   | function citus_locks() SETOF record
                                                                                                                                                                                                                                                                   | function citus_rebalance_start(name,boolean,citus.shard_transfer_mode) bigint
                                                                                                                                                                                                                                                                   | function citus_rebalance_stop() void
                                                                                                                                                                                                                                                                   | function citus_rebalance_wait() void
                                                                                                                                                                                                                                                                   | function citus_split_shard_by_split_points(bigint,text[],integer[],citus.shard_transfer_mode) void
                                                                                                                                                                                                                                                                   | function create_distributed_table_concurrently(regclass,text,citus.distribution_type,text,integer) void
                                                                                                                                                                                                                                                                   | function get_rebalance_progress() TABLE(sessionid integer, table_name regclass, shardid bigint, shard_size bigint, sourcename text, sourceport integer, targetname text, targetport integer, progress bigint, source_shard_size bigint, target_shard_size bigint, operation_type text)
                                                                                                                                                                                                                                                                   | function isolate_tenant_to_new_shard(regclass,"any",text,citus.shard_transfer_mode) bigint
                                                                                                                                                                                                                                                                   | function replicate_reference_tables(citus.shard_transfer_mode) void
                                                                                                                                                                                                                                                                   | function worker_copy_table_to_node(regclass,integer) void
                                                                                                                                                                                                                                                                   | function worker_split_copy(bigint,text,split_copy_info[]) void
                                                                                                                                                                                                                                                                   | function worker_split_shard_release_dsm() void
                                                                                                                                                                                                                                                                   | function worker_split_shard_replication_setup(split_shard_info[]) SETOF replication_slot_info
                                                                                                                                                                                                                                                                   | sequence pg_dist_background_job_job_id_seq
                                                                                                                                                                                                                                                                   | sequence pg_dist_background_task_task_id_seq
                                                                                                                                                                                                                                                                   | sequence pg_dist_cleanup_recordid_seq
                                                                                                                                                                                                                                                                   | sequence pg_dist_operationid_seq
                                                                                                                                                                                                                                                                   | table pg_dist_background_job
                                                                                                                                                                                                                                                                   | table pg_dist_background_task
                                                                                                                                                                                                                                                                   | table pg_dist_background_task_depend
                                                                                                                                                                                                                                                                   | table pg_dist_cleanup
                                                                                                                                                                                                                                                                   | type citus_job_status
                                                                                                                                                                                                                                                                   | type citus_task_status
                                                                                                                                                                                                                                                                   | type replication_slot_info
                                                                                                                                                                                                                                                                   | type split_copy_info
                                                                                                                                                                                                                                                                   | type split_shard_info
                                                                                                                                                                                                                                                                   | view citus_locks
(57 rows)

-- Test downgrade to 11.1-1 from 11.2-1
ALTER EXTENSION citus UPDATE TO '11.2-1';
ALTER EXTENSION citus UPDATE TO '11.1-1';
-- Should be empty result since upgrade+downgrade should be a no-op
SELECT * FROM multi_extension.print_extension_changes();
 previous_object | current_object
---------------------------------------------------------------------
(0 rows)

-- Snapshot of state at 11.2-1
ALTER EXTENSION citus UPDATE TO '11.2-1';
ALTER EXTENSION citus_columnar UPDATE TO '11.2-1';
-- Make sure that we defined dependencies from all rel objects (tables,
-- indexes, sequences ..) to columnar table access method ...
SELECT pg_class.oid INTO columnar_schema_members
FROM pg_class, pg_namespace
WHERE pg_namespace.oid=pg_class.relnamespace AND
      pg_namespace.nspname='columnar_internal' AND
      pg_class.relname NOT IN ('chunk_group_pkey',
                               'chunk_pkey',
                               'options_pkey',
                               'stripe_first_row_number_idx',
                               'stripe_pkey');
SELECT refobjid INTO columnar_schema_members_pg_depend
FROM pg_depend
WHERE classid = 'pg_am'::regclass::oid AND
      objid = (select oid from pg_am where amname = 'columnar') AND
      objsubid = 0 AND
      refclassid = 'pg_class'::regclass::oid AND
      refobjsubid = 0 AND
      deptype = 'n';
-- ... , so this should be empty,
(TABLE columnar_schema_members EXCEPT TABLE columnar_schema_members_pg_depend)
UNION
(TABLE columnar_schema_members_pg_depend EXCEPT TABLE columnar_schema_members);
 oid
---------------------------------------------------------------------
(0 rows)

-- ... , and both columnar_schema_members_pg_depend & columnar_schema_members
-- should have 5 entries.
SELECT COUNT(*)=5 FROM columnar_schema_members_pg_depend;
 ?column?
---------------------------------------------------------------------
 t
(1 row)

DROP TABLE columnar_schema_members, columnar_schema_members_pg_depend;
SELECT * FROM multi_extension.print_extension_changes();
                                                                                                                                    previous_object                                                                                                                                     |                                                                                                                                                              current_object
---------------------------------------------------------------------
 function get_rebalance_progress() TABLE(sessionid integer, table_name regclass, shardid bigint, shard_size bigint, sourcename text, sourceport integer, targetname text, targetport integer, progress bigint, source_shard_size bigint, target_shard_size bigint, operation_type text) |
 function worker_append_table_to_shard(text,text,text,integer) void                                                                                                                                                                                                                     |
 function worker_split_shard_replication_setup(split_shard_info[]) SETOF replication_slot_info                                                                                                                                                                                          |
                                                                                                                                                                                                                                                                                        | function citus_copy_shard_placement(bigint,integer,integer,citus.shard_transfer_mode) void
                                                                                                                                                                                                                                                                                        | function citus_get_node_clock() cluster_clock
                                                                                                                                                                                                                                                                                        | function citus_get_transaction_clock() cluster_clock
                                                                                                                                                                                                                                                                                        | function citus_internal_add_placement_metadata(bigint,bigint,integer,bigint) void
                                                                                                                                                                                                                                                                                        | function citus_internal_adjust_local_clock_to_remote(cluster_clock) void
                                                                                                                                                                                                                                                                                        | function citus_is_clock_after(cluster_clock,cluster_clock) boolean
                                                                                                                                                                                                                                                                                        | function citus_job_list() TABLE(job_id bigint, state citus_job_status, job_type name, description text, started_at timestamp with time zone, finished_at timestamp with time zone)
                                                                                                                                                                                                                                                                                        | function citus_job_status(bigint,boolean) TABLE(job_id bigint, state citus_job_status, job_type name, description text, started_at timestamp with time zone, finished_at timestamp with time zone, details jsonb)
                                                                                                                                                                                                                                                                                        | function citus_move_shard_placement(bigint,integer,integer,citus.shard_transfer_mode) void
                                                                                                                                                                                                                                                                                        | function citus_rebalance_status(boolean) TABLE(job_id bigint, state citus_job_status, job_type name, description text, started_at timestamp with time zone, finished_at timestamp with time zone, details jsonb)
                                                                                                                                                                                                                                                                                        | function citus_task_wait(bigint,citus_task_status) void
                                                                                                                                                                                                                                                                                        | function cluster_clock_cmp(cluster_clock,cluster_clock) integer
                                                                                                                                                                                                                                                                                        | function cluster_clock_eq(cluster_clock,cluster_clock) boolean
                                                                                                                                                                                                                                                                                        | function cluster_clock_ge(cluster_clock,cluster_clock) boolean
                                                                                                                                                                                                                                                                                        | function cluster_clock_gt(cluster_clock,cluster_clock) boolean
                                                                                                                                                                                                                                                                                        | function cluster_clock_in(cstring) cluster_clock
                                                                                                                                                                                                                                                                                        | function cluster_clock_le(cluster_clock,cluster_clock) boolean
                                                                                                                                                                                                                                                                                        | function cluster_clock_logical(cluster_clock) bigint
                                                                                                                                                                                                                                                                                        | function cluster_clock_lt(cluster_clock,cluster_clock) boolean
                                                                                                                                                                                                                                                                                        | function cluster_clock_ne(cluster_clock,cluster_clock) boolean
                                                                                                                                                                                                                                                                                        | function cluster_clock_out(cluster_clock) cstring
                                                                                                                                                                                                                                                                                        | function cluster_clock_recv(internal) cluster_clock
                                                                                                                                                                                                                                                                                        | function cluster_clock_send(cluster_clock) bytea
                                                                                                                                                                                                                                                                                        | function get_rebalance_progress() TABLE(sessionid integer, table_name regclass, shardid bigint, shard_size bigint, sourcename text, sourceport integer, targetname text, targetport integer, progress bigint, source_shard_size bigint, target_shard_size bigint, operation_type text, source_lsn pg_lsn, target_lsn pg_lsn, status text)
                                                                                                                                                                                                                                                                                        | function worker_split_shard_replication_setup(split_shard_info[],bigint) SETOF replication_slot_info
                                                                                                                                                                                                                                                                                        | operator <(cluster_clock,cluster_clock)
                                                                                                                                                                                                                                                                                        | operator <=(cluster_clock,cluster_clock)
                                                                                                                                                                                                                                                                                        | operator <>(cluster_clock,cluster_clock)
                                                                                                                                                                                                                                                                                        | operator =(cluster_clock,cluster_clock)
                                                                                                                                                                                                                                                                                        | operator >(cluster_clock,cluster_clock)
                                                                                                                                                                                                                                                                                        | operator >=(cluster_clock,cluster_clock)
                                                                                                                                                                                                                                                                                        | operator class cluster_clock_ops for access method btree
                                                                                                                                                                                                                                                                                        | operator family cluster_clock_ops for access method btree
                                                                                                                                                                                                                                                                                        | sequence pg_dist_clock_logical_seq
                                                                                                                                                                                                                                                                                        | type cluster_clock
(38 rows)

-- Test downgrade to 11.2-1 from 11.2-2
ALTER EXTENSION citus UPDATE TO '11.2-2';
ALTER EXTENSION citus UPDATE TO '11.2-1';
-- Should be empty result since upgrade+downgrade should be a no-op
SELECT * FROM multi_extension.print_extension_changes();
 previous_object | current_object
---------------------------------------------------------------------
(0 rows)

-- Snapshot of state at 11.2-2
ALTER EXTENSION citus UPDATE TO '11.2-2';
SELECT * FROM multi_extension.print_extension_changes();
 previous_object |                          current_object
---------------------------------------------------------------------
                 | function worker_adjust_identity_column_seq_ranges(regclass) void
(1 row)

-- Test downgrade to 11.2-2 from 11.3-1
ALTER EXTENSION citus UPDATE TO '11.3-1';
ALTER EXTENSION citus UPDATE TO '11.2-2';
-- Should be empty result since upgrade+downgrade should be a no-op
SELECT * FROM multi_extension.print_extension_changes();
 previous_object | current_object
---------------------------------------------------------------------
(0 rows)

-- Snapshot of state at 11.3-1
ALTER EXTENSION citus UPDATE TO '11.3-1';
SELECT * FROM multi_extension.print_extension_changes();
 previous_object |                             current_object
---------------------------------------------------------------------
                 | function citus_internal_is_replication_origin_tracking_active() boolean
                 | function citus_internal_mark_node_not_synced(integer,integer) void
                 | function citus_internal_start_replication_origin_tracking() void
                 | function citus_internal_stop_replication_origin_tracking() void
                 | function citus_stat_tenants(boolean) SETOF record
                 | function citus_stat_tenants_local(boolean) SETOF record
                 | function citus_stat_tenants_local_reset() void
                 | function citus_stat_tenants_reset() void
                 | function worker_drop_all_shell_tables(boolean)
                 | view citus_stat_tenants
                 | view citus_stat_tenants_local
(11 rows)

-- Test downgrade to 11.3-1 from 11.3-2
ALTER EXTENSION citus UPDATE TO '11.3-2';
ALTER EXTENSION citus UPDATE TO '11.3-1';
-- Should be empty result since upgrade+downgrade should be a no-op
SELECT * FROM multi_extension.print_extension_changes();
 previous_object | current_object
---------------------------------------------------------------------
(0 rows)

-- Snapshot of state at 11.3-2
ALTER EXTENSION citus UPDATE TO '11.3-2';
SELECT * FROM multi_extension.print_extension_changes();
 previous_object | current_object
---------------------------------------------------------------------
(0 rows)

-- Test downgrade to 11.3-2 from 12.0-1
ALTER EXTENSION citus UPDATE TO '12.0-1';
CREATE TABLE null_shard_key (x int, y int);
SET citus.shard_replication_factor TO 1;
SELECT create_distributed_table('null_shard_key', null);
 create_distributed_table
---------------------------------------------------------------------

(1 row)

-- Show that we cannot downgrade to 11.3-2 becuase the cluster has a
-- distributed table with single-shard.
ALTER EXTENSION citus UPDATE TO '11.3-2';
ERROR:  cannot downgrade Citus because there are distributed tables without a shard key.
DETAIL:  To downgrade Citus to an older version, you should first convert those tables to Postgres tables by executing SELECT undistribute_table("%s").
HINT:  You can find the distributed tables without a shard key in the cluster by using the following query: "SELECT * FROM citus_tables WHERE distribution_column = '<none>' AND colocation_id > 0".
CONTEXT:  PL/pgSQL function inline_code_block line XX at RAISE
DROP TABLE null_shard_key;
ALTER EXTENSION citus UPDATE TO '11.3-2';
-- Should be empty result since upgrade+downgrade should be a no-op
SELECT * FROM multi_extension.print_extension_changes();
 previous_object | current_object
---------------------------------------------------------------------
(0 rows)

-- Snapshot of state at 12.0-1
ALTER EXTENSION citus UPDATE TO '12.0-1';
SELECT * FROM multi_extension.print_extension_changes();
 previous_object |                              current_object
---------------------------------------------------------------------
                 | function citus_internal_add_tenant_schema(oid,integer) void
                 | function citus_internal_delete_tenant_schema(oid) void
                 | function citus_internal_unregister_tenant_schema_globally(oid,text) void
                 | function citus_schema_distribute(regnamespace) void
                 | function citus_schema_undistribute(regnamespace) void
                 | function citus_stat_tenants_local_internal(boolean) SETOF record
                 | table pg_dist_schema
                 | view public.citus_schemas
(8 rows)

-- Test downgrade to 12.0-1 from 12.1-1
ALTER EXTENSION citus UPDATE TO '12.1-1';
ALTER EXTENSION citus UPDATE TO '12.0-1';
-- Should be empty result since upgrade+downgrade should be a no-op
SELECT * FROM multi_extension.print_extension_changes();
 previous_object | current_object
---------------------------------------------------------------------
(0 rows)

-- Snapshot of state at 12.1-1
ALTER EXTENSION citus UPDATE TO '12.1-1';
SELECT * FROM multi_extension.print_extension_changes();
 previous_object |                                     current_object
---------------------------------------------------------------------
                 | function citus_internal_delete_placement_metadata(bigint) void
                 | function citus_internal_update_none_dist_table_metadata(oid,"char",bigint,boolean) void
                 | function citus_pause_node_within_txn(integer,boolean,integer) void
                 | function citus_schema_move(regnamespace,integer,citus.shard_transfer_mode) void
                 | function citus_schema_move(regnamespace,text,integer,citus.shard_transfer_mode) void
(5 rows)

<<<<<<< HEAD
-- Test downgrade to 12.1-1 from 12.2-1
ALTER EXTENSION citus UPDATE TO '12.2-1';
=======
-- Test downgrade to 12.1-1 from 13.0-1
ALTER EXTENSION citus UPDATE TO '13.0-1';
>>>>>>> 43f3786c
ALTER EXTENSION citus UPDATE TO '12.1-1';
-- Should be empty result since upgrade+downgrade should be a no-op
SELECT * FROM multi_extension.print_extension_changes();
 previous_object | current_object
---------------------------------------------------------------------
(0 rows)

<<<<<<< HEAD
-- Snapshot of state at 12.2-1
ALTER EXTENSION citus UPDATE TO '12.2-1';
SELECT * FROM multi_extension.print_extension_changes();
                        previous_object                         |                                        current_object
---------------------------------------------------------------------
 function citus_unmark_object_distributed(oid,oid,integer) void |
                                                                | function citus_internal.acquire_citus_advisory_object_class_lock(integer,cstring) void
                                                                | function citus_internal.add_colocation_metadata(integer,integer,integer,regtype,oid) void
                                                                | function citus_internal.add_object_metadata(text,text[],text[],integer,integer,boolean) void
                                                                | function citus_internal.add_partition_metadata(regclass,"char",text,integer,"char") void
                                                                | function citus_internal.add_placement_metadata(bigint,bigint,integer,bigint) void
                                                                | function citus_internal.add_shard_metadata(regclass,bigint,"char",text,text) void
                                                                | function citus_internal.add_tenant_schema(oid,integer) void
                                                                | function citus_internal.adjust_local_clock_to_remote(cluster_clock) void
                                                                | function citus_internal.database_command(text) void
                                                                | function citus_internal.delete_colocation_metadata(integer) void
                                                                | function citus_internal.delete_partition_metadata(regclass) void
                                                                | function citus_internal.delete_placement_metadata(bigint) void
                                                                | function citus_internal.delete_shard_metadata(bigint) void
                                                                | function citus_internal.delete_tenant_schema(oid) void
                                                                | function citus_internal.global_blocked_processes() SETOF record
                                                                | function citus_internal.is_replication_origin_tracking_active() boolean
                                                                | function citus_internal.local_blocked_processes() SETOF record
                                                                | function citus_internal.mark_node_not_synced(integer,integer) void
                                                                | function citus_internal.start_replication_origin_tracking() void
                                                                | function citus_internal.stop_replication_origin_tracking() void
                                                                | function citus_internal.unregister_tenant_schema_globally(oid,text) void
                                                                | function citus_internal.update_none_dist_table_metadata(oid,"char",bigint,boolean) void
                                                                | function citus_internal.update_placement_metadata(bigint,integer,integer) void
                                                                | function citus_internal.update_relation_colocation(oid,integer) void
                                                                | function citus_unmark_object_distributed(oid,oid,integer,boolean) void
(26 rows)
=======
-- Snapshot of state at 13.0-1
ALTER EXTENSION citus UPDATE TO '13.0-1';
SELECT * FROM multi_extension.print_extension_changes();
 previous_object | current_object
---------------------------------------------------------------------
(0 rows)
>>>>>>> 43f3786c

DROP TABLE multi_extension.prev_objects, multi_extension.extension_diff;
-- show running version
SHOW citus.version;
 citus.version
---------------------------------------------------------------------
<<<<<<< HEAD
 12.2devel
=======
 13.0.1
>>>>>>> 43f3786c
(1 row)

-- ensure no unexpected objects were created outside pg_catalog
SELECT pgio.type, pgio.identity
FROM pg_depend AS pgd,
	 pg_extension AS pge,
	 LATERAL pg_identify_object(pgd.classid, pgd.objid, pgd.objsubid) AS pgio
WHERE pgd.refclassid = 'pg_extension'::regclass AND
	  pgd.refobjid   = pge.oid AND
	  pge.extname    = 'citus' AND
	  pgio.schema    NOT IN ('pg_catalog', 'citus', 'citus_internal', 'test', 'columnar', 'columnar_internal') AND
      pgio.type      != 'type'
ORDER BY 1, 2;
 type |       identity
---------------------------------------------------------------------
 view | public.citus_schemas
 view | public.citus_tables
(2 rows)

-- see incompatible version errors out
RESET citus.enable_version_checks;
RESET columnar.enable_version_checks;
-- reset version check config for other sessions too
ALTER SYSTEM RESET citus.enable_version_checks;
SELECT pg_reload_conf();
 pg_reload_conf
---------------------------------------------------------------------
 t
(1 row)

DROP EXTENSION citus;
DROP EXTENSION citus_columnar;
CREATE EXTENSION citus VERSION '8.0-1';
ERROR:  specified version incompatible with loaded Citus library
<<<<<<< HEAD
DETAIL:  Loaded library requires 12.2, but 8.0-1 was specified.
=======
DETAIL:  Loaded library requires 13.0, but 8.0-1 was specified.
>>>>>>> 43f3786c
HINT:  If a newer library is present, restart the database and try the command again.
-- Test non-distributed queries work even in version mismatch
SET citus.enable_version_checks TO 'false';
SET columnar.enable_version_checks TO 'false';
CREATE EXTENSION citus VERSION '8.1-1';
SET citus.enable_version_checks TO 'true';
SET columnar.enable_version_checks TO 'true';
-- Test CREATE TABLE
CREATE TABLE version_mismatch_table(column1 int);
-- Test COPY
\copy version_mismatch_table FROM STDIN;
-- Test INSERT
INSERT INTO version_mismatch_table(column1) VALUES(5);
-- Test SELECT
SELECT * FROM version_mismatch_table ORDER BY column1;
 column1
---------------------------------------------------------------------
       0
       1
       2
       3
       4
       5
(6 rows)

-- Test SELECT from pg_catalog
SELECT d.datname as "Name",
       pg_catalog.pg_get_userbyid(d.datdba) as "Owner",
       pg_catalog.array_to_string(d.datacl, E'\n') AS "Access privileges"
FROM pg_catalog.pg_database d
ORDER BY 1;
    Name    |  Owner   |   Access privileges
---------------------------------------------------------------------
 postgres   | postgres |
 regression | postgres |
 template0  | postgres | =c/postgres          +
            |          | postgres=CTc/postgres
 template1  | postgres | =c/postgres          +
            |          | postgres=CTc/postgres
(4 rows)

-- We should not distribute table in version mistmatch
SELECT create_distributed_table('version_mismatch_table', 'column1');
ERROR:  loaded Citus library version differs from installed extension version
<<<<<<< HEAD
DETAIL:  Loaded library requires 12.2, but the installed extension version is 8.1-1.
=======
DETAIL:  Loaded library requires 13.0, but the installed extension version is 8.1-1.
>>>>>>> 43f3786c
HINT:  Run ALTER EXTENSION citus UPDATE and try again.
-- This function will cause fail in next ALTER EXTENSION
CREATE OR REPLACE FUNCTION pg_catalog.relation_is_a_known_shard(regclass)
RETURNS void LANGUAGE plpgsql
AS $function$
BEGIN
END;
$function$;
ERROR:  cannot change return type of existing function
HINT:  Use DROP FUNCTION relation_is_a_known_shard(regclass) first.
SET citus.enable_version_checks TO 'false';
SET columnar.enable_version_checks TO 'false';
-- This will fail because of previous function declaration
ALTER EXTENSION citus UPDATE TO '9.1-1';
-- We can DROP problematic function and continue ALTER EXTENSION even when version checks are on
SET citus.enable_version_checks TO 'true';
SET columnar.enable_version_checks TO 'true';
DROP FUNCTION pg_catalog.relation_is_a_known_shard(regclass);
ERROR:  cannot drop function relation_is_a_known_shard(regclass) because extension citus requires it
HINT:  You can drop extension citus instead.
SET citus.enable_version_checks TO 'false';
SET columnar.enable_version_checks TO 'false';
ALTER EXTENSION citus UPDATE TO '9.1-1';
NOTICE:  version "9.1-1" of extension "citus" is already installed
-- Test updating to the latest version without specifying the version number
ALTER EXTENSION citus UPDATE;
-- re-create in newest version
DROP EXTENSION citus;
DROP EXTENSION citus_columnar;
\c
CREATE EXTENSION citus;
-- test cache invalidation in workers
\c - - - :worker_1_port
DROP EXTENSION citus;
DROP EXTENSION citus_columnar;
SET citus.enable_version_checks TO 'false';
SET columnar.enable_version_checks TO 'false';
CREATE EXTENSION citus VERSION '8.0-1';
SET citus.enable_version_checks TO 'true';
SET columnar.enable_version_checks TO 'true';
-- during ALTER EXTENSION, we should invalidate the cache
ALTER EXTENSION citus UPDATE;
-- if cache is invalidated succesfull, this \d should work without any problem
\d
            List of relations
 Schema |     Name      | Type |  Owner
---------------------------------------------------------------------
 public | citus_schemas | view | postgres
 public | citus_tables  | view | postgres
(2 rows)

\c - - - :master_port
-- test https://github.com/citusdata/citus/issues/3409
CREATE USER testuser2 SUPERUSER;
SET ROLE testuser2;
DROP EXTENSION Citus;
-- Loop until we see there's no maintenance daemon running
DO $$begin
    for i in 0 .. 100 loop
        if i = 100 then raise 'Waited too long'; end if;
        PERFORM pg_stat_clear_snapshot();
        perform * from pg_stat_activity where application_name = 'Citus Maintenance Daemon';
        if not found then exit; end if;
        perform pg_sleep(0.1);
    end loop;
end$$;
SELECT datid, datname, usename FROM pg_stat_activity WHERE application_name = 'Citus Maintenance Daemon';
 datid | datname | usename
---------------------------------------------------------------------
(0 rows)

CREATE EXTENSION Citus;
-- Loop until we there's a maintenance daemon running
DO $$begin
    for i in 0 .. 100 loop
        if i = 100 then raise 'Waited too long'; end if;
        PERFORM pg_stat_clear_snapshot();
        perform * from pg_stat_activity where application_name = 'Citus Maintenance Daemon';
        if found then exit; end if;
        perform pg_sleep(0.1);
    end loop;
end$$;
SELECT datid, datname, usename FROM pg_stat_activity WHERE application_name = 'Citus Maintenance Daemon';
 datid |  datname   |  usename
---------------------------------------------------------------------
 16384 | regression | testuser2
(1 row)

RESET ROLE;
-- check that maintenance daemon gets (re-)started for the right user
DROP EXTENSION citus;
CREATE USER testuser SUPERUSER;
SET ROLE testuser;
CREATE EXTENSION citus;
SELECT datname, current_database(),
    usename, (SELECT extowner::regrole::text FROM pg_extension WHERE extname = 'citus')
FROM test.maintenance_worker();
  datname   | current_database | usename  | extowner
---------------------------------------------------------------------
 regression | regression       | testuser | testuser
(1 row)

-- and recreate as the right owner
RESET ROLE;
DROP EXTENSION citus;
CREATE EXTENSION citus;
-- Check that maintenance daemon can also be started in another database
CREATE DATABASE another;
NOTICE:  Citus partially supports CREATE DATABASE for distributed databases
DETAIL:  Citus does not propagate CREATE DATABASE command to other nodes
HINT:  You can manually create a database and its extensions on other nodes.
\c another
CREATE EXTENSION citus;
CREATE SCHEMA test;
:create_function_test_maintenance_worker
-- see that the daemon started
SELECT datname, current_database(),
    usename, (SELECT extowner::regrole::text FROM pg_extension WHERE extname = 'citus')
FROM test.maintenance_worker();
 datname | current_database | usename  | extowner
---------------------------------------------------------------------
 another | another          | postgres | postgres
(1 row)

-- Test that database with active worker can be dropped.
\c regression
CREATE SCHEMA test_daemon;
-- we create a similar function on the regression database
-- note that this function checks for the existence of the daemon
-- when not found, returns true else tries for 5 times and
-- returns false
CREATE OR REPLACE FUNCTION test_daemon.maintenance_daemon_died(p_dbname text)
    RETURNS boolean
    LANGUAGE plpgsql
AS $$
DECLARE
   activity record;
BEGIN
    PERFORM pg_stat_clear_snapshot();
    SELECT * INTO activity FROM pg_stat_activity
    WHERE application_name = 'Citus Maintenance Daemon' AND datname = p_dbname;
    IF activity.pid IS NULL THEN
        RETURN true;
    ELSE
        RETURN false;
    END IF;
END;
$$;
-- drop the database and see that the daemon is dead
DROP DATABASE another;
SELECT
    *
FROM
    test_daemon.maintenance_daemon_died('another');
 maintenance_daemon_died
---------------------------------------------------------------------
 t
(1 row)

-- we don't need the schema and the function anymore
DROP SCHEMA test_daemon CASCADE;
NOTICE:  drop cascades to function test_daemon.maintenance_daemon_died(text)
-- verify citus does not crash while creating a table when run against an older worker
-- create_distributed_table piggybacks multiple commands into single one, if one worker
-- did not have the required UDF it should fail instead of crash.
-- create a test database, configure citus with single node
CREATE DATABASE another;
NOTICE:  Citus partially supports CREATE DATABASE for distributed databases
DETAIL:  Citus does not propagate CREATE DATABASE command to other nodes
HINT:  You can manually create a database and its extensions on other nodes.
\c - - - :worker_1_port
CREATE DATABASE another;
NOTICE:  Citus partially supports CREATE DATABASE for distributed databases
DETAIL:  Citus does not propagate CREATE DATABASE command to other nodes
HINT:  You can manually create a database and its extensions on other nodes.
\c - - - :master_port
\c another
CREATE EXTENSION citus;
\c - - - :worker_1_port
CREATE EXTENSION citus;
\c - - - :master_port
SELECT FROM master_add_node('localhost', :worker_1_port);
--
(1 row)

\c - - - :worker_1_port
ALTER FUNCTION assign_distributed_transaction_id(initiator_node_identifier integer, transaction_number bigint, transaction_stamp timestamp with time zone)
RENAME TO dummy_assign_function;
\c - - - :master_port
SET citus.shard_replication_factor to 1;
-- create_distributed_table command should fail
CREATE TABLE t1(a int, b int);
SET client_min_messages TO ERROR;
DO $$
BEGIN
        BEGIN
                SELECT create_distributed_table('t1', 'a');
        EXCEPTION WHEN OTHERS THEN
                RAISE 'create distributed table failed';
        END;
END;
$$;
ERROR:  create distributed table failed
CONTEXT:  PL/pgSQL function inline_code_block line XX at RAISE
\c regression
\c - - - :master_port
DROP DATABASE another;
\c - - - :worker_1_port
DROP DATABASE another;
\c - - - :master_port
-- only the regression database should have a maintenance daemon
SELECT count(*) FROM pg_stat_activity WHERE application_name = 'Citus Maintenance Daemon';
 count
---------------------------------------------------------------------
     1
(1 row)

-- recreate the extension immediately after the maintenancae daemon errors
SELECT pg_cancel_backend(pid) FROM pg_stat_activity WHERE application_name = 'Citus Maintenance Daemon';
 pg_cancel_backend
---------------------------------------------------------------------
 t
(1 row)

DROP EXTENSION citus;
CREATE EXTENSION citus;
-- wait for maintenance daemon restart
SELECT datname, current_database(),
    usename, (SELECT extowner::regrole::text FROM pg_extension WHERE extname = 'citus')
FROM test.maintenance_worker();
  datname   | current_database | usename  | extowner
---------------------------------------------------------------------
 regression | regression       | postgres | postgres
(1 row)

-- confirm that there is only one maintenance daemon
SELECT count(*) FROM pg_stat_activity WHERE application_name = 'Citus Maintenance Daemon';
 count
---------------------------------------------------------------------
     1
(1 row)

-- kill the maintenance daemon
SELECT pg_cancel_backend(pid) FROM pg_stat_activity WHERE application_name = 'Citus Maintenance Daemon';
 pg_cancel_backend
---------------------------------------------------------------------
 t
(1 row)

-- reconnect
\c - - - :master_port
-- run something that goes through planner hook and therefore kicks of maintenance daemon
SELECT 1;
 ?column?
---------------------------------------------------------------------
        1
(1 row)

-- wait for maintenance daemon restart
SELECT datname, current_database(),
    usename, (SELECT extowner::regrole::text FROM pg_extension WHERE extname = 'citus')
FROM test.maintenance_worker();
  datname   | current_database | usename  | extowner
---------------------------------------------------------------------
 regression | regression       | postgres | postgres
(1 row)

-- confirm that there is only one maintenance daemon
SELECT count(*) FROM pg_stat_activity WHERE application_name = 'Citus Maintenance Daemon';
 count
---------------------------------------------------------------------
     1
(1 row)

-- confirm that we can create a distributed table concurrently on an empty node
DROP EXTENSION citus;
CREATE EXTENSION citus;
CREATE TABLE test (x int, y int);
INSERT INTO test VALUES (1,2);
SET citus.shard_replication_factor TO 1;
SELECT create_distributed_table_concurrently('test','x');
NOTICE:  relation test does not have a REPLICA IDENTITY or PRIMARY KEY
DETAIL:  UPDATE and DELETE commands on the relation will error out during create_distributed_table_concurrently unless there is a REPLICA IDENTITY or PRIMARY KEY. INSERT commands will still work.
 create_distributed_table_concurrently
---------------------------------------------------------------------

(1 row)

DROP TABLE test;
TRUNCATE pg_dist_node;
-- confirm that we can create a distributed table on an empty node
CREATE TABLE test (x int, y int);
INSERT INTO test VALUES (1,2);
SET citus.shard_replication_factor TO 1;
SELECT create_distributed_table('test','x');
NOTICE:  Copying data from local table...
NOTICE:  copying the data has completed
DETAIL:  The local data in the table is no longer visible, but is still on disk.
HINT:  To remove the local data, run: SELECT truncate_local_data_after_distributing_table($$public.test$$)
 create_distributed_table
---------------------------------------------------------------------

(1 row)

DROP TABLE test;
TRUNCATE pg_dist_node;
-- confirm that we can create a single-shard table on an empty node
CREATE TABLE test (x int, y int);
INSERT INTO test VALUES (1,2);
SET citus.shard_replication_factor TO 1;
SELECT create_distributed_table('test', null, colocate_with=>'none', distribution_type=>null);
NOTICE:  Copying data from local table...
NOTICE:  copying the data has completed
DETAIL:  The local data in the table is no longer visible, but is still on disk.
HINT:  To remove the local data, run: SELECT truncate_local_data_after_distributing_table($$public.test$$)
 create_distributed_table
---------------------------------------------------------------------

(1 row)

-- and make sure that we can't remove the coordinator due to "test"
SELECT citus_remove_node('localhost', :master_port);
ERROR:  cannot remove or disable the node localhost:xxxxx because because it contains the only shard placement for shard xxxxx
DETAIL:  One of the table(s) that prevents the operation complete successfully is public.test
HINT:  To proceed, either drop the tables or use undistribute_table() function to convert them to local tables
DROP TABLE test;
-- and now we should be able to remove the coordinator
SELECT citus_remove_node('localhost', :master_port);
 citus_remove_node
---------------------------------------------------------------------

(1 row)

-- confirm that we can create a tenant schema / table on an empty node
SET citus.enable_schema_based_sharding TO ON;
CREATE SCHEMA tenant_schema;
CREATE TABLE tenant_schema.test(x int, y int);
SELECT colocationid = (
    SELECT colocationid FROM pg_dist_partition WHERE logicalrelid = 'tenant_schema.test'::regclass
)
FROM pg_dist_schema
WHERE schemaid::regnamespace::text = 'tenant_schema';
 ?column?
---------------------------------------------------------------------
 t
(1 row)

-- and make sure that we can't remove the coordinator due to "test"
SELECT citus_remove_node('localhost', :master_port);
ERROR:  cannot remove or disable the node localhost:xxxxx because because it contains the only shard placement for shard xxxxx
DETAIL:  One of the table(s) that prevents the operation complete successfully is tenant_schema.test
HINT:  To proceed, either drop the tables or use undistribute_table() function to convert them to local tables
BEGIN;
  SET LOCAL client_min_messages TO WARNING;
  DROP SCHEMA tenant_schema CASCADE;
COMMIT;
-- and now we should be able to remove the coordinator
SELECT citus_remove_node('localhost', :master_port);
 citus_remove_node
---------------------------------------------------------------------

(1 row)

CREATE SCHEMA tenant_schema;
-- Make sure that we can sync metadata for empty tenant schemas
-- when adding the first node to the cluster.
SELECT 1 FROM citus_add_node('localhost', :worker_1_port);
 ?column?
---------------------------------------------------------------------
        1
(1 row)

DROP SCHEMA tenant_schema;
SELECT citus_remove_node('localhost', :worker_1_port);
 citus_remove_node
---------------------------------------------------------------------

(1 row)

RESET citus.enable_schema_based_sharding;
-- confirm that we can create a reference table on an empty node
CREATE TABLE test (x int, y int);
INSERT INTO test VALUES (1,2);
SELECT create_reference_table('test');
NOTICE:  Copying data from local table...
NOTICE:  copying the data has completed
DETAIL:  The local data in the table is no longer visible, but is still on disk.
HINT:  To remove the local data, run: SELECT truncate_local_data_after_distributing_table($$public.test$$)
 create_reference_table
---------------------------------------------------------------------

(1 row)

DROP TABLE test;
TRUNCATE pg_dist_node;
-- confirm that we can create a local table on an empty node
CREATE TABLE test (x int, y int);
INSERT INTO test VALUES (1,2);
SELECT citus_add_local_table_to_metadata('test');
 citus_add_local_table_to_metadata
---------------------------------------------------------------------

(1 row)

DROP TABLE test;
-- Verify that we don't consider the schemas created by extensions as tenant schemas.
-- Easiest way of verifying this is to drop and re-create columnar extension.
DROP EXTENSION citus_columnar;
SET citus.enable_schema_based_sharding TO ON;
CREATE EXTENSION citus_columnar;
SELECT COUNT(*)=0 FROM pg_dist_schema
WHERE schemaid IN ('columnar'::regnamespace, 'columnar_internal'::regnamespace);
 ?column?
---------------------------------------------------------------------
 t
(1 row)

RESET citus.enable_schema_based_sharding;
DROP EXTENSION citus;
CREATE EXTENSION citus;
DROP TABLE version_mismatch_table;
DROP TABLE  multi_extension.extension_basic_types;
DROP SCHEMA multi_extension;
ERROR:  cannot drop schema multi_extension because other objects depend on it
DETAIL:  function multi_extension.print_extension_changes() depends on schema multi_extension
HINT:  Use DROP ... CASCADE to drop the dependent objects too.<|MERGE_RESOLUTION|>--- conflicted
+++ resolved
@@ -1424,13 +1424,8 @@
                  | function citus_schema_move(regnamespace,text,integer,citus.shard_transfer_mode) void
 (5 rows)
 
-<<<<<<< HEAD
--- Test downgrade to 12.1-1 from 12.2-1
-ALTER EXTENSION citus UPDATE TO '12.2-1';
-=======
 -- Test downgrade to 12.1-1 from 13.0-1
 ALTER EXTENSION citus UPDATE TO '13.0-1';
->>>>>>> 43f3786c
 ALTER EXTENSION citus UPDATE TO '12.1-1';
 -- Should be empty result since upgrade+downgrade should be a no-op
 SELECT * FROM multi_extension.print_extension_changes();
@@ -1438,58 +1433,19 @@
 ---------------------------------------------------------------------
 (0 rows)
 
-<<<<<<< HEAD
--- Snapshot of state at 12.2-1
-ALTER EXTENSION citus UPDATE TO '12.2-1';
-SELECT * FROM multi_extension.print_extension_changes();
-                        previous_object                         |                                        current_object
----------------------------------------------------------------------
- function citus_unmark_object_distributed(oid,oid,integer) void |
-                                                                | function citus_internal.acquire_citus_advisory_object_class_lock(integer,cstring) void
-                                                                | function citus_internal.add_colocation_metadata(integer,integer,integer,regtype,oid) void
-                                                                | function citus_internal.add_object_metadata(text,text[],text[],integer,integer,boolean) void
-                                                                | function citus_internal.add_partition_metadata(regclass,"char",text,integer,"char") void
-                                                                | function citus_internal.add_placement_metadata(bigint,bigint,integer,bigint) void
-                                                                | function citus_internal.add_shard_metadata(regclass,bigint,"char",text,text) void
-                                                                | function citus_internal.add_tenant_schema(oid,integer) void
-                                                                | function citus_internal.adjust_local_clock_to_remote(cluster_clock) void
-                                                                | function citus_internal.database_command(text) void
-                                                                | function citus_internal.delete_colocation_metadata(integer) void
-                                                                | function citus_internal.delete_partition_metadata(regclass) void
-                                                                | function citus_internal.delete_placement_metadata(bigint) void
-                                                                | function citus_internal.delete_shard_metadata(bigint) void
-                                                                | function citus_internal.delete_tenant_schema(oid) void
-                                                                | function citus_internal.global_blocked_processes() SETOF record
-                                                                | function citus_internal.is_replication_origin_tracking_active() boolean
-                                                                | function citus_internal.local_blocked_processes() SETOF record
-                                                                | function citus_internal.mark_node_not_synced(integer,integer) void
-                                                                | function citus_internal.start_replication_origin_tracking() void
-                                                                | function citus_internal.stop_replication_origin_tracking() void
-                                                                | function citus_internal.unregister_tenant_schema_globally(oid,text) void
-                                                                | function citus_internal.update_none_dist_table_metadata(oid,"char",bigint,boolean) void
-                                                                | function citus_internal.update_placement_metadata(bigint,integer,integer) void
-                                                                | function citus_internal.update_relation_colocation(oid,integer) void
-                                                                | function citus_unmark_object_distributed(oid,oid,integer,boolean) void
-(26 rows)
-=======
 -- Snapshot of state at 13.0-1
 ALTER EXTENSION citus UPDATE TO '13.0-1';
 SELECT * FROM multi_extension.print_extension_changes();
  previous_object | current_object
 ---------------------------------------------------------------------
 (0 rows)
->>>>>>> 43f3786c
 
 DROP TABLE multi_extension.prev_objects, multi_extension.extension_diff;
 -- show running version
 SHOW citus.version;
  citus.version
 ---------------------------------------------------------------------
-<<<<<<< HEAD
- 12.2devel
-=======
- 13.0.1
->>>>>>> 43f3786c
+ 13.1devel
 (1 row)
 
 -- ensure no unexpected objects were created outside pg_catalog
@@ -1524,11 +1480,7 @@
 DROP EXTENSION citus_columnar;
 CREATE EXTENSION citus VERSION '8.0-1';
 ERROR:  specified version incompatible with loaded Citus library
-<<<<<<< HEAD
-DETAIL:  Loaded library requires 12.2, but 8.0-1 was specified.
-=======
-DETAIL:  Loaded library requires 13.0, but 8.0-1 was specified.
->>>>>>> 43f3786c
+DETAIL:  Loaded library requires 13.1, but 8.0-1 was specified.
 HINT:  If a newer library is present, restart the database and try the command again.
 -- Test non-distributed queries work even in version mismatch
 SET citus.enable_version_checks TO 'false';
@@ -1573,11 +1525,7 @@
 -- We should not distribute table in version mistmatch
 SELECT create_distributed_table('version_mismatch_table', 'column1');
 ERROR:  loaded Citus library version differs from installed extension version
-<<<<<<< HEAD
-DETAIL:  Loaded library requires 12.2, but the installed extension version is 8.1-1.
-=======
-DETAIL:  Loaded library requires 13.0, but the installed extension version is 8.1-1.
->>>>>>> 43f3786c
+DETAIL:  Loaded library requires 13.1, but the installed extension version is 8.1-1.
 HINT:  Run ALTER EXTENSION citus UPDATE and try again.
 -- This function will cause fail in next ALTER EXTENSION
 CREATE OR REPLACE FUNCTION pg_catalog.relation_is_a_known_shard(regclass)

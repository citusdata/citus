--
-- MULTI_EXTENSION
--
-- Tests around extension creation / upgrades
--
-- It'd be nice to script generation of this file, but alas, that's
-- not done yet.
--
-- Upgrade tests verify the objects are added in citus_finish_pg_upgrade()
SET citus.next_shard_id TO 580000;
CREATE SCHEMA multi_extension;
SELECT $definition$
CREATE OR REPLACE FUNCTION test.maintenance_worker()
    RETURNS pg_stat_activity
    LANGUAGE plpgsql
AS $$
DECLARE
   activity record;
BEGIN
    DO 'BEGIN END'; -- Force maintenance daemon to start
    -- we don't want to wait forever; loop will exit after 20 seconds
    FOR i IN 1 .. 200 LOOP
        PERFORM pg_stat_clear_snapshot();
        SELECT * INTO activity FROM pg_stat_activity
        WHERE application_name = 'Citus Maintenance Daemon' AND datname = current_database();
        IF activity.pid IS NOT NULL THEN
            RETURN activity;
        ELSE
            PERFORM pg_sleep(0.1);
        END IF ;
    END LOOP;
    -- fail if we reach the end of this loop
    raise 'Waited too long for maintenance daemon to start';
END;
$$;
$definition$ create_function_test_maintenance_worker
\gset
CREATE TABLE multi_extension.prev_objects(description text);
CREATE TABLE multi_extension.extension_diff(previous_object text COLLATE "C",
                            current_object text COLLATE "C");
-- In PG17, Auto-generated array types, multirange types, and relation rowtypes
-- are treated as dependent objects, hence changing the output of the
-- print_extension_changes function.
-- Relevant PG commit: e5bc9454e527b1cba97553531d8d4992892fdeef
-- Here we create a table with only the basic extension types
-- in order to avoid printing extra ones for now
-- This can be removed when we drop PG16 support.
CREATE TABLE multi_extension.extension_basic_types (description text);
INSERT INTO multi_extension.extension_basic_types VALUES ('type citus.distribution_type'),
                                                         ('type citus.shard_transfer_mode'),
                                                         ('type citus_copy_format'),
                                                         ('type noderole'),
                                                         ('type citus_job_status'),
                                                         ('type citus_task_status'),
                                                         ('type replication_slot_info'),
                                                         ('type split_copy_info'),
                                                         ('type split_shard_info'),
                                                         ('type cluster_clock');
CREATE FUNCTION multi_extension.print_extension_changes()
RETURNS TABLE(previous_object text, current_object text)
AS $func$
BEGIN
    SET LOCAL search_path TO multi_extension;
	TRUNCATE TABLE extension_diff;

	CREATE TABLE current_objects AS
	SELECT pg_catalog.pg_describe_object(classid, objid, 0)
           || ' ' ||
           coalesce(pg_catalog.pg_get_function_result(objid), '') AS description
	FROM pg_catalog.pg_depend, pg_catalog.pg_extension e
	WHERE refclassid = 'pg_catalog.pg_extension'::pg_catalog.regclass
		AND refobjid = e.oid
		AND deptype = 'e'
		AND e.extname='citus'
        AND (pg_catalog.pg_describe_object(classid, objid, 0) NOT LIKE 'type%'
             OR
             pg_catalog.pg_describe_object(classid, objid, 0) IN (SELECT * FROM extension_basic_types));

	INSERT INTO extension_diff
	SELECT p.description previous_object, c.description current_object
	FROM current_objects c FULL JOIN prev_objects p
	ON p.description = c.description
	WHERE (p.description is null OR c.description is null)
          AND c.description IS DISTINCT FROM 'function any_value(anyelement) anyelement'
          AND c.description IS DISTINCT FROM 'function any_value_agg(anyelement,anyelement) anyelement';

	DROP TABLE prev_objects;
	ALTER TABLE current_objects RENAME TO prev_objects;

	RETURN QUERY SELECT * FROM extension_diff ORDER BY 1, 2;
END
$func$ LANGUAGE plpgsql;
CREATE SCHEMA test;
:create_function_test_maintenance_worker
-- check maintenance daemon is started
SELECT datname, current_database(),
    usename, (SELECT extowner::regrole::text FROM pg_extension WHERE extname = 'citus')
FROM test.maintenance_worker();
  datname   | current_database | usename  | extowner
---------------------------------------------------------------------
 regression | regression       | postgres | postgres
(1 row)

-- ensure no unexpected objects were created outside pg_catalog
SELECT pgio.type, pgio.identity
FROM pg_depend AS pgd,
	 pg_extension AS pge,
	 LATERAL pg_identify_object(pgd.classid, pgd.objid, pgd.objsubid) AS pgio
WHERE pgd.refclassid = 'pg_extension'::regclass AND
	  pgd.refobjid   = pge.oid AND
	  pge.extname    = 'citus' AND
	  pgio.schema    NOT IN ('pg_catalog', 'citus', 'citus_internal', 'test', 'columnar', 'columnar_internal') AND
      pgio.type      != 'type'
ORDER BY 1, 2;
 type |       identity
---------------------------------------------------------------------
 view | public.citus_schemas
 view | public.citus_tables
(2 rows)

-- DROP EXTENSION pre-created by the regression suite
DROP EXTENSION citus;
SET client_min_messages TO WARNING;
DROP EXTENSION IF EXISTS citus_columnar;
RESET client_min_messages;
CREATE EXTENSION citus;
-- When there are no relations using the columnar access method, we don't automatically create
-- "citus_columnar" extension together with "citus" extension anymore. And as this will always
-- be the case for a fresh "CREATE EXTENSION citus", we know that we should definitely not have
-- "citus_columnar" extension created.
SELECT NOT EXISTS (SELECT 1 FROM pg_extension WHERE extname = 'citus_columnar') as citus_columnar_not_exists;
 citus_columnar_not_exists
---------------------------------------------------------------------
 t
(1 row)

-- Likely, we should not have any columnar objects leftover from "old columnar", i.e., the
-- columnar access method that we had before Citus 11.1, around.
SELECT NOT EXISTS (SELECT 1 FROM pg_am WHERE pg_am.amname = 'columnar') as columnar_am_not_exists;
 columnar_am_not_exists
---------------------------------------------------------------------
 t
(1 row)

SELECT NOT EXISTS (SELECT 1 FROM pg_namespace WHERE nspname IN ('columnar', 'columnar_internal')) as columnar_catalog_schemas_not_exists;
 columnar_catalog_schemas_not_exists
---------------------------------------------------------------------
 t
(1 row)

SELECT NOT EXISTS (SELECT 1 FROM pg_proc WHERE proname IN ('alter_columnar_table_set', 'alter_columnar_table_reset', 'upgrade_columnar_storage', 'downgrade_columnar_storage', 'columnar_ensure_am_depends_catalog')) as columnar_utilities_not_exists;
 columnar_utilities_not_exists
---------------------------------------------------------------------
 t
(1 row)

DROP EXTENSION citus;
\c
-- these tests switch between citus versions and call ddl's that require pg_dist_object to be created
SET citus.enable_metadata_sync TO 'false';
SET citus.enable_version_checks TO 'false';
SET columnar.enable_version_checks TO 'false';
CREATE EXTENSION citus VERSION '8.0-1';
ALTER EXTENSION citus UPDATE TO '8.0-2';
ALTER EXTENSION citus UPDATE TO '8.0-3';
ALTER EXTENSION citus UPDATE TO '8.0-4';
ALTER EXTENSION citus UPDATE TO '8.0-5';
ALTER EXTENSION citus UPDATE TO '8.0-6';
ALTER EXTENSION citus UPDATE TO '8.0-7';
ALTER EXTENSION citus UPDATE TO '8.0-8';
ALTER EXTENSION citus UPDATE TO '8.0-9';
ALTER EXTENSION citus UPDATE TO '8.0-10';
ALTER EXTENSION citus UPDATE TO '8.0-11';
ALTER EXTENSION citus UPDATE TO '8.0-12';
ALTER EXTENSION citus UPDATE TO '8.0-13';
ALTER EXTENSION citus UPDATE TO '8.1-1';
ALTER EXTENSION citus UPDATE TO '8.2-1';
ALTER EXTENSION citus UPDATE TO '8.2-2';
ALTER EXTENSION citus UPDATE TO '8.2-3';
ALTER EXTENSION citus UPDATE TO '8.2-4';
ALTER EXTENSION citus UPDATE TO '8.3-1';
ALTER EXTENSION citus UPDATE TO '9.0-1';
ALTER EXTENSION citus UPDATE TO '9.0-2';
ALTER EXTENSION citus UPDATE TO '9.1-1';
ALTER EXTENSION citus UPDATE TO '9.2-1';
ALTER EXTENSION citus UPDATE TO '9.2-2';
-- Snapshot of state at 9.2-2
SELECT * FROM multi_extension.print_extension_changes();
 previous_object |                                                                                                        current_object
---------------------------------------------------------------------
                 | event trigger citus_cascade_to_partition
                 | function alter_role_if_exists(text,text) boolean
                 | function array_cat_agg(anycompatiblearray) anycompatiblearray
                 | function assign_distributed_transaction_id(integer,bigint,timestamp with time zone) void
                 | function authinfo_valid(text) boolean
                 | function broadcast_intermediate_result(text,text) bigint
                 | function check_distributed_deadlocks() boolean
                 | function citus_add_rebalance_strategy(name,regproc,regproc,regproc,real,real) void
                 | function citus_blocking_pids(integer) integer[]
                 | function citus_create_restore_point(text) pg_lsn
                 | function citus_dist_stat_activity() SETOF record
                 | function citus_drop_trigger() event_trigger
                 | function citus_executor_name(integer) text
                 | function citus_extradata_container(internal) void
                 | function citus_finish_pg_upgrade() void
                 | function citus_internal.find_groupid_for_node(text,integer) integer
                 | function citus_internal.pg_dist_node_trigger_func() trigger
                 | function citus_internal.pg_dist_rebalance_strategy_enterprise_check() trigger
                 | function citus_internal.pg_dist_rebalance_strategy_trigger_func() trigger
                 | function citus_internal.pg_dist_shard_placement_trigger_func() trigger
                 | function citus_internal.refresh_isolation_tester_prepared_statement() void
                 | function citus_internal.replace_isolation_tester_func() void
                 | function citus_internal.restore_isolation_tester_func() void
                 | function citus_isolation_test_session_is_blocked(integer,integer[]) boolean
                 | function citus_json_concatenate(json,json) json
                 | function citus_json_concatenate_final(json) json
                 | function citus_jsonb_concatenate(jsonb,jsonb) jsonb
                 | function citus_jsonb_concatenate_final(jsonb) jsonb
                 | function citus_node_capacity_1(integer) real
                 | function citus_prepare_pg_upgrade() void
                 | function citus_query_stats() SETOF record
                 | function citus_relation_size(regclass) bigint
                 | function citus_server_id() uuid
                 | function citus_set_default_rebalance_strategy(text) void
                 | function citus_shard_allowed_on_node_true(bigint,integer) boolean
                 | function citus_shard_cost_1(bigint) real
                 | function citus_shard_cost_by_disk_size(bigint) real
                 | function citus_stat_statements() SETOF record
                 | function citus_stat_statements_reset() void
                 | function citus_table_is_visible(oid) boolean
                 | function citus_table_size(regclass) bigint
                 | function citus_text_send_as_jsonb(text) bytea
                 | function citus_total_relation_size(regclass) bigint
                 | function citus_truncate_trigger() trigger
                 | function citus_validate_rebalance_strategy_functions(regproc,regproc,regproc) void
                 | function citus_version() text
                 | function citus_worker_stat_activity() SETOF record
                 | function column_name_to_column(regclass,text) text
                 | function column_to_column_name(regclass,text) text
                 | function coord_combine_agg(oid,cstring,anyelement) anyelement
                 | function coord_combine_agg_ffunc(internal,oid,cstring,anyelement) anyelement
                 | function coord_combine_agg_sfunc(internal,oid,cstring,anyelement) internal
                 | function create_distributed_function(regprocedure,text,text) void
                 | function create_distributed_table(regclass,text,citus.distribution_type,text) void
                 | function create_intermediate_result(text,text) bigint
                 | function create_reference_table(regclass) void
                 | function distributed_tables_colocated(regclass,regclass) boolean
                 | function dump_global_wait_edges() SETOF record
                 | function dump_local_wait_edges() SETOF record
                 | function fetch_intermediate_results(text[],text,integer) bigint
                 | function get_all_active_transactions() SETOF record
                 | function get_colocated_shard_array(bigint) bigint[]
                 | function get_colocated_table_array(regclass) regclass[]
                 | function get_current_transaction_id() record
                 | function get_global_active_transactions() SETOF record
                 | function get_rebalance_progress() TABLE(sessionid integer, table_name regclass, shardid bigint, shard_size bigint, sourcename text, sourceport integer, targetname text, targetport integer, progress bigint)
                 | function get_rebalance_table_shards_plan(regclass,real,integer,bigint[],boolean,name) TABLE(table_name regclass, shardid bigint, shard_size bigint, sourcename text, sourceport integer, targetname text, targetport integer)
                 | function get_shard_id_for_distribution_column(regclass,"any") bigint
                 | function isolate_tenant_to_new_shard(regclass,"any",text) bigint
                 | function json_cat_agg(json) json
                 | function jsonb_cat_agg(jsonb) jsonb
                 | function lock_relation_if_exists(text,text) boolean
                 | function lock_shard_metadata(integer,bigint[]) void
                 | function lock_shard_resources(integer,bigint[]) void
                 | function mark_tables_colocated(regclass,regclass[]) void
                 | function master_activate_node(text,integer) integer
                 | function master_add_inactive_node(text,integer,integer,noderole,name) integer
                 | function master_add_node(text,integer,integer,noderole,name) integer
                 | function master_add_secondary_node(text,integer,text,integer,name) integer
                 | function master_append_table_to_shard(bigint,text,text,integer) real
                 | function master_apply_delete_command(text) integer
                 | function master_conninfo_cache_invalidate() trigger
                 | function master_copy_shard_placement(bigint,text,integer,text,integer,boolean,citus.shard_transfer_mode) void
                 | function master_create_distributed_table(regclass,text,citus.distribution_type) void
                 | function master_create_empty_shard(text) bigint
                 | function master_create_worker_shards(text,integer,integer) void
                 | function master_disable_node(text,integer) void
                 | function master_dist_local_group_cache_invalidate() trigger
                 | function master_dist_node_cache_invalidate() trigger
                 | function master_dist_object_cache_invalidate() trigger
                 | function master_dist_partition_cache_invalidate() trigger
                 | function master_dist_placement_cache_invalidate() trigger
                 | function master_dist_shard_cache_invalidate() trigger
                 | function master_drain_node(text,integer,citus.shard_transfer_mode,name) void
                 | function master_drop_all_shards(regclass,text,text) integer
                 | function master_drop_sequences(text[]) void
                 | function master_get_active_worker_nodes() SETOF record
                 | function master_get_new_placementid() bigint
                 | function master_get_new_shardid() bigint
                 | function master_get_table_ddl_events(text) SETOF text
                 | function master_get_table_metadata(text) record
                 | function master_modify_multiple_shards(text) integer
                 | function master_move_shard_placement(bigint,text,integer,text,integer,citus.shard_transfer_mode) void
                 | function master_remove_distributed_table_metadata_from_workers(regclass,text,text) void
                 | function master_remove_node(text,integer) void
                 | function master_remove_partition_metadata(regclass,text,text) void
                 | function master_run_on_worker(text[],integer[],text[],boolean) SETOF record
                 | function master_set_node_property(text,integer,text,boolean) void
                 | function master_unmark_object_distributed(oid,oid,integer) void
                 | function master_update_node(integer,text,integer,boolean,integer) void
                 | function master_update_shard_statistics(bigint) bigint
                 | function master_update_table_statistics(regclass) void
                 | function poolinfo_valid(text) boolean
                 | function read_intermediate_result(text,citus_copy_format) SETOF record
                 | function read_intermediate_results(text[],citus_copy_format) SETOF record
                 | function rebalance_table_shards(regclass,real,integer,bigint[],citus.shard_transfer_mode,boolean,name) void
                 | function recover_prepared_transactions() integer
                 | function relation_is_a_known_shard(regclass) boolean
                 | function replicate_table_shards(regclass,integer,integer,bigint[],citus.shard_transfer_mode) void
                 | function role_exists(name) boolean
                 | function run_command_on_colocated_placements(regclass,regclass,text,boolean) SETOF record
                 | function run_command_on_placements(regclass,text,boolean) SETOF record
                 | function run_command_on_shards(regclass,text,boolean) SETOF record
                 | function run_command_on_workers(text,boolean) SETOF record
                 | function shard_name(regclass,bigint) text
                 | function start_metadata_sync_to_node(text,integer) void
                 | function stop_metadata_sync_to_node(text,integer) void
                 | function task_tracker_assign_task(bigint,integer,text) void
                 | function task_tracker_cleanup_job(bigint) void
                 | function task_tracker_conninfo_cache_invalidate() trigger
                 | function task_tracker_task_status(bigint,integer) integer
                 | function upgrade_to_reference_table(regclass) void
                 | function worker_append_table_to_shard(text,text,text,integer) void
                 | function worker_apply_inter_shard_ddl_command(bigint,text,bigint,text,text) void
                 | function worker_apply_sequence_command(text) void
                 | function worker_apply_sequence_command(text,regtype) void
                 | function worker_apply_shard_ddl_command(bigint,text) void
                 | function worker_apply_shard_ddl_command(bigint,text,text) void
                 | function worker_cleanup_job_schema_cache() void
                 | function worker_create_or_replace_object(text) boolean
                 | function worker_create_schema(bigint,text) void
                 | function worker_create_truncate_trigger(regclass) void
                 | function worker_drop_distributed_table(text) void
                 | function worker_execute_sql_task(bigint,integer,text,boolean) bigint
                 | function worker_fetch_foreign_file(text,text,bigint,text[],integer[]) void
                 | function worker_fetch_partition_file(bigint,integer,integer,integer,text,integer) void
                 | function worker_hash("any") integer
                 | function worker_hash_partition_table(bigint,integer,text,text,oid,anyarray) void
                 | function worker_merge_files_and_run_query(bigint,integer,text,text) void
                 | function worker_merge_files_into_table(bigint,integer,text[],text[]) void
                 | function worker_partial_agg(oid,anyelement) cstring
                 | function worker_partial_agg_ffunc(internal) cstring
                 | function worker_partial_agg_sfunc(internal,oid,anyelement) internal
                 | function worker_partition_query_result(text,text,integer,citus.distribution_type,text[],text[],boolean) SETOF record
                 | function worker_range_partition_table(bigint,integer,text,text,oid,anyarray) void
                 | function worker_repartition_cleanup(bigint) void
                 | schema citus
                 | schema citus_internal
                 | sequence pg_dist_colocationid_seq
                 | sequence pg_dist_groupid_seq
                 | sequence pg_dist_node_nodeid_seq
                 | sequence pg_dist_placement_placementid_seq
                 | sequence pg_dist_shardid_seq
                 | table citus.pg_dist_object
                 | table pg_dist_authinfo
                 | table pg_dist_colocation
                 | table pg_dist_local_group
                 | table pg_dist_node
                 | table pg_dist_node_metadata
                 | table pg_dist_partition
                 | table pg_dist_placement
                 | table pg_dist_poolinfo
                 | table pg_dist_rebalance_strategy
                 | table pg_dist_shard
                 | table pg_dist_transaction
                 | type citus.distribution_type
                 | type citus.shard_transfer_mode
                 | type citus_copy_format
                 | type noderole
                 | view citus_dist_stat_activity
                 | view citus_lock_waits
                 | view citus_shard_indexes_on_worker
                 | view citus_shards_on_worker
                 | view citus_stat_statements
                 | view citus_worker_stat_activity
                 | view pg_dist_shard_placement
(186 rows)

-- Test downgrade to 9.2-2 from 9.2-4
ALTER EXTENSION citus UPDATE TO '9.2-4';
ALTER EXTENSION citus UPDATE TO '9.2-2';
-- Should be empty result since upgrade+downgrade should be a no-op
SELECT * FROM multi_extension.print_extension_changes();
 previous_object | current_object
---------------------------------------------------------------------
(0 rows)

/*
 * As we mistakenly bumped schema version to 9.3-1 in a bad release, we support
 * updating citus schema from 9.3-1 to 9.2-4, but we do not support updates to 9.3-1.
 *
 * Hence the query below should fail.
 */
ALTER EXTENSION citus UPDATE TO '9.3-1';
ERROR:  extension "citus" has no update path from version "9.2-2" to version "9.3-1"
ALTER EXTENSION citus UPDATE TO '9.2-4';
-- Snapshot of state at 9.2-4
SELECT * FROM multi_extension.print_extension_changes();
 previous_object | current_object
---------------------------------------------------------------------
(0 rows)

-- Test downgrade to 9.2-4 from 9.3-2
ALTER EXTENSION citus UPDATE TO '9.3-2';
ALTER EXTENSION citus UPDATE TO '9.2-4';
-- Should be empty result since upgrade+downgrade should be a no-op
SELECT * FROM multi_extension.print_extension_changes();
 previous_object | current_object
---------------------------------------------------------------------
(0 rows)

-- Snapshot of state at 9.3-2
ALTER EXTENSION citus UPDATE TO '9.3-2';
SELECT * FROM multi_extension.print_extension_changes();
                  previous_object                  |                            current_object
---------------------------------------------------------------------
 function citus_extradata_container(internal) void |
                                                   | function citus_extradata_container(internal) SETOF record
                                                   | function citus_remote_connection_stats() SETOF record
                                                   | function replicate_reference_tables() void
                                                   | function truncate_local_data_after_distributing_table(regclass) void
                                                   | function update_distributed_table_colocation(regclass,text) void
                                                   | function worker_create_or_alter_role(text,text,text) boolean
(7 rows)

-- Test downgrade to 9.3-2 from 9.4-1
ALTER EXTENSION citus UPDATE TO '9.4-1';
ALTER EXTENSION citus UPDATE TO '9.3-2';
-- Should be empty result since upgrade+downgrade should be a no-op
SELECT * FROM multi_extension.print_extension_changes();
 previous_object | current_object
---------------------------------------------------------------------
(0 rows)

-- Snapshot of state at 9.4-1
ALTER EXTENSION citus UPDATE TO '9.4-1';
SELECT * FROM multi_extension.print_extension_changes();
 previous_object |                                                    current_object
---------------------------------------------------------------------
                 | function worker_last_saved_explain_analyze() TABLE(explain_analyze_output text, execution_duration double precision)
                 | function worker_save_query_explain_analyze(text,jsonb) SETOF record
(2 rows)

-- Test upgrade paths for backported citus_pg_upgrade functions
ALTER EXTENSION citus UPDATE TO '9.4-2';
ALTER EXTENSION citus UPDATE TO '9.4-1';
-- Should be empty result, even though the downgrade doesn't undo the upgrade, the
-- function signature doesn't change, which is reflected here.
SELECT * FROM multi_extension.print_extension_changes();
 previous_object | current_object
---------------------------------------------------------------------
(0 rows)

ALTER EXTENSION citus UPDATE TO '9.4-2';
SELECT * FROM multi_extension.print_extension_changes();
 previous_object | current_object
---------------------------------------------------------------------
(0 rows)

-- Snapshot of state at 9.4-1
ALTER EXTENSION citus UPDATE TO '9.4-1';
SELECT * FROM multi_extension.print_extension_changes();
 previous_object | current_object
---------------------------------------------------------------------
(0 rows)

-- Test upgrade paths for backported improvement of master_update_table_statistics function
ALTER EXTENSION citus UPDATE TO '9.4-3';
-- should see the new source code with internal function citus_update_table_statistics
SELECT prosrc FROM pg_proc WHERE proname = 'master_update_table_statistics' ORDER BY 1;
            prosrc
---------------------------------------------------------------------
 citus_update_table_statistics
(1 row)

ALTER EXTENSION citus UPDATE TO '9.4-2';
-- should see the old source code
SELECT prosrc FROM pg_proc WHERE proname = 'master_update_table_statistics' ORDER BY 1;
                               prosrc
---------------------------------------------------------------------
                                                                   +
 DECLARE                                                           +
  colocated_tables regclass[];                                     +
 BEGIN                                                             +
  SELECT get_colocated_table_array(relation) INTO colocated_tables;+
  PERFORM                                                          +
   master_update_shard_statistics(shardid)                         +
  FROM                                                             +
   pg_dist_shard                                                   +
  WHERE                                                            +
   logicalrelid = ANY (colocated_tables);                          +
 END;                                                              +

(1 row)

-- Should be empty result
SELECT * FROM multi_extension.print_extension_changes();
 previous_object | current_object
---------------------------------------------------------------------
(0 rows)

ALTER EXTENSION citus UPDATE TO '9.4-3';
-- should see the new source code with internal function citus_update_table_statistics
SELECT prosrc FROM pg_proc WHERE proname = 'master_update_table_statistics' ORDER BY 1;
            prosrc
---------------------------------------------------------------------
 citus_update_table_statistics
(1 row)

-- Should be empty result
SELECT * FROM multi_extension.print_extension_changes();
 previous_object | current_object
---------------------------------------------------------------------
(0 rows)

-- Snapshot of state at 9.4-1
ALTER EXTENSION citus UPDATE TO '9.4-1';
-- should see the old source code
SELECT prosrc FROM pg_proc WHERE proname = 'master_update_table_statistics' ORDER BY 1;
                               prosrc
---------------------------------------------------------------------
                                                                   +
 DECLARE                                                           +
  colocated_tables regclass[];                                     +
 BEGIN                                                             +
  SELECT get_colocated_table_array(relation) INTO colocated_tables;+
  PERFORM                                                          +
   master_update_shard_statistics(shardid)                         +
  FROM                                                             +
   pg_dist_shard                                                   +
  WHERE                                                            +
   logicalrelid = ANY (colocated_tables);                          +
 END;                                                              +

(1 row)

-- Should be empty result
SELECT * FROM multi_extension.print_extension_changes();
 previous_object | current_object
---------------------------------------------------------------------
(0 rows)

-- Test downgrade to 9.4-1 from 9.5-1
ALTER EXTENSION citus UPDATE TO '9.5-1';
-- TODO: This test should be moved to a valid downgrade testing suite where the downgrade is done, both on the schema and the binaries. Later changes in Citus made a C vs Schema discrepancy error here
-- BEGIN;
--   SET citus.enable_metadata_sync TO on;
--   SELECT master_add_node('localhost', :master_port, groupId=>0);
--   CREATE TABLE citus_local_table (a int);
--   SELECT create_citus_local_table('citus_local_table');
--   RESET citus.enable_metadata_sync;
--
--   -- downgrade from 9.5-1 to 9.4-1 should fail as we have a citus local table
--   ALTER EXTENSION citus UPDATE TO '9.4-1';
-- ROLLBACK;
-- now we can downgrade as there is no citus local table
ALTER EXTENSION citus UPDATE TO '9.4-1';
-- Should be empty result since upgrade+downgrade should be a no-op
SELECT * FROM multi_extension.print_extension_changes();
 previous_object | current_object
---------------------------------------------------------------------
(0 rows)

-- Snapshot of state at 9.5-1
ALTER EXTENSION citus UPDATE TO '9.5-1';
SELECT * FROM multi_extension.print_extension_changes();
                             previous_object                              |                             current_object
---------------------------------------------------------------------
 function master_drop_sequences(text[]) void                              |
 function task_tracker_assign_task(bigint,integer,text) void              |
 function task_tracker_cleanup_job(bigint) void                           |
 function task_tracker_conninfo_cache_invalidate() trigger                |
 function task_tracker_task_status(bigint,integer) integer                |
 function worker_execute_sql_task(bigint,integer,text,boolean) bigint     |
 function worker_merge_files_and_run_query(bigint,integer,text,text) void |
                                                                          | function create_citus_local_table(regclass) void
                                                                          | function undistribute_table(regclass) void
                                                                          | function worker_record_sequence_dependency(regclass,regclass,name) void
(10 rows)

-- Test upgrade paths for backported citus_pg_upgrade functions
ALTER EXTENSION citus UPDATE TO '9.5-2';
ALTER EXTENSION citus UPDATE TO '9.5-1';
-- Should be empty result, even though the downgrade doesn't undo the upgrade, the
-- function signature doesn't change, which is reflected here.
SELECT * FROM multi_extension.print_extension_changes();
 previous_object | current_object
---------------------------------------------------------------------
(0 rows)

ALTER EXTENSION citus UPDATE TO '9.5-2';
SELECT * FROM multi_extension.print_extension_changes();
 previous_object | current_object
---------------------------------------------------------------------
(0 rows)

-- Snapshot of state at 9.5-1
ALTER EXTENSION citus UPDATE TO '9.5-1';
SELECT * FROM multi_extension.print_extension_changes();
 previous_object | current_object
---------------------------------------------------------------------
(0 rows)

-- Test upgrade paths for backported improvement of master_update_table_statistics function
ALTER EXTENSION citus UPDATE TO '9.5-3';
-- should see the new source code with internal function citus_update_table_statistics
SELECT prosrc FROM pg_proc WHERE proname = 'master_update_table_statistics' ORDER BY 1;
            prosrc
---------------------------------------------------------------------
 citus_update_table_statistics
(1 row)

ALTER EXTENSION citus UPDATE TO '9.5-2';
-- should see the old source code
SELECT prosrc FROM pg_proc WHERE proname = 'master_update_table_statistics' ORDER BY 1;
                               prosrc
---------------------------------------------------------------------
                                                                   +
 DECLARE                                                           +
  colocated_tables regclass[];                                     +
 BEGIN                                                             +
  SELECT get_colocated_table_array(relation) INTO colocated_tables;+
  PERFORM                                                          +
   master_update_shard_statistics(shardid)                         +
  FROM                                                             +
   pg_dist_shard                                                   +
  WHERE                                                            +
   logicalrelid = ANY (colocated_tables);                          +
 END;                                                              +

(1 row)

-- Should be empty result
SELECT * FROM multi_extension.print_extension_changes();
 previous_object | current_object
---------------------------------------------------------------------
(0 rows)

ALTER EXTENSION citus UPDATE TO '9.5-3';
-- should see the new source code with internal function citus_update_table_statistics
SELECT prosrc FROM pg_proc WHERE proname = 'master_update_table_statistics' ORDER BY 1;
            prosrc
---------------------------------------------------------------------
 citus_update_table_statistics
(1 row)

-- Should be empty result
SELECT * FROM multi_extension.print_extension_changes();
 previous_object | current_object
---------------------------------------------------------------------
(0 rows)

-- Snapshot of state at 9.5-1
ALTER EXTENSION citus UPDATE TO '9.5-1';
-- should see the old source code
SELECT prosrc FROM pg_proc WHERE proname = 'master_update_table_statistics' ORDER BY 1;
                               prosrc
---------------------------------------------------------------------
                                                                   +
 DECLARE                                                           +
  colocated_tables regclass[];                                     +
 BEGIN                                                             +
  SELECT get_colocated_table_array(relation) INTO colocated_tables;+
  PERFORM                                                          +
   master_update_shard_statistics(shardid)                         +
  FROM                                                             +
   pg_dist_shard                                                   +
  WHERE                                                            +
   logicalrelid = ANY (colocated_tables);                          +
 END;                                                              +

(1 row)

-- Should be empty result
SELECT * FROM multi_extension.print_extension_changes();
 previous_object | current_object
---------------------------------------------------------------------
(0 rows)

-- We removed the upgrade paths to 10.0-1, 10.0-2 and 10.0-3 due to a bug that blocked
-- upgrades to 10.0, Therefore we test upgrades to 10.0-4 instead
-- Test downgrade to 9.5-1 from 10.0-4
ALTER EXTENSION citus UPDATE TO '10.0-4';
ALTER EXTENSION citus UPDATE TO '9.5-1';
-- Should be empty result since upgrade+downgrade should be a no-op
SELECT * FROM multi_extension.print_extension_changes();
 previous_object | current_object
---------------------------------------------------------------------
(0 rows)

-- Snapshot of state at 10.0-4
ALTER EXTENSION citus UPDATE TO '10.0-4';
SELECT * FROM multi_extension.print_extension_changes();
                                   previous_object                                    |                                                current_object
---------------------------------------------------------------------
 function citus_total_relation_size(regclass) bigint                                  |
 function create_citus_local_table(regclass) void                                     |
 function mark_tables_colocated(regclass,regclass[]) void                             |
 function master_conninfo_cache_invalidate() trigger                                  |
 function master_create_distributed_table(regclass,text,citus.distribution_type) void |
 function master_create_worker_shards(text,integer,integer) void                      |
 function master_dist_local_group_cache_invalidate() trigger                          |
 function master_dist_node_cache_invalidate() trigger                                 |
 function master_dist_object_cache_invalidate() trigger                               |
 function master_dist_partition_cache_invalidate() trigger                            |
 function master_dist_placement_cache_invalidate() trigger                            |
 function master_dist_shard_cache_invalidate() trigger                                |
 function master_drop_all_shards(regclass,text,text) integer                          |
 function master_modify_multiple_shards(text) integer                                 |
 function undistribute_table(regclass) void                                           |
 function upgrade_to_reference_table(regclass) void                                   |
                                                                                      | access method columnar
                                                                                      | function alter_columnar_table_reset(regclass,boolean,boolean,boolean,boolean) void
                                                                                      | function alter_columnar_table_set(regclass,integer,integer,name,integer) void
                                                                                      | function alter_distributed_table(regclass,text,integer,text,boolean) void
                                                                                      | function alter_old_partitions_set_access_method(regclass,timestamp with time zone,name)
                                                                                      | function alter_table_set_access_method(regclass,text) void
                                                                                      | function citus_activate_node(text,integer) integer
                                                                                      | function citus_add_inactive_node(text,integer,integer,noderole,name) integer
                                                                                      | function citus_add_local_table_to_metadata(regclass,boolean) void
                                                                                      | function citus_add_node(text,integer,integer,noderole,name) integer
                                                                                      | function citus_add_secondary_node(text,integer,text,integer,name) integer
                                                                                      | function citus_conninfo_cache_invalidate() trigger
                                                                                      | function citus_copy_shard_placement(bigint,text,integer,text,integer,boolean,citus.shard_transfer_mode) void
                                                                                      | function citus_disable_node(text,integer) void
                                                                                      | function citus_dist_local_group_cache_invalidate() trigger
                                                                                      | function citus_dist_node_cache_invalidate() trigger
                                                                                      | function citus_dist_object_cache_invalidate() trigger
                                                                                      | function citus_dist_partition_cache_invalidate() trigger
                                                                                      | function citus_dist_placement_cache_invalidate() trigger
                                                                                      | function citus_dist_shard_cache_invalidate() trigger
                                                                                      | function citus_drain_node(text,integer,citus.shard_transfer_mode,name) void
                                                                                      | function citus_drop_all_shards(regclass,text,text) integer
                                                                                      | function citus_get_active_worker_nodes() SETOF record
                                                                                      | function citus_internal.columnar_ensure_objects_exist() void
                                                                                      | function citus_move_shard_placement(bigint,text,integer,text,integer,citus.shard_transfer_mode) void
                                                                                      | function citus_remove_node(text,integer) void
                                                                                      | function citus_set_coordinator_host(text,integer,noderole,name) void
                                                                                      | function citus_set_node_property(text,integer,text,boolean) void
                                                                                      | function citus_shard_sizes() SETOF record
                                                                                      | function citus_total_relation_size(regclass,boolean) bigint
                                                                                      | function citus_unmark_object_distributed(oid,oid,integer) void
                                                                                      | function citus_update_node(integer,text,integer,boolean,integer) void
                                                                                      | function citus_update_shard_statistics(bigint) bigint
                                                                                      | function citus_update_table_statistics(regclass) void
                                                                                      | function columnar.columnar_handler(internal) table_am_handler
                                                                                      | function fix_pre_citus10_partitioned_table_constraint_names() SETOF regclass
                                                                                      | function fix_pre_citus10_partitioned_table_constraint_names(regclass) void
                                                                                      | function notify_constraint_dropped() void
                                                                                      | function remove_local_tables_from_metadata() void
                                                                                      | function time_partition_range(regclass) record
                                                                                      | function undistribute_table(regclass,boolean) void
                                                                                      | function worker_change_sequence_dependency(regclass,regclass,regclass) void
                                                                                      | function worker_fix_pre_citus10_partitioned_table_constraint_names(regclass,bigint,text) void
                                                                                      | schema columnar
                                                                                      | sequence columnar.storageid_seq
                                                                                      | table columnar.chunk
                                                                                      | table columnar.chunk_group
                                                                                      | table columnar.options
                                                                                      | table columnar.stripe
                                                                                      | view citus_shards
                                                                                      | view public.citus_tables
                                                                                      | view time_partitions
(68 rows)

-- check that we depend on the existence of public schema, and we can not drop it now
DROP SCHEMA public;
ERROR:  cannot drop schema public because other objects depend on it
DETAIL:  extension citus depends on schema public
HINT:  Use DROP ... CASCADE to drop the dependent objects too.
-- verify that citus_tables view is on pg_catalog if public schema is absent.
ALTER EXTENSION citus UPDATE TO '9.5-1';
DROP SCHEMA public;
ALTER EXTENSION citus UPDATE TO '10.0-4';
SELECT * FROM multi_extension.print_extension_changes();
      previous_object      |   current_object
---------------------------------------------------------------------
 view public.citus_tables  |
                           | view citus_tables
(2 rows)

-- recreate public schema, and recreate citus_tables in the public schema by default
CREATE SCHEMA public;
-- public schema is owned by pg_database_owner role
ALTER SCHEMA public OWNER TO pg_database_owner;
GRANT ALL ON SCHEMA public TO public;
ALTER EXTENSION citus UPDATE TO '9.5-1';
ALTER EXTENSION citus UPDATE TO '10.0-4';
SELECT * FROM multi_extension.print_extension_changes();
  previous_object   |      current_object
---------------------------------------------------------------------
 view citus_tables  |
                    | view public.citus_tables
(2 rows)

-- Update Citus to 13.2-1 and make sure that we don't automatically create
-- citus_columnar extension as we don't have any relations created using columnar.
ALTER EXTENSION citus UPDATE TO '13.2-1';
SELECT NOT EXISTS (SELECT 1 FROM pg_extension WHERE extname = 'citus_columnar') as citus_columnar_not_exists;
 citus_columnar_not_exists
---------------------------------------------------------------------
 t
(1 row)

SELECT NOT EXISTS (SELECT 1 FROM pg_am WHERE pg_am.amname = 'columnar') as columnar_am_not_exists;
 columnar_am_not_exists
---------------------------------------------------------------------
 t
(1 row)

SELECT NOT EXISTS (SELECT 1 FROM pg_namespace WHERE nspname IN ('columnar', 'columnar_internal')) as columnar_catalog_schemas_not_exists;
 columnar_catalog_schemas_not_exists
---------------------------------------------------------------------
 t
(1 row)

SELECT NOT EXISTS (SELECT 1 FROM pg_proc WHERE proname IN ('alter_columnar_table_set', 'alter_columnar_table_reset', 'upgrade_columnar_storage', 'downgrade_columnar_storage', 'columnar_ensure_am_depends_catalog')) as columnar_utilities_not_exists;
 columnar_utilities_not_exists
---------------------------------------------------------------------
 t
(1 row)

-- Unfortunately, our downgrade scripts seem to assume that citus_columnar exists.
-- Seems this has always been the case since the introduction of citus_columnar,
-- so we need to create citus_columnar before the downgrade.
CREATE EXTENSION citus_columnar;
ALTER EXTENSION citus UPDATE TO '11.1-1';
-- Update Citus to 13.2-1 and make sure that already having citus_columnar extension
-- doesn't cause any issues.
ALTER EXTENSION citus UPDATE TO '13.2-1';
SELECT EXISTS (SELECT 1 FROM pg_extension WHERE extname = 'citus_columnar') as citus_columnar_exists;
 citus_columnar_exists
---------------------------------------------------------------------
 t
(1 row)

SELECT EXISTS (SELECT 1 FROM pg_am WHERE pg_am.amname = 'columnar') as columnar_am_exists;
 columnar_am_exists
---------------------------------------------------------------------
 t
(1 row)

SELECT EXISTS (SELECT 1 FROM pg_namespace WHERE nspname IN ('columnar', 'columnar_internal')) as columnar_catalog_schemas_exists;
 columnar_catalog_schemas_exists
---------------------------------------------------------------------
 t
(1 row)

SELECT EXISTS (SELECT 1 FROM pg_proc WHERE proname IN ('alter_columnar_table_set', 'alter_columnar_table_reset', 'upgrade_columnar_storage', 'downgrade_columnar_storage', 'columnar_ensure_am_depends_catalog')) as columnar_utilities_exists;
 columnar_utilities_exists
---------------------------------------------------------------------
 t
(1 row)

ALTER EXTENSION citus UPDATE TO '11.1-1';
DROP EXTENSION citus_columnar;
-- Update Citus to 13.2-1 and make sure that NOT having citus_columnar extension
-- doesn't cause any issues.
ALTER EXTENSION citus UPDATE TO '13.2-1';
SELECT NOT EXISTS (SELECT 1 FROM pg_extension WHERE extname = 'citus_columnar') as citus_columnar_not_exists;
 citus_columnar_not_exists
---------------------------------------------------------------------
 t
(1 row)

SELECT NOT EXISTS (SELECT 1 FROM pg_am WHERE pg_am.amname = 'columnar') as columnar_am_not_exists;
 columnar_am_not_exists
---------------------------------------------------------------------
 t
(1 row)

SELECT NOT EXISTS (SELECT 1 FROM pg_namespace WHERE nspname IN ('columnar', 'columnar_internal')) as columnar_catalog_schemas_not_exists;
 columnar_catalog_schemas_not_exists
---------------------------------------------------------------------
 t
(1 row)

SELECT NOT EXISTS (SELECT 1 FROM pg_proc WHERE proname IN ('alter_columnar_table_set', 'alter_columnar_table_reset', 'upgrade_columnar_storage', 'downgrade_columnar_storage', 'columnar_ensure_am_depends_catalog')) as columnar_utilities_not_exists;
 columnar_utilities_not_exists
---------------------------------------------------------------------
 t
(1 row)

-- Downgrade back to 10.0-4 for the rest of the tests.
--
-- same here - to downgrade Citus, first we need to create citus_columnar
CREATE EXTENSION citus_columnar;
ALTER EXTENSION citus UPDATE TO '10.0-4';
-- not print "HINT: " to hide current lib version
\set VERBOSITY terse
CREATE TABLE columnar_table(a INT, b INT) USING columnar;
SET citus.enable_version_checks TO ON;
SET columnar.enable_version_checks TO ON;
-- all should throw an error due to version mismatch
VACUUM FULL columnar_table;
ERROR:  loaded Citus library version differs from installed extension version
INSERT INTO columnar_table SELECT i FROM generate_series(1, 10) i;
ERROR:  loaded Citus library version differs from installed extension version
VACUUM columnar_table;
WARNING:  loaded Citus library version differs from installed extension version
TRUNCATE columnar_table;
ERROR:  loaded Citus library version differs from installed extension version
DROP TABLE columnar_table;
ERROR:  loaded Citus library version differs from installed extension version
CREATE INDEX ON columnar_table (a);
ERROR:  loaded Citus library version differs from installed extension version
ALTER TABLE columnar_table SET(columnar.compression = pglz);
ERROR:  loaded Citus library version differs from installed extension version
ALTER TABLE columnar_table RESET (columnar.compression);
ERROR:  loaded Citus library version differs from installed extension version
INSERT INTO columnar_table SELECT * FROM columnar_table;
ERROR:  loaded Citus library version differs from installed extension version
SELECT 1 FROM columnar_table; -- columnar custom scan
ERROR:  loaded Citus library version differs from installed extension version
SET columnar.enable_custom_scan TO OFF;
SELECT 1 FROM columnar_table; -- seq scan
ERROR:  loaded Citus library version differs from installed extension version
CREATE TABLE new_columnar_table (a int) USING columnar;
ERROR:  loaded Citus library version differs from installed extension version
-- disable version checks for other sessions too
ALTER SYSTEM SET citus.enable_version_checks TO OFF;
SELECT pg_reload_conf();
 pg_reload_conf
---------------------------------------------------------------------
 t
(1 row)

-- do cleanup for the rest of the tests
SET citus.enable_version_checks TO OFF;
SET columnar.enable_version_checks TO OFF;
DROP TABLE columnar_table;
RESET columnar.enable_custom_scan;
\set VERBOSITY default
-- Test downgrade to 10.0-4 from 10.1-1
ALTER EXTENSION citus UPDATE TO '10.1-1';
ALTER EXTENSION citus UPDATE TO '10.0-4';
-- Should be empty result since upgrade+downgrade should be a no-op
SELECT * FROM multi_extension.print_extension_changes();
 previous_object | current_object
---------------------------------------------------------------------
(0 rows)

-- Snapshot of state at 10.1-1
ALTER EXTENSION citus UPDATE TO '10.1-1';
SELECT * FROM multi_extension.print_extension_changes();
                                                                                                        previous_object                                                                                                        |                                                                                                                          current_object
---------------------------------------------------------------------
 function citus_add_rebalance_strategy(name,regproc,regproc,regproc,real,real) void                                                                                                                                            |
 function citus_internal.columnar_ensure_objects_exist() void                                                                                                                                                                  |
 function citus_internal.pg_dist_rebalance_strategy_enterprise_check() trigger                                                                                                                                                 |
 function create_distributed_table(regclass,text,citus.distribution_type,text) void                                                                                                                                            |
 function get_rebalance_progress() TABLE(sessionid integer, table_name regclass, shardid bigint, shard_size bigint, sourcename text, sourceport integer, targetname text, targetport integer, progress bigint)                 |
 function get_rebalance_table_shards_plan(regclass,real,integer,bigint[],boolean,name) TABLE(table_name regclass, shardid bigint, shard_size bigint, sourcename text, sourceport integer, targetname text, targetport integer) |
                                                                                                                                                                                                                               | function citus_add_rebalance_strategy(name,regproc,regproc,regproc,real,real,real) void
                                                                                                                                                                                                                               | function citus_cleanup_orphaned_shards()
                                                                                                                                                                                                                               | function citus_local_disk_space_stats() record
                                                                                                                                                                                                                               | function create_distributed_table(regclass,text,citus.distribution_type,text,integer) void
                                                                                                                                                                                                                               | function get_rebalance_progress() TABLE(sessionid integer, table_name regclass, shardid bigint, shard_size bigint, sourcename text, sourceport integer, targetname text, targetport integer, progress bigint, source_shard_size bigint, target_shard_size bigint)
                                                                                                                                                                                                                               | function get_rebalance_table_shards_plan(regclass,real,integer,bigint[],boolean,name,real) TABLE(table_name regclass, shardid bigint, shard_size bigint, sourcename text, sourceport integer, targetname text, targetport integer)
                                                                                                                                                                                                                               | function worker_partitioned_relation_size(regclass) bigint
                                                                                                                                                                                                                               | function worker_partitioned_relation_total_size(regclass) bigint
                                                                                                                                                                                                                               | function worker_partitioned_table_size(regclass) bigint
(15 rows)

-- Test downgrade to 10.1-1 from 10.2-1
ALTER EXTENSION citus UPDATE TO '10.2-1';
ALTER EXTENSION citus UPDATE TO '10.1-1';
-- Should be empty result since upgrade+downgrade should be a no-op
SELECT * FROM multi_extension.print_extension_changes();
 previous_object | current_object
---------------------------------------------------------------------
(0 rows)

-- Snapshot of state at 10.2-1
ALTER EXTENSION citus UPDATE TO '10.2-1';
SELECT * FROM multi_extension.print_extension_changes();
                      previous_object                       |                                                                                     current_object
---------------------------------------------------------------------
 function citus_drop_all_shards(regclass,text,text) integer |
 function stop_metadata_sync_to_node(text,integer) void     |
                                                            | function citus_drop_all_shards(regclass,text,text,boolean) integer
                                                            | function citus_internal.downgrade_columnar_storage(regclass) void
                                                            | function citus_internal.upgrade_columnar_storage(regclass) void
                                                            | function citus_internal_add_partition_metadata(regclass,"char",text,integer,"char") void
                                                            | function citus_internal_add_placement_metadata(bigint,integer,bigint,integer,bigint) void
                                                            | function citus_internal_add_shard_metadata(regclass,bigint,"char",text,text) void
                                                            | function citus_internal_delete_shard_metadata(bigint) void
                                                            | function citus_internal_update_placement_metadata(bigint,integer,integer) void
                                                            | function citus_internal_update_relation_colocation(oid,integer) void
                                                            | function create_time_partitions(regclass,interval,timestamp with time zone,timestamp with time zone) boolean
                                                            | function drop_old_time_partitions(regclass,timestamp with time zone)
                                                            | function get_missing_time_partition_ranges(regclass,interval,timestamp with time zone,timestamp with time zone) TABLE(partition_name text, range_from_value text, range_to_value text)
                                                            | function stop_metadata_sync_to_node(text,integer,boolean) void
                                                            | function worker_nextval(regclass) integer
(16 rows)

-- Test downgrade to 10.2-1 from 10.2-2
ALTER EXTENSION citus UPDATE TO '10.2-2';
ALTER EXTENSION citus UPDATE TO '10.2-1';
-- Should be empty result since upgrade+downgrade should be a no-op
SELECT * FROM multi_extension.print_extension_changes();
 previous_object | current_object
---------------------------------------------------------------------
(0 rows)

-- Snapshot of state at 10.2-2
ALTER EXTENSION citus UPDATE TO '10.2-2';
SELECT * FROM multi_extension.print_extension_changes();
 previous_object | current_object
---------------------------------------------------------------------
(0 rows)

-- Test downgrade to 10.2-2 from 10.2-3
ALTER EXTENSION citus UPDATE TO '10.2-3';
ALTER EXTENSION citus UPDATE TO '10.2-2';
-- Should be empty result since upgrade+downgrade should be a no-op
SELECT * FROM multi_extension.print_extension_changes();
 previous_object | current_object
---------------------------------------------------------------------
(0 rows)

-- Snapshot of state at 10.2-3
ALTER EXTENSION citus UPDATE TO '10.2-3';
SELECT * FROM multi_extension.print_extension_changes();
 previous_object | current_object
---------------------------------------------------------------------
(0 rows)

-- Test downgrade to 10.2-3 from 10.2-4
ALTER EXTENSION citus UPDATE TO '10.2-4';
ALTER EXTENSION citus UPDATE TO '10.2-3';
-- Make sure that we don't delete pg_depend entries added in
-- columnar--10.2-3--10.2-4.sql when downgrading to 10.2-3.
SELECT COUNT(*)=10
FROM pg_depend
WHERE classid = 'pg_am'::regclass::oid AND
      objid = (select oid from pg_am where amname = 'columnar') AND
      objsubid = 0 AND
      refclassid = 'pg_class'::regclass::oid AND
      refobjsubid = 0 AND
      deptype = 'n';
 ?column?
---------------------------------------------------------------------
 t
(1 row)

-- Should be empty result since upgrade+downgrade should be a no-op
SELECT * FROM multi_extension.print_extension_changes();
 previous_object | current_object
---------------------------------------------------------------------
(0 rows)

-- Snapshot of state at 10.2-4
ALTER EXTENSION citus UPDATE TO '10.2-4';
SELECT * FROM multi_extension.print_extension_changes();
 previous_object |                              current_object
---------------------------------------------------------------------
                 | function citus_internal.columnar_ensure_am_depends_catalog() void
                 | function fix_all_partition_shard_index_names() SETOF regclass
                 | function fix_partition_shard_index_names(regclass) void
                 | function worker_fix_partition_shard_index_names(regclass,text,text) void
(4 rows)

-- There was a bug when downgrading to 10.2-2 from 10.2-4
-- Test that we do not have any issues with this particular downgrade
ALTER EXTENSION citus UPDATE TO '10.2-2';
ALTER EXTENSION citus UPDATE TO '10.2-4';
SELECT * FROM multi_extension.print_extension_changes();
 previous_object | current_object
---------------------------------------------------------------------
(0 rows)

-- Test downgrade to 10.2-4 from 10.2-5
ALTER EXTENSION citus UPDATE TO '10.2-5';
ALTER EXTENSION citus UPDATE TO '10.2-4';
-- Should be empty result since upgrade+downgrade should be a no-op
SELECT * FROM multi_extension.print_extension_changes();
 previous_object | current_object
---------------------------------------------------------------------
(0 rows)

-- Snapshot of state at 10.2-5
ALTER EXTENSION citus UPDATE TO '10.2-5';
SELECT * FROM multi_extension.print_extension_changes();
 previous_object | current_object
---------------------------------------------------------------------
(0 rows)

-- Make sure that we defined dependencies from all rel objects (tables,
-- indexes, sequences ..) to columnar table access method ...
SELECT pg_class.oid INTO columnar_schema_members
FROM pg_class, pg_namespace
WHERE pg_namespace.oid=pg_class.relnamespace AND
      pg_namespace.nspname='columnar';
SELECT refobjid INTO columnar_schema_members_pg_depend
FROM pg_depend
WHERE classid = 'pg_am'::regclass::oid AND
      objid = (select oid from pg_am where amname = 'columnar') AND
      objsubid = 0 AND
      refclassid = 'pg_class'::regclass::oid AND
      refobjsubid = 0 AND
      deptype = 'n';
-- ... , so this should be empty,
(TABLE columnar_schema_members EXCEPT TABLE columnar_schema_members_pg_depend)
UNION
(TABLE columnar_schema_members_pg_depend EXCEPT TABLE columnar_schema_members);
 oid
---------------------------------------------------------------------
(0 rows)

-- ... , and both columnar_schema_members_pg_depend & columnar_schema_members
-- should have 10 entries.
SELECT COUNT(*)=10 FROM columnar_schema_members_pg_depend;
 ?column?
---------------------------------------------------------------------
 t
(1 row)

DROP TABLE columnar_schema_members, columnar_schema_members_pg_depend;
-- Use a synthetic pg_dist_shard record to show that upgrade fails
-- when there are cstore_fdw tables
INSERT INTO pg_dist_shard (logicalrelid, shardid, shardstorage) VALUES ('pg_dist_shard', 1, 'c');
ALTER EXTENSION citus UPDATE TO '11.0-1';
ERROR:  cstore_fdw tables are deprecated as of Citus 11.0
HINT:  Install Citus 10.2 and convert your cstore_fdw tables to the columnar access method before upgrading further
CONTEXT:  PL/pgSQL function inline_code_block line XX at RAISE
DELETE FROM pg_dist_shard WHERE shardid = 1;
-- partitioned table count is tracked on Citus 11 upgrade
CREATE TABLE e_transactions(order_id varchar(255) NULL, transaction_id int) PARTITION BY LIST(transaction_id);
CREATE TABLE orders_2020_07_01
PARTITION OF e_transactions FOR VALUES IN (1,2,3);
INSERT INTO pg_dist_partition VALUES ('e_transactions'::regclass,'h', '{VAR :varno 1 :varattno 1 :vartype 1043 :vartypmod 259 :varcollid 100 :varnullingrels (b) :varlevelsup 0 :varnosyn 1 :varattnosyn 1 :location -1}', 7, 's');
SELECT
	(metadata->>'partitioned_citus_table_exists_pre_11')::boolean as partitioned_citus_table_exists_pre_11,
	(metadata->>'partitioned_citus_table_exists_pre_11') IS NULL as is_null
FROM
	pg_dist_node_metadata;
 partitioned_citus_table_exists_pre_11 | is_null
---------------------------------------------------------------------
 f                                     | f
(1 row)

-- Test downgrade to 10.2-5 from 11.0-1
ALTER EXTENSION citus UPDATE TO '11.0-1';
SELECT
	(metadata->>'partitioned_citus_table_exists_pre_11')::boolean as partitioned_citus_table_exists_pre_11,
	(metadata->>'partitioned_citus_table_exists_pre_11') IS NULL as is_null
FROM
	pg_dist_node_metadata;
 partitioned_citus_table_exists_pre_11 | is_null
---------------------------------------------------------------------
 t                                     | f
(1 row)

DELETE FROM pg_dist_partition WHERE logicalrelid = 'e_transactions'::regclass;
DROP TABLE e_transactions;
ALTER EXTENSION citus UPDATE TO '10.2-5';
-- Should be empty result since upgrade+downgrade should be a no-op
SELECT * FROM multi_extension.print_extension_changes();
 previous_object | current_object
---------------------------------------------------------------------
(0 rows)

-- Snapshot of state at 11.0-1
ALTER EXTENSION citus UPDATE TO '11.0-1';
SELECT * FROM multi_extension.print_extension_changes();
                                                   previous_object                                                    |                                                            current_object
---------------------------------------------------------------------
 function citus_disable_node(text,integer) void                                                                       |
 function citus_dist_stat_activity() SETOF record                                                                     |
 function citus_worker_stat_activity() SETOF record                                                                   |
 function create_distributed_function(regprocedure,text,text) void                                                    |
 function master_append_table_to_shard(bigint,text,text,integer) real                                                 |
 function master_apply_delete_command(text) integer                                                                   |
 function master_get_table_metadata(text) record                                                                      |
 function worker_partition_query_result(text,text,integer,citus.distribution_type,text[],text[],boolean) SETOF record |
 table citus.pg_dist_object                                                                                           |
 view citus_worker_stat_activity                                                                                      |
                                                                                                                      | function citus_backend_gpid() bigint
                                                                                                                      | function citus_calculate_gpid(integer,integer) bigint
                                                                                                                      | function citus_check_cluster_node_health() SETOF record
                                                                                                                      | function citus_check_connection_to_node(text,integer) boolean
                                                                                                                      | function citus_coordinator_nodeid() integer
                                                                                                                      | function citus_disable_node(text,integer,boolean) void
                                                                                                                      | function citus_finalize_upgrade_to_citus11(boolean) boolean
                                                                                                                      | function citus_internal_add_colocation_metadata(integer,integer,integer,regtype,oid) void
                                                                                                                      | function citus_internal_add_object_metadata(text,text[],text[],integer,integer,boolean) void
                                                                                                                      | function citus_internal_delete_colocation_metadata(integer) void
                                                                                                                      | function citus_internal_global_blocked_processes() SETOF record
                                                                                                                      | function citus_internal_local_blocked_processes() SETOF record
                                                                                                                      | function citus_nodeid_for_gpid(bigint) integer
                                                                                                                      | function citus_nodename_for_nodeid(integer) text
                                                                                                                      | function citus_nodeport_for_nodeid(integer) integer
                                                                                                                      | function citus_pid_for_gpid(bigint) integer
                                                                                                                      | function citus_run_local_command(text) void
                                                                                                                      | function citus_shard_indexes_on_worker() SETOF record
                                                                                                                      | function citus_shards_on_worker() SETOF record
                                                                                                                      | function citus_stat_activity() SETOF record
                                                                                                                      | function create_distributed_function(regprocedure,text,text,boolean) void
                                                                                                                      | function get_nodeid_for_groupid(integer) integer
                                                                                                                      | function pg_cancel_backend(bigint) boolean
                                                                                                                      | function pg_terminate_backend(bigint,bigint) boolean
                                                                                                                      | function run_command_on_all_nodes(text,boolean,boolean) SETOF record
                                                                                                                      | function worker_create_or_replace_object(text[]) boolean
                                                                                                                      | function worker_drop_sequence_dependency(text) void
                                                                                                                      | function worker_drop_shell_table(text) void
                                                                                                                      | function worker_partition_query_result(text,text,integer,citus.distribution_type,text[],text[],boolean,boolean,boolean) SETOF record
                                                                                                                      | table pg_dist_object
                                                                                                                      | view citus_stat_activity
(41 rows)

-- Test downgrade to 11.0-1 from 11.0-2
ALTER EXTENSION citus UPDATE TO '11.0-2';
ALTER EXTENSION citus UPDATE TO '11.0-1';
-- Should be empty result since upgrade+downgrade should be a no-op
SELECT * FROM multi_extension.print_extension_changes();
 previous_object | current_object
---------------------------------------------------------------------
(0 rows)

-- Snapshot of state at 11.0-2
ALTER EXTENSION citus UPDATE TO '11.0-2';
SELECT * FROM multi_extension.print_extension_changes();
 previous_object |                         current_object
---------------------------------------------------------------------
                 | function citus_finish_citus_upgrade()
                 | function citus_is_coordinator() boolean
                 | function run_command_on_coordinator(text,boolean) SETOF record
                 | function start_metadata_sync_to_all_nodes() boolean
(4 rows)

-- Test downgrade to 11.0-2 from 11.0-3
ALTER EXTENSION citus UPDATE TO '11.0-3';
ALTER EXTENSION citus UPDATE TO '11.0-2';
-- Should be empty result since upgrade+downgrade should be a no-op
SELECT * FROM multi_extension.print_extension_changes();
 previous_object | current_object
---------------------------------------------------------------------
(0 rows)

-- Snapshot of state at 11.0-3
ALTER EXTENSION citus UPDATE TO '11.0-3';
SELECT * FROM multi_extension.print_extension_changes();
 previous_object | current_object
---------------------------------------------------------------------
(0 rows)

-- Test downgrade to 11.0-3 from 11.0-4
ALTER EXTENSION citus UPDATE TO '11.0-4';
ALTER EXTENSION citus UPDATE TO '11.0-3';
-- Should be empty result since upgrade+downgrade should be a no-op
SELECT * FROM multi_extension.print_extension_changes();
 previous_object | current_object
---------------------------------------------------------------------
(0 rows)

-- Snapshot of state at 11.0-4
ALTER EXTENSION citus UPDATE TO '11.0-4';
SELECT * FROM multi_extension.print_extension_changes();
 previous_object | current_object
---------------------------------------------------------------------
(0 rows)

-- Test downgrade to 11.0-4 from 11.1-1
ALTER EXTENSION citus UPDATE TO '11.1-1';
ALTER EXTENSION citus UPDATE TO '11.0-4';
-- Should be empty result since upgrade+downgrade should be a no-op
SELECT * FROM multi_extension.print_extension_changes();
 previous_object | current_object
---------------------------------------------------------------------
(0 rows)

-- Test CREATE EXTENSION when Citus already exists but Citus_Columnar does not. Should skip
CREATE EXTENSION IF NOT EXISTS citus;
NOTICE:  extension "citus" already exists, skipping
CREATE EXTENSION citus;
ERROR:  extension "citus" already exists
-- Snapshot of state at 11.1-1
ALTER EXTENSION citus UPDATE TO '11.1-1';
SELECT * FROM multi_extension.print_extension_changes();
                                                                                                                          previous_object                                                                                                                          |                                                                                                                                     current_object
---------------------------------------------------------------------
 access method columnar                                                                                                                                                                                                                                            |
 function alter_columnar_table_reset(regclass,boolean,boolean,boolean,boolean) void                                                                                                                                                                                |
 function alter_columnar_table_set(regclass,integer,integer,name,integer) void                                                                                                                                                                                     |
 function citus_copy_shard_placement(bigint,text,integer,text,integer,boolean,citus.shard_transfer_mode) void                                                                                                                                                      |
 function citus_internal.columnar_ensure_am_depends_catalog() void                                                                                                                                                                                                 |
 function citus_internal.downgrade_columnar_storage(regclass) void                                                                                                                                                                                                 |
 function citus_internal.upgrade_columnar_storage(regclass) void                                                                                                                                                                                                   |
 function columnar.columnar_handler(internal) table_am_handler                                                                                                                                                                                                     |
 function get_rebalance_progress() TABLE(sessionid integer, table_name regclass, shardid bigint, shard_size bigint, sourcename text, sourceport integer, targetname text, targetport integer, progress bigint, source_shard_size bigint, target_shard_size bigint) |
 function isolate_tenant_to_new_shard(regclass,"any",text) bigint                                                                                                                                                                                                  |
 function replicate_reference_tables() void                                                                                                                                                                                                                        |
 function worker_cleanup_job_schema_cache() void                                                                                                                                                                                                                   |
 function worker_create_schema(bigint,text) void                                                                                                                                                                                                                   |
 function worker_fetch_foreign_file(text,text,bigint,text[],integer[]) void                                                                                                                                                                                        |
 function worker_fetch_partition_file(bigint,integer,integer,integer,text,integer) void                                                                                                                                                                            |
 function worker_hash_partition_table(bigint,integer,text,text,oid,anyarray) void                                                                                                                                                                                  |
 function worker_merge_files_into_table(bigint,integer,text[],text[]) void                                                                                                                                                                                         |
 function worker_range_partition_table(bigint,integer,text,text,oid,anyarray) void                                                                                                                                                                                 |
 function worker_repartition_cleanup(bigint) void                                                                                                                                                                                                                  |
 schema columnar                                                                                                                                                                                                                                                   |
 sequence columnar.storageid_seq                                                                                                                                                                                                                                   |
 table columnar.chunk                                                                                                                                                                                                                                              |
 table columnar.chunk_group                                                                                                                                                                                                                                        |
 table columnar.options                                                                                                                                                                                                                                            |
 table columnar.stripe                                                                                                                                                                                                                                             |
                                                                                                                                                                                                                                                                   | function citus_cleanup_orphaned_resources()
                                                                                                                                                                                                                                                                   | function citus_copy_shard_placement(bigint,text,integer,text,integer,citus.shard_transfer_mode) void
                                                                                                                                                                                                                                                                   | function citus_internal_delete_partition_metadata(regclass) void
                                                                                                                                                                                                                                                                   | function citus_job_cancel(bigint) void
                                                                                                                                                                                                                                                                   | function citus_job_wait(bigint,citus_job_status) void
                                                                                                                                                                                                                                                                   | function citus_locks() SETOF record
                                                                                                                                                                                                                                                                   | function citus_rebalance_start(name,boolean,citus.shard_transfer_mode) bigint
                                                                                                                                                                                                                                                                   | function citus_rebalance_stop() void
                                                                                                                                                                                                                                                                   | function citus_rebalance_wait() void
                                                                                                                                                                                                                                                                   | function citus_split_shard_by_split_points(bigint,text[],integer[],citus.shard_transfer_mode) void
                                                                                                                                                                                                                                                                   | function create_distributed_table_concurrently(regclass,text,citus.distribution_type,text,integer) void
                                                                                                                                                                                                                                                                   | function get_rebalance_progress() TABLE(sessionid integer, table_name regclass, shardid bigint, shard_size bigint, sourcename text, sourceport integer, targetname text, targetport integer, progress bigint, source_shard_size bigint, target_shard_size bigint, operation_type text)
                                                                                                                                                                                                                                                                   | function isolate_tenant_to_new_shard(regclass,"any",text,citus.shard_transfer_mode) bigint
                                                                                                                                                                                                                                                                   | function replicate_reference_tables(citus.shard_transfer_mode) void
                                                                                                                                                                                                                                                                   | function worker_copy_table_to_node(regclass,integer) void
                                                                                                                                                                                                                                                                   | function worker_split_copy(bigint,text,split_copy_info[]) void
                                                                                                                                                                                                                                                                   | function worker_split_shard_release_dsm() void
                                                                                                                                                                                                                                                                   | function worker_split_shard_replication_setup(split_shard_info[]) SETOF replication_slot_info
                                                                                                                                                                                                                                                                   | sequence pg_dist_background_job_job_id_seq
                                                                                                                                                                                                                                                                   | sequence pg_dist_background_task_task_id_seq
                                                                                                                                                                                                                                                                   | sequence pg_dist_cleanup_recordid_seq
                                                                                                                                                                                                                                                                   | sequence pg_dist_operationid_seq
                                                                                                                                                                                                                                                                   | table pg_dist_background_job
                                                                                                                                                                                                                                                                   | table pg_dist_background_task
                                                                                                                                                                                                                                                                   | table pg_dist_background_task_depend
                                                                                                                                                                                                                                                                   | table pg_dist_cleanup
                                                                                                                                                                                                                                                                   | type citus_job_status
                                                                                                                                                                                                                                                                   | type citus_task_status
                                                                                                                                                                                                                                                                   | type replication_slot_info
                                                                                                                                                                                                                                                                   | type split_copy_info
                                                                                                                                                                                                                                                                   | type split_shard_info
                                                                                                                                                                                                                                                                   | view citus_locks
(57 rows)

-- Make sure that citus_columnar is automatically created while updating Citus to 11.1-1
-- as we created columnar tables using the columnar access method before.
SELECT EXISTS (SELECT 1 FROM pg_extension WHERE extname = 'citus_columnar') as citus_columnar_exists;
 citus_columnar_exists
---------------------------------------------------------------------
 t
(1 row)

-- Test downgrade to 11.1-1 from 11.2-1
ALTER EXTENSION citus UPDATE TO '11.2-1';
ALTER EXTENSION citus UPDATE TO '11.1-1';
-- Should be empty result since upgrade+downgrade should be a no-op
SELECT * FROM multi_extension.print_extension_changes();
 previous_object | current_object
---------------------------------------------------------------------
(0 rows)

-- Snapshot of state at 11.2-1
ALTER EXTENSION citus UPDATE TO '11.2-1';
ALTER EXTENSION citus_columnar UPDATE TO '11.2-1';
-- Make sure that we defined dependencies from all rel objects (tables,
-- indexes, sequences ..) to columnar table access method ...
SELECT pg_class.oid INTO columnar_schema_members
FROM pg_class, pg_namespace
WHERE pg_namespace.oid=pg_class.relnamespace AND
      pg_namespace.nspname='columnar_internal' AND
      pg_class.relname NOT IN ('chunk_group_pkey',
                               'chunk_pkey',
                               'options_pkey',
                               'stripe_first_row_number_idx',
                               'stripe_pkey');
SELECT refobjid INTO columnar_schema_members_pg_depend
FROM pg_depend
WHERE classid = 'pg_am'::regclass::oid AND
      objid = (select oid from pg_am where amname = 'columnar') AND
      objsubid = 0 AND
      refclassid = 'pg_class'::regclass::oid AND
      refobjsubid = 0 AND
      deptype = 'n';
-- ... , so this should be empty,
(TABLE columnar_schema_members EXCEPT TABLE columnar_schema_members_pg_depend)
UNION
(TABLE columnar_schema_members_pg_depend EXCEPT TABLE columnar_schema_members);
 oid
---------------------------------------------------------------------
(0 rows)

-- ... , and both columnar_schema_members_pg_depend & columnar_schema_members
-- should have 5 entries.
SELECT COUNT(*)=5 FROM columnar_schema_members_pg_depend;
 ?column?
---------------------------------------------------------------------
 t
(1 row)

DROP TABLE columnar_schema_members, columnar_schema_members_pg_depend;
SELECT * FROM multi_extension.print_extension_changes();
                                                                                                                                    previous_object                                                                                                                                     |                                                                                                                                                              current_object
---------------------------------------------------------------------
 function get_rebalance_progress() TABLE(sessionid integer, table_name regclass, shardid bigint, shard_size bigint, sourcename text, sourceport integer, targetname text, targetport integer, progress bigint, source_shard_size bigint, target_shard_size bigint, operation_type text) |
 function worker_append_table_to_shard(text,text,text,integer) void                                                                                                                                                                                                                     |
 function worker_split_shard_replication_setup(split_shard_info[]) SETOF replication_slot_info                                                                                                                                                                                          |
                                                                                                                                                                                                                                                                                        | function citus_copy_shard_placement(bigint,integer,integer,citus.shard_transfer_mode) void
                                                                                                                                                                                                                                                                                        | function citus_get_node_clock() cluster_clock
                                                                                                                                                                                                                                                                                        | function citus_get_transaction_clock() cluster_clock
                                                                                                                                                                                                                                                                                        | function citus_internal_add_placement_metadata(bigint,bigint,integer,bigint) void
                                                                                                                                                                                                                                                                                        | function citus_internal_adjust_local_clock_to_remote(cluster_clock) void
                                                                                                                                                                                                                                                                                        | function citus_is_clock_after(cluster_clock,cluster_clock) boolean
                                                                                                                                                                                                                                                                                        | function citus_job_list() TABLE(job_id bigint, state citus_job_status, job_type name, description text, started_at timestamp with time zone, finished_at timestamp with time zone)
                                                                                                                                                                                                                                                                                        | function citus_job_status(bigint,boolean) TABLE(job_id bigint, state citus_job_status, job_type name, description text, started_at timestamp with time zone, finished_at timestamp with time zone, details jsonb)
                                                                                                                                                                                                                                                                                        | function citus_move_shard_placement(bigint,integer,integer,citus.shard_transfer_mode) void
                                                                                                                                                                                                                                                                                        | function citus_rebalance_status(boolean) TABLE(job_id bigint, state citus_job_status, job_type name, description text, started_at timestamp with time zone, finished_at timestamp with time zone, details jsonb)
                                                                                                                                                                                                                                                                                        | function citus_task_wait(bigint,citus_task_status) void
                                                                                                                                                                                                                                                                                        | function cluster_clock_cmp(cluster_clock,cluster_clock) integer
                                                                                                                                                                                                                                                                                        | function cluster_clock_eq(cluster_clock,cluster_clock) boolean
                                                                                                                                                                                                                                                                                        | function cluster_clock_ge(cluster_clock,cluster_clock) boolean
                                                                                                                                                                                                                                                                                        | function cluster_clock_gt(cluster_clock,cluster_clock) boolean
                                                                                                                                                                                                                                                                                        | function cluster_clock_in(cstring) cluster_clock
                                                                                                                                                                                                                                                                                        | function cluster_clock_le(cluster_clock,cluster_clock) boolean
                                                                                                                                                                                                                                                                                        | function cluster_clock_logical(cluster_clock) bigint
                                                                                                                                                                                                                                                                                        | function cluster_clock_lt(cluster_clock,cluster_clock) boolean
                                                                                                                                                                                                                                                                                        | function cluster_clock_ne(cluster_clock,cluster_clock) boolean
                                                                                                                                                                                                                                                                                        | function cluster_clock_out(cluster_clock) cstring
                                                                                                                                                                                                                                                                                        | function cluster_clock_recv(internal) cluster_clock
                                                                                                                                                                                                                                                                                        | function cluster_clock_send(cluster_clock) bytea
                                                                                                                                                                                                                                                                                        | function get_rebalance_progress() TABLE(sessionid integer, table_name regclass, shardid bigint, shard_size bigint, sourcename text, sourceport integer, targetname text, targetport integer, progress bigint, source_shard_size bigint, target_shard_size bigint, operation_type text, source_lsn pg_lsn, target_lsn pg_lsn, status text)
                                                                                                                                                                                                                                                                                        | function worker_split_shard_replication_setup(split_shard_info[],bigint) SETOF replication_slot_info
                                                                                                                                                                                                                                                                                        | operator <(cluster_clock,cluster_clock)
                                                                                                                                                                                                                                                                                        | operator <=(cluster_clock,cluster_clock)
                                                                                                                                                                                                                                                                                        | operator <>(cluster_clock,cluster_clock)
                                                                                                                                                                                                                                                                                        | operator =(cluster_clock,cluster_clock)
                                                                                                                                                                                                                                                                                        | operator >(cluster_clock,cluster_clock)
                                                                                                                                                                                                                                                                                        | operator >=(cluster_clock,cluster_clock)
                                                                                                                                                                                                                                                                                        | operator class cluster_clock_ops for access method btree
                                                                                                                                                                                                                                                                                        | operator family cluster_clock_ops for access method btree
                                                                                                                                                                                                                                                                                        | sequence pg_dist_clock_logical_seq
                                                                                                                                                                                                                                                                                        | type cluster_clock
(38 rows)

-- Test downgrade to 11.2-1 from 11.2-2
ALTER EXTENSION citus UPDATE TO '11.2-2';
ALTER EXTENSION citus UPDATE TO '11.2-1';
-- Should be empty result since upgrade+downgrade should be a no-op
SELECT * FROM multi_extension.print_extension_changes();
 previous_object | current_object
---------------------------------------------------------------------
(0 rows)

-- Snapshot of state at 11.2-2
ALTER EXTENSION citus UPDATE TO '11.2-2';
SELECT * FROM multi_extension.print_extension_changes();
 previous_object |                          current_object
---------------------------------------------------------------------
                 | function worker_adjust_identity_column_seq_ranges(regclass) void
(1 row)

-- Test downgrade to 11.2-2 from 11.3-1
ALTER EXTENSION citus UPDATE TO '11.3-1';
ALTER EXTENSION citus UPDATE TO '11.2-2';
-- Should be empty result since upgrade+downgrade should be a no-op
SELECT * FROM multi_extension.print_extension_changes();
 previous_object | current_object
---------------------------------------------------------------------
(0 rows)

-- Snapshot of state at 11.3-1
ALTER EXTENSION citus UPDATE TO '11.3-1';
SELECT * FROM multi_extension.print_extension_changes();
 previous_object |                             current_object
---------------------------------------------------------------------
                 | function citus_internal_is_replication_origin_tracking_active() boolean
                 | function citus_internal_mark_node_not_synced(integer,integer) void
                 | function citus_internal_start_replication_origin_tracking() void
                 | function citus_internal_stop_replication_origin_tracking() void
                 | function citus_stat_tenants(boolean) SETOF record
                 | function citus_stat_tenants_local(boolean) SETOF record
                 | function citus_stat_tenants_local_reset() void
                 | function citus_stat_tenants_reset() void
                 | function worker_drop_all_shell_tables(boolean)
                 | view citus_stat_tenants
                 | view citus_stat_tenants_local
(11 rows)

-- Test downgrade to 11.3-1 from 11.3-2
ALTER EXTENSION citus UPDATE TO '11.3-2';
ALTER EXTENSION citus UPDATE TO '11.3-1';
-- Should be empty result since upgrade+downgrade should be a no-op
SELECT * FROM multi_extension.print_extension_changes();
 previous_object | current_object
---------------------------------------------------------------------
(0 rows)

-- Snapshot of state at 11.3-2
ALTER EXTENSION citus UPDATE TO '11.3-2';
SELECT * FROM multi_extension.print_extension_changes();
 previous_object | current_object
---------------------------------------------------------------------
(0 rows)

-- Test downgrade to 11.3-2 from 12.0-1
ALTER EXTENSION citus UPDATE TO '12.0-1';
CREATE TABLE null_shard_key (x int, y int);
SET citus.shard_replication_factor TO 1;
SELECT create_distributed_table('null_shard_key', null);
 create_distributed_table
---------------------------------------------------------------------

(1 row)

-- Show that we cannot downgrade to 11.3-2 becuase the cluster has a
-- distributed table with single-shard.
ALTER EXTENSION citus UPDATE TO '11.3-2';
ERROR:  cannot downgrade Citus because there are distributed tables without a shard key.
DETAIL:  To downgrade Citus to an older version, you should first convert those tables to Postgres tables by executing SELECT undistribute_table("%s").
HINT:  You can find the distributed tables without a shard key in the cluster by using the following query: "SELECT * FROM citus_tables WHERE distribution_column = '<none>' AND colocation_id > 0".
CONTEXT:  PL/pgSQL function inline_code_block line XX at RAISE
DROP TABLE null_shard_key;
ALTER EXTENSION citus UPDATE TO '11.3-2';
-- Should be empty result since upgrade+downgrade should be a no-op
SELECT * FROM multi_extension.print_extension_changes();
 previous_object | current_object
---------------------------------------------------------------------
(0 rows)

-- Snapshot of state at 12.0-1
ALTER EXTENSION citus UPDATE TO '12.0-1';
SELECT * FROM multi_extension.print_extension_changes();
 previous_object |                              current_object
---------------------------------------------------------------------
                 | function citus_internal_add_tenant_schema(oid,integer) void
                 | function citus_internal_delete_tenant_schema(oid) void
                 | function citus_internal_unregister_tenant_schema_globally(oid,text) void
                 | function citus_schema_distribute(regnamespace) void
                 | function citus_schema_undistribute(regnamespace) void
                 | function citus_stat_tenants_local_internal(boolean) SETOF record
                 | table pg_dist_schema
                 | view public.citus_schemas
(8 rows)

-- Test downgrade to 12.0-1 from 12.1-1
ALTER EXTENSION citus UPDATE TO '12.1-1';
ALTER EXTENSION citus UPDATE TO '12.0-1';
-- Should be empty result since upgrade+downgrade should be a no-op
SELECT * FROM multi_extension.print_extension_changes();
 previous_object | current_object
---------------------------------------------------------------------
(0 rows)

-- Snapshot of state at 12.1-1
ALTER EXTENSION citus UPDATE TO '12.1-1';
SELECT * FROM multi_extension.print_extension_changes();
 previous_object |                                     current_object
---------------------------------------------------------------------
                 | function citus_internal_delete_placement_metadata(bigint) void
                 | function citus_internal_update_none_dist_table_metadata(oid,"char",bigint,boolean) void
                 | function citus_pause_node_within_txn(integer,boolean,integer) void
                 | function citus_schema_move(regnamespace,integer,citus.shard_transfer_mode) void
                 | function citus_schema_move(regnamespace,text,integer,citus.shard_transfer_mode) void
(5 rows)

-- Test downgrade to 12.1-1 from 13.0-1
ALTER EXTENSION citus UPDATE TO '13.0-1';
ALTER EXTENSION citus UPDATE TO '12.1-1';
-- Should be empty result since upgrade+downgrade should be a no-op
SELECT * FROM multi_extension.print_extension_changes();
 previous_object | current_object
---------------------------------------------------------------------
(0 rows)

-- Snapshot of state at 13.0-1
ALTER EXTENSION citus UPDATE TO '13.0-1';
SELECT * FROM multi_extension.print_extension_changes();
 previous_object | current_object
---------------------------------------------------------------------
(0 rows)

-- Test downgrade to 13.0-1 from 13.1-1
ALTER EXTENSION citus UPDATE TO '13.1-1';
ALTER EXTENSION citus UPDATE TO '13.0-1';
-- Should be empty result since upgrade+downgrade should be a no-op
SELECT * FROM multi_extension.print_extension_changes();
 previous_object | current_object
---------------------------------------------------------------------
(0 rows)

-- Snapshot of state at 13.1-1
ALTER EXTENSION citus UPDATE TO '13.1-1';
SELECT * FROM multi_extension.print_extension_changes();
                        previous_object                         |                                        current_object
---------------------------------------------------------------------
 function citus_unmark_object_distributed(oid,oid,integer) void |
 function shard_name(regclass,bigint) text                      |
                                                                | function citus_internal.acquire_citus_advisory_object_class_lock(integer,cstring) void
                                                                | function citus_internal.add_colocation_metadata(integer,integer,integer,regtype,oid) void
                                                                | function citus_internal.add_object_metadata(text,text[],text[],integer,integer,boolean) void
                                                                | function citus_internal.add_partition_metadata(regclass,"char",text,integer,"char") void
                                                                | function citus_internal.add_placement_metadata(bigint,bigint,integer,bigint) void
                                                                | function citus_internal.add_shard_metadata(regclass,bigint,"char",text,text) void
                                                                | function citus_internal.add_tenant_schema(oid,integer) void
                                                                | function citus_internal.adjust_local_clock_to_remote(cluster_clock) void
                                                                | function citus_internal.database_command(text) void
                                                                | function citus_internal.delete_colocation_metadata(integer) void
                                                                | function citus_internal.delete_partition_metadata(regclass) void
                                                                | function citus_internal.delete_placement_metadata(bigint) void
                                                                | function citus_internal.delete_shard_metadata(bigint) void
                                                                | function citus_internal.delete_tenant_schema(oid) void
                                                                | function citus_internal.global_blocked_processes() SETOF record
                                                                | function citus_internal.is_replication_origin_tracking_active() boolean
                                                                | function citus_internal.local_blocked_processes() SETOF record
                                                                | function citus_internal.mark_node_not_synced(integer,integer) void
                                                                | function citus_internal.start_replication_origin_tracking() void
                                                                | function citus_internal.stop_replication_origin_tracking() void
                                                                | function citus_internal.unregister_tenant_schema_globally(oid,text) void
                                                                | function citus_internal.update_none_dist_table_metadata(oid,"char",bigint,boolean) void
                                                                | function citus_internal.update_placement_metadata(bigint,integer,integer) void
                                                                | function citus_internal.update_relation_colocation(oid,integer) void
                                                                | function citus_is_primary_node() boolean
                                                                | function citus_stat_counters(oid) SETOF record
                                                                | function citus_stat_counters_reset(oid) void
                                                                | function citus_unmark_object_distributed(oid,oid,integer,boolean) void
                                                                | function shard_name(regclass,bigint,boolean) text
                                                                | view citus_nodes
                                                                | view citus_stat_counters
(33 rows)

-- Test downgrade to 13.1-1 from 13.2-1
ALTER EXTENSION citus UPDATE TO '13.2-1';
ALTER EXTENSION citus UPDATE TO '13.1-1';
-- Should be empty result since upgrade+downgrade should be a no-op
SELECT * FROM multi_extension.print_extension_changes();
 previous_object |                             current_object
---------------------------------------------------------------------
                 | function citus_add_clone_node(text,integer,text,integer) integer
                 | function citus_add_clone_node_with_nodeid(text,integer,integer) integer
(2 rows)

-- Snapshot of state at 13.2-1
ALTER EXTENSION citus UPDATE TO '13.2-1';
SELECT * FROM multi_extension.print_extension_changes();
                                                   previous_object                                                    |                                                                                       current_object
---------------------------------------------------------------------
 function citus_rebalance_start(name,boolean,citus.shard_transfer_mode) bigint                                        |
 function worker_last_saved_explain_analyze() TABLE(explain_analyze_output text, execution_duration double precision) |
<<<<<<< HEAD
                                                                                                                      | function citus_promote_clone_and_rebalance(integer,name,integer) void
                                                                                                                      | function citus_remove_clone_node(text,integer) void
                                                                                                                      | function citus_remove_clone_node_with_nodeid(integer) void
                                                                                                                      | function get_snapshot_based_node_split_plan(text,integer,text,integer,name) TABLE(table_name regclass, shardid bigint, shard_size bigint, placement_node text)
                                                                                                                      | function worker_last_saved_explain_analyze() TABLE(explain_analyze_output text, execution_duration double precision, execution_ntuples double precision, execution_nloops double precision)
(6 rows)
=======
                                                                                                                      | function citus_internal.citus_internal_copy_single_shard_placement(bigint,integer,integer,integer,citus.shard_transfer_mode) void
                                                                                                                      | function citus_rebalance_start(name,boolean,citus.shard_transfer_mode,boolean,boolean) bigint
                                                                                                                      | function worker_last_saved_explain_analyze() TABLE(explain_analyze_output text, execution_duration double precision, execution_ntuples double precision, execution_nloops double precision)
(5 rows)
>>>>>>> f743b35f

DROP TABLE multi_extension.prev_objects, multi_extension.extension_diff;
-- show running version
SHOW citus.version;
 citus.version
---------------------------------------------------------------------
 13.2devel
(1 row)

-- ensure no unexpected objects were created outside pg_catalog
SELECT pgio.type, pgio.identity
FROM pg_depend AS pgd,
	 pg_extension AS pge,
	 LATERAL pg_identify_object(pgd.classid, pgd.objid, pgd.objsubid) AS pgio
WHERE pgd.refclassid = 'pg_extension'::regclass AND
	  pgd.refobjid   = pge.oid AND
	  pge.extname    = 'citus' AND
	  pgio.schema    NOT IN ('pg_catalog', 'citus', 'citus_internal', 'test', 'columnar', 'columnar_internal') AND
      pgio.type      != 'type'
ORDER BY 1, 2;
 type |       identity
---------------------------------------------------------------------
 view | public.citus_schemas
 view | public.citus_tables
(2 rows)

-- see incompatible version errors out
RESET citus.enable_version_checks;
RESET columnar.enable_version_checks;
-- reset version check config for other sessions too
ALTER SYSTEM RESET citus.enable_version_checks;
SELECT pg_reload_conf();
 pg_reload_conf
---------------------------------------------------------------------
 t
(1 row)

DROP EXTENSION citus;
DROP EXTENSION citus_columnar;
CREATE EXTENSION citus VERSION '8.0-1';
ERROR:  specified version incompatible with loaded Citus library
DETAIL:  Loaded library requires 13.2, but 8.0-1 was specified.
HINT:  If a newer library is present, restart the database and try the command again.
-- Test non-distributed queries work even in version mismatch
SET citus.enable_version_checks TO 'false';
SET columnar.enable_version_checks TO 'false';
CREATE EXTENSION citus VERSION '8.1-1';
SET citus.enable_version_checks TO 'true';
SET columnar.enable_version_checks TO 'true';
-- Test CREATE TABLE
CREATE TABLE version_mismatch_table(column1 int);
-- Test COPY
\copy version_mismatch_table FROM STDIN;
-- Test INSERT
INSERT INTO version_mismatch_table(column1) VALUES(5);
-- Test SELECT
SELECT * FROM version_mismatch_table ORDER BY column1;
 column1
---------------------------------------------------------------------
       0
       1
       2
       3
       4
       5
(6 rows)

-- Test SELECT from pg_catalog
SELECT d.datname as "Name",
       pg_catalog.pg_get_userbyid(d.datdba) as "Owner",
       pg_catalog.array_to_string(d.datacl, E'\n') AS "Access privileges"
FROM pg_catalog.pg_database d
ORDER BY 1;
    Name    |  Owner   |   Access privileges
---------------------------------------------------------------------
 postgres   | postgres |
 regression | postgres |
 template0  | postgres | =c/postgres          +
            |          | postgres=CTc/postgres
 template1  | postgres | =c/postgres          +
            |          | postgres=CTc/postgres
(4 rows)

-- We should not distribute table in version mistmatch
SELECT create_distributed_table('version_mismatch_table', 'column1');
ERROR:  loaded Citus library version differs from installed extension version
DETAIL:  Loaded library requires 13.2, but the installed extension version is 8.1-1.
HINT:  Run ALTER EXTENSION citus UPDATE and try again.
-- This function will cause fail in next ALTER EXTENSION
CREATE OR REPLACE FUNCTION pg_catalog.relation_is_a_known_shard(regclass)
RETURNS void LANGUAGE plpgsql
AS $function$
BEGIN
END;
$function$;
ERROR:  cannot change return type of existing function
HINT:  Use DROP FUNCTION relation_is_a_known_shard(regclass) first.
SET citus.enable_version_checks TO 'false';
SET columnar.enable_version_checks TO 'false';
-- This will fail because of previous function declaration
ALTER EXTENSION citus UPDATE TO '9.1-1';
-- We can DROP problematic function and continue ALTER EXTENSION even when version checks are on
SET citus.enable_version_checks TO 'true';
SET columnar.enable_version_checks TO 'true';
DROP FUNCTION pg_catalog.relation_is_a_known_shard(regclass);
ERROR:  cannot drop function relation_is_a_known_shard(regclass) because extension citus requires it
HINT:  You can drop extension citus instead.
SET citus.enable_version_checks TO 'false';
SET columnar.enable_version_checks TO 'false';
ALTER EXTENSION citus UPDATE TO '9.1-1';
NOTICE:  version "9.1-1" of extension "citus" is already installed
-- Test updating to the latest version without specifying the version number
ALTER EXTENSION citus UPDATE;
-- re-create in newest version
DROP EXTENSION citus;
\c
CREATE EXTENSION citus;
-- test cache invalidation in workers
\c - - - :worker_1_port
DROP EXTENSION citus;
SET citus.enable_version_checks TO 'false';
SET columnar.enable_version_checks TO 'false';
CREATE EXTENSION citus VERSION '8.0-1';
SET citus.enable_version_checks TO 'true';
SET columnar.enable_version_checks TO 'true';
-- during ALTER EXTENSION, we should invalidate the cache
ALTER EXTENSION citus UPDATE;
-- if cache is invalidated succesfull, this \d should work without any problem
\d
            List of relations
 Schema |     Name      | Type |  Owner
---------------------------------------------------------------------
 public | citus_schemas | view | postgres
 public | citus_tables  | view | postgres
(2 rows)

\c - - - :master_port
-- test https://github.com/citusdata/citus/issues/3409
CREATE USER testuser2 SUPERUSER;
SET ROLE testuser2;
DROP EXTENSION Citus;
-- Loop until we see there's no maintenance daemon running
DO $$begin
    for i in 0 .. 100 loop
        if i = 100 then raise 'Waited too long'; end if;
        PERFORM pg_stat_clear_snapshot();
        perform * from pg_stat_activity where application_name = 'Citus Maintenance Daemon';
        if not found then exit; end if;
        perform pg_sleep(0.1);
    end loop;
end$$;
SELECT datid, datname, usename FROM pg_stat_activity WHERE application_name = 'Citus Maintenance Daemon';
 datid | datname | usename
---------------------------------------------------------------------
(0 rows)

CREATE EXTENSION Citus;
-- Loop until we there's a maintenance daemon running
DO $$begin
    for i in 0 .. 100 loop
        if i = 100 then raise 'Waited too long'; end if;
        PERFORM pg_stat_clear_snapshot();
        perform * from pg_stat_activity where application_name = 'Citus Maintenance Daemon';
        if found then exit; end if;
        perform pg_sleep(0.1);
    end loop;
end$$;
SELECT datid, datname, usename FROM pg_stat_activity WHERE application_name = 'Citus Maintenance Daemon';
 datid |  datname   |  usename
---------------------------------------------------------------------
 16384 | regression | testuser2
(1 row)

RESET ROLE;
-- check that maintenance daemon gets (re-)started for the right user
DROP EXTENSION citus;
CREATE USER testuser SUPERUSER;
SET ROLE testuser;
CREATE EXTENSION citus;
SELECT datname, current_database(),
    usename, (SELECT extowner::regrole::text FROM pg_extension WHERE extname = 'citus')
FROM test.maintenance_worker();
  datname   | current_database | usename  | extowner
---------------------------------------------------------------------
 regression | regression       | testuser | testuser
(1 row)

-- and recreate as the right owner
RESET ROLE;
DROP EXTENSION citus;
CREATE EXTENSION citus;
-- Check that maintenance daemon can also be started in another database
CREATE DATABASE another;
NOTICE:  Citus partially supports CREATE DATABASE for distributed databases
DETAIL:  Citus does not propagate CREATE DATABASE command to other nodes
HINT:  You can manually create a database and its extensions on other nodes.
\c another
CREATE EXTENSION citus;
CREATE SCHEMA test;
:create_function_test_maintenance_worker
-- see that the daemon started
SELECT datname, current_database(),
    usename, (SELECT extowner::regrole::text FROM pg_extension WHERE extname = 'citus')
FROM test.maintenance_worker();
 datname | current_database | usename  | extowner
---------------------------------------------------------------------
 another | another          | postgres | postgres
(1 row)

-- Test that database with active worker can be dropped.
\c regression
CREATE SCHEMA test_daemon;
-- we create a similar function on the regression database
-- note that this function checks for the existence of the daemon
-- when not found, returns true else tries for 5 times and
-- returns false
CREATE OR REPLACE FUNCTION test_daemon.maintenance_daemon_died(p_dbname text)
    RETURNS boolean
    LANGUAGE plpgsql
AS $$
DECLARE
   activity record;
BEGIN
    PERFORM pg_stat_clear_snapshot();
    SELECT * INTO activity FROM pg_stat_activity
    WHERE application_name = 'Citus Maintenance Daemon' AND datname = p_dbname;
    IF activity.pid IS NULL THEN
        RETURN true;
    ELSE
        RETURN false;
    END IF;
END;
$$;
-- drop the database and see that the daemon is dead
DROP DATABASE another;
SELECT
    *
FROM
    test_daemon.maintenance_daemon_died('another');
 maintenance_daemon_died
---------------------------------------------------------------------
 t
(1 row)

-- we don't need the schema and the function anymore
DROP SCHEMA test_daemon CASCADE;
NOTICE:  drop cascades to function test_daemon.maintenance_daemon_died(text)
-- verify citus does not crash while creating a table when run against an older worker
-- create_distributed_table piggybacks multiple commands into single one, if one worker
-- did not have the required UDF it should fail instead of crash.
-- create a test database, configure citus with single node
CREATE DATABASE another;
NOTICE:  Citus partially supports CREATE DATABASE for distributed databases
DETAIL:  Citus does not propagate CREATE DATABASE command to other nodes
HINT:  You can manually create a database and its extensions on other nodes.
\c - - - :worker_1_port
CREATE DATABASE another;
NOTICE:  Citus partially supports CREATE DATABASE for distributed databases
DETAIL:  Citus does not propagate CREATE DATABASE command to other nodes
HINT:  You can manually create a database and its extensions on other nodes.
\c - - - :master_port
\c another
CREATE EXTENSION citus;
\c - - - :worker_1_port
CREATE EXTENSION citus;
\c - - - :master_port
SELECT FROM master_add_node('localhost', :worker_1_port);
--
(1 row)

\c - - - :worker_1_port
ALTER FUNCTION assign_distributed_transaction_id(initiator_node_identifier integer, transaction_number bigint, transaction_stamp timestamp with time zone)
RENAME TO dummy_assign_function;
\c - - - :master_port
SET citus.shard_replication_factor to 1;
-- create_distributed_table command should fail
CREATE TABLE t1(a int, b int);
SET client_min_messages TO ERROR;
DO $$
BEGIN
        BEGIN
                SELECT create_distributed_table('t1', 'a');
        EXCEPTION WHEN OTHERS THEN
                RAISE 'create distributed table failed';
        END;
END;
$$;
ERROR:  create distributed table failed
CONTEXT:  PL/pgSQL function inline_code_block line XX at RAISE
\c regression
\c - - - :master_port
DROP DATABASE another;
\c - - - :worker_1_port
DROP DATABASE another;
\c - - - :master_port
-- only the regression database should have a maintenance daemon
SELECT count(*) FROM pg_stat_activity WHERE application_name = 'Citus Maintenance Daemon';
 count
---------------------------------------------------------------------
     1
(1 row)

-- recreate the extension immediately after the maintenancae daemon errors
SELECT pg_cancel_backend(pid) FROM pg_stat_activity WHERE application_name = 'Citus Maintenance Daemon';
 pg_cancel_backend
---------------------------------------------------------------------
 t
(1 row)

DROP EXTENSION citus;
CREATE EXTENSION citus;
-- wait for maintenance daemon restart
SELECT datname, current_database(),
    usename, (SELECT extowner::regrole::text FROM pg_extension WHERE extname = 'citus')
FROM test.maintenance_worker();
  datname   | current_database | usename  | extowner
---------------------------------------------------------------------
 regression | regression       | postgres | postgres
(1 row)

-- confirm that there is only one maintenance daemon
SELECT count(*) FROM pg_stat_activity WHERE application_name = 'Citus Maintenance Daemon';
 count
---------------------------------------------------------------------
     1
(1 row)

-- kill the maintenance daemon
SELECT pg_cancel_backend(pid) FROM pg_stat_activity WHERE application_name = 'Citus Maintenance Daemon';
 pg_cancel_backend
---------------------------------------------------------------------
 t
(1 row)

-- reconnect
\c - - - :master_port
-- run something that goes through planner hook and therefore kicks of maintenance daemon
SELECT 1;
 ?column?
---------------------------------------------------------------------
        1
(1 row)

-- wait for maintenance daemon restart
SELECT datname, current_database(),
    usename, (SELECT extowner::regrole::text FROM pg_extension WHERE extname = 'citus')
FROM test.maintenance_worker();
  datname   | current_database | usename  | extowner
---------------------------------------------------------------------
 regression | regression       | postgres | postgres
(1 row)

-- confirm that there is only one maintenance daemon
SELECT count(*) FROM pg_stat_activity WHERE application_name = 'Citus Maintenance Daemon';
 count
---------------------------------------------------------------------
     1
(1 row)

-- confirm that we can create a distributed table concurrently on an empty node
DROP EXTENSION citus;
CREATE EXTENSION citus;
CREATE TABLE test (x int, y int);
INSERT INTO test VALUES (1,2);
SET citus.shard_replication_factor TO 1;
SELECT create_distributed_table_concurrently('test','x');
NOTICE:  relation test does not have a REPLICA IDENTITY or PRIMARY KEY
DETAIL:  UPDATE and DELETE commands on the relation will error out during create_distributed_table_concurrently unless there is a REPLICA IDENTITY or PRIMARY KEY. INSERT commands will still work.
 create_distributed_table_concurrently
---------------------------------------------------------------------

(1 row)

DROP TABLE test;
TRUNCATE pg_dist_node;
-- confirm that we can create a distributed table on an empty node
CREATE TABLE test (x int, y int);
INSERT INTO test VALUES (1,2);
SET citus.shard_replication_factor TO 1;
SELECT create_distributed_table('test','x');
NOTICE:  Copying data from local table...
NOTICE:  copying the data has completed
DETAIL:  The local data in the table is no longer visible, but is still on disk.
HINT:  To remove the local data, run: SELECT truncate_local_data_after_distributing_table($$public.test$$)
 create_distributed_table
---------------------------------------------------------------------

(1 row)

DROP TABLE test;
TRUNCATE pg_dist_node;
-- confirm that we can create a single-shard table on an empty node
CREATE TABLE test (x int, y int);
INSERT INTO test VALUES (1,2);
SET citus.shard_replication_factor TO 1;
SELECT create_distributed_table('test', null, colocate_with=>'none', distribution_type=>null);
NOTICE:  Copying data from local table...
NOTICE:  copying the data has completed
DETAIL:  The local data in the table is no longer visible, but is still on disk.
HINT:  To remove the local data, run: SELECT truncate_local_data_after_distributing_table($$public.test$$)
 create_distributed_table
---------------------------------------------------------------------

(1 row)

-- and make sure that we can't remove the coordinator due to "test"
SELECT citus_remove_node('localhost', :master_port);
ERROR:  cannot remove or disable the node localhost:xxxxx because because it contains the only shard placement for shard xxxxx
DETAIL:  One of the table(s) that prevents the operation complete successfully is public.test
HINT:  To proceed, either drop the tables or use undistribute_table() function to convert them to local tables
DROP TABLE test;
-- and now we should be able to remove the coordinator
SELECT citus_remove_node('localhost', :master_port);
 citus_remove_node
---------------------------------------------------------------------

(1 row)

-- confirm that we can create a tenant schema / table on an empty node
SET citus.enable_schema_based_sharding TO ON;
CREATE SCHEMA tenant_schema;
CREATE TABLE tenant_schema.test(x int, y int);
SELECT colocationid = (
    SELECT colocationid FROM pg_dist_partition WHERE logicalrelid = 'tenant_schema.test'::regclass
)
FROM pg_dist_schema
WHERE schemaid::regnamespace::text = 'tenant_schema';
 ?column?
---------------------------------------------------------------------
 t
(1 row)

-- and make sure that we can't remove the coordinator due to "test"
SELECT citus_remove_node('localhost', :master_port);
ERROR:  cannot remove or disable the node localhost:xxxxx because because it contains the only shard placement for shard xxxxx
DETAIL:  One of the table(s) that prevents the operation complete successfully is tenant_schema.test
HINT:  To proceed, either drop the tables or use undistribute_table() function to convert them to local tables
BEGIN;
  SET LOCAL client_min_messages TO WARNING;
  DROP SCHEMA tenant_schema CASCADE;
COMMIT;
-- and now we should be able to remove the coordinator
SELECT citus_remove_node('localhost', :master_port);
 citus_remove_node
---------------------------------------------------------------------

(1 row)

CREATE SCHEMA tenant_schema;
-- Make sure that we can sync metadata for empty tenant schemas
-- when adding the first node to the cluster.
SELECT 1 FROM citus_add_node('localhost', :worker_1_port);
 ?column?
---------------------------------------------------------------------
        1
(1 row)

DROP SCHEMA tenant_schema;
SELECT citus_remove_node('localhost', :worker_1_port);
 citus_remove_node
---------------------------------------------------------------------

(1 row)

RESET citus.enable_schema_based_sharding;
-- confirm that we can create a reference table on an empty node
CREATE TABLE test (x int, y int);
INSERT INTO test VALUES (1,2);
SELECT create_reference_table('test');
NOTICE:  Copying data from local table...
NOTICE:  copying the data has completed
DETAIL:  The local data in the table is no longer visible, but is still on disk.
HINT:  To remove the local data, run: SELECT truncate_local_data_after_distributing_table($$public.test$$)
 create_reference_table
---------------------------------------------------------------------

(1 row)

DROP TABLE test;
TRUNCATE pg_dist_node;
-- confirm that we can create a local table on an empty node
CREATE TABLE test (x int, y int);
INSERT INTO test VALUES (1,2);
SELECT citus_add_local_table_to_metadata('test');
 citus_add_local_table_to_metadata
---------------------------------------------------------------------

(1 row)

DROP TABLE test;
-- Verify that we don't consider the schemas created by extensions as tenant schemas.
-- Easiest way of verifying this is to create columnar extension.
SET citus.enable_schema_based_sharding TO ON;
CREATE EXTENSION citus_columnar;
SELECT COUNT(*)=0 FROM pg_dist_schema
WHERE schemaid IN ('columnar'::regnamespace, 'columnar_internal'::regnamespace);
 ?column?
---------------------------------------------------------------------
 t
(1 row)

RESET citus.enable_schema_based_sharding;
DROP EXTENSION citus;
CREATE EXTENSION citus;
DROP TABLE version_mismatch_table;
DROP TABLE  multi_extension.extension_basic_types;
DROP SCHEMA multi_extension;
ERROR:  cannot drop schema multi_extension because other objects depend on it
DETAIL:  function multi_extension.print_extension_changes() depends on schema multi_extension
HINT:  Use DROP ... CASCADE to drop the dependent objects too.<|MERGE_RESOLUTION|>--- conflicted
+++ resolved
@@ -1642,19 +1642,14 @@
 ---------------------------------------------------------------------
  function citus_rebalance_start(name,boolean,citus.shard_transfer_mode) bigint                                        |
  function worker_last_saved_explain_analyze() TABLE(explain_analyze_output text, execution_duration double precision) |
-<<<<<<< HEAD
+                                                                                                                      | function citus_internal.citus_internal_copy_single_shard_placement(bigint,integer,integer,integer,citus.shard_transfer_mode) void
                                                                                                                       | function citus_promote_clone_and_rebalance(integer,name,integer) void
+                                                                                                                      | function citus_rebalance_start(name,boolean,citus.shard_transfer_mode,boolean,boolean) bigint
                                                                                                                       | function citus_remove_clone_node(text,integer) void
                                                                                                                       | function citus_remove_clone_node_with_nodeid(integer) void
                                                                                                                       | function get_snapshot_based_node_split_plan(text,integer,text,integer,name) TABLE(table_name regclass, shardid bigint, shard_size bigint, placement_node text)
                                                                                                                       | function worker_last_saved_explain_analyze() TABLE(explain_analyze_output text, execution_duration double precision, execution_ntuples double precision, execution_nloops double precision)
-(6 rows)
-=======
-                                                                                                                      | function citus_internal.citus_internal_copy_single_shard_placement(bigint,integer,integer,integer,citus.shard_transfer_mode) void
-                                                                                                                      | function citus_rebalance_start(name,boolean,citus.shard_transfer_mode,boolean,boolean) bigint
-                                                                                                                      | function worker_last_saved_explain_analyze() TABLE(explain_analyze_output text, execution_duration double precision, execution_ntuples double precision, execution_nloops double precision)
-(5 rows)
->>>>>>> f743b35f
+(7 rows)
 
 DROP TABLE multi_extension.prev_objects, multi_extension.extension_diff;
 -- show running version

--- conflicted
+++ resolved
@@ -1360,19 +1360,13 @@
 -- Snapshot of state at 11.3-1
 ALTER EXTENSION citus UPDATE TO '11.3-1';
 SELECT * FROM multi_extension.print_extension_changes();
-<<<<<<< HEAD
- previous_object |                     current_object
----------------------------------------------------------------------
-                 | function worker_modify_identity_columns(regclass) void
-(1 row)
-=======
  previous_object |                             current_object
 ---------------------------------------------------------------------
                  | function citus_internal_is_replication_origin_tracking_active() boolean
                  | function citus_internal_start_replication_origin_tracking() void
                  | function citus_internal_stop_replication_origin_tracking() void
-(3 rows)
->>>>>>> 37500806
+                 | function worker_modify_identity_columns(regclass) void
+(4 rows)
 
 DROP TABLE multi_extension.prev_objects, multi_extension.extension_diff;
 -- show running version

--
-- MULTI_EXTENSION
--
-- Tests around extension creation / upgrades
--
-- It'd be nice to script generation of this file, but alas, that's
-- not done yet.
--
-- Upgrade tests verify the objects are added in citus_finish_pg_upgrade()
SET citus.next_shard_id TO 580000;
CREATE SCHEMA multi_extension;
SELECT $definition$
CREATE OR REPLACE FUNCTION test.maintenance_worker()
    RETURNS pg_stat_activity
    LANGUAGE plpgsql
AS $$
DECLARE
   activity record;
BEGIN
    DO 'BEGIN END'; -- Force maintenance daemon to start
    -- we don't want to wait forever; loop will exit after 20 seconds
    FOR i IN 1 .. 200 LOOP
        PERFORM pg_stat_clear_snapshot();
        SELECT * INTO activity FROM pg_stat_activity
        WHERE application_name = 'Citus Maintenance Daemon' AND datname = current_database();
        IF activity.pid IS NOT NULL THEN
            RETURN activity;
        ELSE
            PERFORM pg_sleep(0.1);
        END IF ;
    END LOOP;
    -- fail if we reach the end of this loop
    raise 'Waited too long for maintenance daemon to start';
END;
$$;
$definition$ create_function_test_maintenance_worker
\gset
CREATE TABLE multi_extension.prev_objects(description text);
CREATE TABLE multi_extension.extension_diff(previous_object text COLLATE "C",
                            current_object text COLLATE "C");
CREATE FUNCTION multi_extension.print_extension_changes()
RETURNS TABLE(previous_object text, current_object text)
AS $func$
BEGIN
    SET LOCAL search_path TO multi_extension;
	TRUNCATE TABLE extension_diff;

	CREATE TABLE current_objects AS
	SELECT pg_catalog.pg_describe_object(classid, objid, 0)
           || ' ' ||
           coalesce(pg_catalog.pg_get_function_result(objid), '') AS description
	FROM pg_catalog.pg_depend, pg_catalog.pg_extension e
	WHERE refclassid = 'pg_catalog.pg_extension'::pg_catalog.regclass
		AND refobjid = e.oid
		AND deptype = 'e'
		AND e.extname='citus';

	INSERT INTO extension_diff
	SELECT p.description previous_object, c.description current_object
	FROM current_objects c FULL JOIN prev_objects p
	ON p.description = c.description
	WHERE p.description is null OR c.description is null;

	DROP TABLE prev_objects;
	ALTER TABLE current_objects RENAME TO prev_objects;

	RETURN QUERY SELECT * FROM extension_diff ORDER BY 1, 2;
END
$func$ LANGUAGE plpgsql;
CREATE SCHEMA test;
:create_function_test_maintenance_worker
-- check maintenance daemon is started
SELECT datname, current_database(),
    usename, (SELECT extowner::regrole::text FROM pg_extension WHERE extname = 'citus')
FROM test.maintenance_worker();
  datname   | current_database | usename  | extowner
---------------------------------------------------------------------
 regression | regression       | postgres | postgres
(1 row)

-- ensure no unexpected objects were created outside pg_catalog
SELECT pgio.type, pgio.identity
FROM pg_depend AS pgd,
	 pg_extension AS pge,
	 LATERAL pg_identify_object(pgd.classid, pgd.objid, pgd.objsubid) AS pgio
WHERE pgd.refclassid = 'pg_extension'::regclass AND
	  pgd.refobjid   = pge.oid AND
	  pge.extname    = 'citus' AND
	  pgio.schema    NOT IN ('pg_catalog', 'citus', 'citus_internal', 'test', 'columnar', 'columnar_internal')
ORDER BY 1, 2;
 type |      identity
---------------------------------------------------------------------
 view | public.citus_tables
(1 row)

-- DROP EXTENSION pre-created by the regression suite
DROP EXTENSION citus;
DROP EXTENSION citus_columnar;
\c
-- these tests switch between citus versions and call ddl's that require pg_dist_object to be created
SET citus.enable_metadata_sync TO 'false';
SET citus.enable_version_checks TO 'false';
SET columnar.enable_version_checks TO 'false';
CREATE EXTENSION citus VERSION '8.0-1';
ALTER EXTENSION citus UPDATE TO '8.0-2';
ALTER EXTENSION citus UPDATE TO '8.0-3';
ALTER EXTENSION citus UPDATE TO '8.0-4';
ALTER EXTENSION citus UPDATE TO '8.0-5';
ALTER EXTENSION citus UPDATE TO '8.0-6';
ALTER EXTENSION citus UPDATE TO '8.0-7';
ALTER EXTENSION citus UPDATE TO '8.0-8';
ALTER EXTENSION citus UPDATE TO '8.0-9';
ALTER EXTENSION citus UPDATE TO '8.0-10';
ALTER EXTENSION citus UPDATE TO '8.0-11';
ALTER EXTENSION citus UPDATE TO '8.0-12';
ALTER EXTENSION citus UPDATE TO '8.0-13';
ALTER EXTENSION citus UPDATE TO '8.1-1';
ALTER EXTENSION citus UPDATE TO '8.2-1';
ALTER EXTENSION citus UPDATE TO '8.2-2';
ALTER EXTENSION citus UPDATE TO '8.2-3';
ALTER EXTENSION citus UPDATE TO '8.2-4';
ALTER EXTENSION citus UPDATE TO '8.3-1';
ALTER EXTENSION citus UPDATE TO '9.0-1';
ALTER EXTENSION citus UPDATE TO '9.0-2';
ALTER EXTENSION citus UPDATE TO '9.1-1';
ALTER EXTENSION citus UPDATE TO '9.2-1';
ALTER EXTENSION citus UPDATE TO '9.2-2';
-- Snapshot of state at 9.2-2
SELECT * FROM multi_extension.print_extension_changes();
 previous_object |                                                                                                        current_object
---------------------------------------------------------------------
                 | event trigger citus_cascade_to_partition
                 | function alter_role_if_exists(text,text) boolean
                 | function any_value(anyelement) anyelement
                 | function any_value_agg(anyelement,anyelement) anyelement
                 | function array_cat_agg(anycompatiblearray) anycompatiblearray
                 | function assign_distributed_transaction_id(integer,bigint,timestamp with time zone) void
                 | function authinfo_valid(text) boolean
                 | function broadcast_intermediate_result(text,text) bigint
                 | function check_distributed_deadlocks() boolean
                 | function citus_add_rebalance_strategy(name,regproc,regproc,regproc,real,real) void
                 | function citus_blocking_pids(integer) integer[]
                 | function citus_create_restore_point(text) pg_lsn
                 | function citus_dist_stat_activity() SETOF record
                 | function citus_drop_trigger() event_trigger
                 | function citus_executor_name(integer) text
                 | function citus_extradata_container(internal) void
                 | function citus_finish_pg_upgrade() void
                 | function citus_internal.find_groupid_for_node(text,integer) integer
                 | function citus_internal.pg_dist_node_trigger_func() trigger
                 | function citus_internal.pg_dist_rebalance_strategy_enterprise_check() trigger
                 | function citus_internal.pg_dist_rebalance_strategy_trigger_func() trigger
                 | function citus_internal.pg_dist_shard_placement_trigger_func() trigger
                 | function citus_internal.refresh_isolation_tester_prepared_statement() void
                 | function citus_internal.replace_isolation_tester_func() void
                 | function citus_internal.restore_isolation_tester_func() void
                 | function citus_isolation_test_session_is_blocked(integer,integer[]) boolean
                 | function citus_json_concatenate(json,json) json
                 | function citus_json_concatenate_final(json) json
                 | function citus_jsonb_concatenate(jsonb,jsonb) jsonb
                 | function citus_jsonb_concatenate_final(jsonb) jsonb
                 | function citus_node_capacity_1(integer) real
                 | function citus_prepare_pg_upgrade() void
                 | function citus_query_stats() SETOF record
                 | function citus_relation_size(regclass) bigint
                 | function citus_server_id() uuid
                 | function citus_set_default_rebalance_strategy(text) void
                 | function citus_shard_allowed_on_node_true(bigint,integer) boolean
                 | function citus_shard_cost_1(bigint) real
                 | function citus_shard_cost_by_disk_size(bigint) real
                 | function citus_stat_statements() SETOF record
                 | function citus_stat_statements_reset() void
                 | function citus_table_is_visible(oid) boolean
                 | function citus_table_size(regclass) bigint
                 | function citus_text_send_as_jsonb(text) bytea
                 | function citus_total_relation_size(regclass) bigint
                 | function citus_truncate_trigger() trigger
                 | function citus_validate_rebalance_strategy_functions(regproc,regproc,regproc) void
                 | function citus_version() text
                 | function citus_worker_stat_activity() SETOF record
                 | function column_name_to_column(regclass,text) text
                 | function column_to_column_name(regclass,text) text
                 | function coord_combine_agg(oid,cstring,anyelement) anyelement
                 | function coord_combine_agg_ffunc(internal,oid,cstring,anyelement) anyelement
                 | function coord_combine_agg_sfunc(internal,oid,cstring,anyelement) internal
                 | function create_distributed_function(regprocedure,text,text) void
                 | function create_distributed_table(regclass,text,citus.distribution_type,text) void
                 | function create_intermediate_result(text,text) bigint
                 | function create_reference_table(regclass) void
                 | function distributed_tables_colocated(regclass,regclass) boolean
                 | function dump_global_wait_edges() SETOF record
                 | function dump_local_wait_edges() SETOF record
                 | function fetch_intermediate_results(text[],text,integer) bigint
                 | function get_all_active_transactions() SETOF record
                 | function get_colocated_shard_array(bigint) bigint[]
                 | function get_colocated_table_array(regclass) regclass[]
                 | function get_current_transaction_id() record
                 | function get_global_active_transactions() SETOF record
                 | function get_rebalance_progress() TABLE(sessionid integer, table_name regclass, shardid bigint, shard_size bigint, sourcename text, sourceport integer, targetname text, targetport integer, progress bigint)
                 | function get_rebalance_table_shards_plan(regclass,real,integer,bigint[],boolean,name) TABLE(table_name regclass, shardid bigint, shard_size bigint, sourcename text, sourceport integer, targetname text, targetport integer)
                 | function get_shard_id_for_distribution_column(regclass,"any") bigint
                 | function isolate_tenant_to_new_shard(regclass,"any",text) bigint
                 | function json_cat_agg(json) json
                 | function jsonb_cat_agg(jsonb) jsonb
                 | function lock_relation_if_exists(text,text) boolean
                 | function lock_shard_metadata(integer,bigint[]) void
                 | function lock_shard_resources(integer,bigint[]) void
                 | function mark_tables_colocated(regclass,regclass[]) void
                 | function master_activate_node(text,integer) integer
                 | function master_add_inactive_node(text,integer,integer,noderole,name) integer
                 | function master_add_node(text,integer,integer,noderole,name) integer
                 | function master_add_secondary_node(text,integer,text,integer,name) integer
                 | function master_append_table_to_shard(bigint,text,text,integer) real
                 | function master_apply_delete_command(text) integer
                 | function master_conninfo_cache_invalidate() trigger
                 | function master_copy_shard_placement(bigint,text,integer,text,integer,boolean,citus.shard_transfer_mode) void
                 | function master_create_distributed_table(regclass,text,citus.distribution_type) void
                 | function master_create_empty_shard(text) bigint
                 | function master_create_worker_shards(text,integer,integer) void
                 | function master_disable_node(text,integer) void
                 | function master_dist_local_group_cache_invalidate() trigger
                 | function master_dist_node_cache_invalidate() trigger
                 | function master_dist_object_cache_invalidate() trigger
                 | function master_dist_partition_cache_invalidate() trigger
                 | function master_dist_placement_cache_invalidate() trigger
                 | function master_dist_shard_cache_invalidate() trigger
                 | function master_drain_node(text,integer,citus.shard_transfer_mode,name) void
                 | function master_drop_all_shards(regclass,text,text) integer
                 | function master_drop_sequences(text[]) void
                 | function master_get_active_worker_nodes() SETOF record
                 | function master_get_new_placementid() bigint
                 | function master_get_new_shardid() bigint
                 | function master_get_table_ddl_events(text) SETOF text
                 | function master_get_table_metadata(text) record
                 | function master_modify_multiple_shards(text) integer
                 | function master_move_shard_placement(bigint,text,integer,text,integer,citus.shard_transfer_mode) void
                 | function master_remove_distributed_table_metadata_from_workers(regclass,text,text) void
                 | function master_remove_node(text,integer) void
                 | function master_remove_partition_metadata(regclass,text,text) void
                 | function master_run_on_worker(text[],integer[],text[],boolean) SETOF record
                 | function master_set_node_property(text,integer,text,boolean) void
                 | function master_unmark_object_distributed(oid,oid,integer) void
                 | function master_update_node(integer,text,integer,boolean,integer) void
                 | function master_update_shard_statistics(bigint) bigint
                 | function master_update_table_statistics(regclass) void
                 | function poolinfo_valid(text) boolean
                 | function read_intermediate_result(text,citus_copy_format) SETOF record
                 | function read_intermediate_results(text[],citus_copy_format) SETOF record
                 | function rebalance_table_shards(regclass,real,integer,bigint[],citus.shard_transfer_mode,boolean,name) void
                 | function recover_prepared_transactions() integer
                 | function relation_is_a_known_shard(regclass) boolean
                 | function replicate_table_shards(regclass,integer,integer,bigint[],citus.shard_transfer_mode) void
                 | function role_exists(name) boolean
                 | function run_command_on_colocated_placements(regclass,regclass,text,boolean) SETOF record
                 | function run_command_on_placements(regclass,text,boolean) SETOF record
                 | function run_command_on_shards(regclass,text,boolean) SETOF record
                 | function run_command_on_workers(text,boolean) SETOF record
                 | function shard_name(regclass,bigint) text
                 | function start_metadata_sync_to_node(text,integer) void
                 | function stop_metadata_sync_to_node(text,integer) void
                 | function task_tracker_assign_task(bigint,integer,text) void
                 | function task_tracker_cleanup_job(bigint) void
                 | function task_tracker_conninfo_cache_invalidate() trigger
                 | function task_tracker_task_status(bigint,integer) integer
                 | function upgrade_to_reference_table(regclass) void
                 | function worker_append_table_to_shard(text,text,text,integer) void
                 | function worker_apply_inter_shard_ddl_command(bigint,text,bigint,text,text) void
                 | function worker_apply_sequence_command(text) void
                 | function worker_apply_sequence_command(text,regtype) void
                 | function worker_apply_shard_ddl_command(bigint,text) void
                 | function worker_apply_shard_ddl_command(bigint,text,text) void
                 | function worker_cleanup_job_schema_cache() void
                 | function worker_create_or_replace_object(text) boolean
                 | function worker_create_schema(bigint,text) void
                 | function worker_create_truncate_trigger(regclass) void
                 | function worker_drop_distributed_table(text) void
                 | function worker_execute_sql_task(bigint,integer,text,boolean) bigint
                 | function worker_fetch_foreign_file(text,text,bigint,text[],integer[]) void
                 | function worker_fetch_partition_file(bigint,integer,integer,integer,text,integer) void
                 | function worker_hash("any") integer
                 | function worker_hash_partition_table(bigint,integer,text,text,oid,anyarray) void
                 | function worker_merge_files_and_run_query(bigint,integer,text,text) void
                 | function worker_merge_files_into_table(bigint,integer,text[],text[]) void
                 | function worker_partial_agg(oid,anyelement) cstring
                 | function worker_partial_agg_ffunc(internal) cstring
                 | function worker_partial_agg_sfunc(internal,oid,anyelement) internal
                 | function worker_partition_query_result(text,text,integer,citus.distribution_type,text[],text[],boolean) SETOF record
                 | function worker_range_partition_table(bigint,integer,text,text,oid,anyarray) void
                 | function worker_repartition_cleanup(bigint) void
                 | schema citus
                 | schema citus_internal
                 | sequence pg_dist_colocationid_seq
                 | sequence pg_dist_groupid_seq
                 | sequence pg_dist_node_nodeid_seq
                 | sequence pg_dist_placement_placementid_seq
                 | sequence pg_dist_shardid_seq
                 | table citus.pg_dist_object
                 | table pg_dist_authinfo
                 | table pg_dist_colocation
                 | table pg_dist_local_group
                 | table pg_dist_node
                 | table pg_dist_node_metadata
                 | table pg_dist_partition
                 | table pg_dist_placement
                 | table pg_dist_poolinfo
                 | table pg_dist_rebalance_strategy
                 | table pg_dist_shard
                 | table pg_dist_transaction
                 | type citus.distribution_type
                 | type citus.shard_transfer_mode
                 | type citus_copy_format
                 | type noderole
                 | view citus_dist_stat_activity
                 | view citus_lock_waits
                 | view citus_shard_indexes_on_worker
                 | view citus_shards_on_worker
                 | view citus_stat_statements
                 | view citus_worker_stat_activity
                 | view pg_dist_shard_placement
(188 rows)

-- Test downgrade to 9.2-2 from 9.2-4
ALTER EXTENSION citus UPDATE TO '9.2-4';
ALTER EXTENSION citus UPDATE TO '9.2-2';
-- Should be empty result since upgrade+downgrade should be a no-op
SELECT * FROM multi_extension.print_extension_changes();
 previous_object | current_object
---------------------------------------------------------------------
(0 rows)

/*
 * As we mistakenly bumped schema version to 9.3-1 in a bad release, we support
 * updating citus schema from 9.3-1 to 9.2-4, but we do not support updates to 9.3-1.
 *
 * Hence the query below should fail.
 */
ALTER EXTENSION citus UPDATE TO '9.3-1';
ERROR:  extension "citus" has no update path from version "9.2-2" to version "9.3-1"
ALTER EXTENSION citus UPDATE TO '9.2-4';
-- Snapshot of state at 9.2-4
SELECT * FROM multi_extension.print_extension_changes();
 previous_object | current_object
---------------------------------------------------------------------
(0 rows)

-- Test downgrade to 9.2-4 from 9.3-2
ALTER EXTENSION citus UPDATE TO '9.3-2';
ALTER EXTENSION citus UPDATE TO '9.2-4';
-- Should be empty result since upgrade+downgrade should be a no-op
SELECT * FROM multi_extension.print_extension_changes();
 previous_object | current_object
---------------------------------------------------------------------
(0 rows)

-- Snapshot of state at 9.3-2
ALTER EXTENSION citus UPDATE TO '9.3-2';
SELECT * FROM multi_extension.print_extension_changes();
                  previous_object                  |                            current_object
---------------------------------------------------------------------
 function citus_extradata_container(internal) void |
                                                   | function citus_extradata_container(internal) SETOF record
                                                   | function citus_remote_connection_stats() SETOF record
                                                   | function replicate_reference_tables() void
                                                   | function truncate_local_data_after_distributing_table(regclass) void
                                                   | function update_distributed_table_colocation(regclass,text) void
                                                   | function worker_create_or_alter_role(text,text,text) boolean
(7 rows)

-- Test downgrade to 9.3-2 from 9.4-1
ALTER EXTENSION citus UPDATE TO '9.4-1';
ALTER EXTENSION citus UPDATE TO '9.3-2';
-- Should be empty result since upgrade+downgrade should be a no-op
SELECT * FROM multi_extension.print_extension_changes();
 previous_object | current_object
---------------------------------------------------------------------
(0 rows)

-- Snapshot of state at 9.4-1
ALTER EXTENSION citus UPDATE TO '9.4-1';
SELECT * FROM multi_extension.print_extension_changes();
 previous_object |                                                    current_object
---------------------------------------------------------------------
                 | function worker_last_saved_explain_analyze() TABLE(explain_analyze_output text, execution_duration double precision)
                 | function worker_save_query_explain_analyze(text,jsonb) SETOF record
(2 rows)

-- Test upgrade paths for backported citus_pg_upgrade functions
ALTER EXTENSION citus UPDATE TO '9.4-2';
ALTER EXTENSION citus UPDATE TO '9.4-1';
-- Should be empty result, even though the downgrade doesn't undo the upgrade, the
-- function signature doesn't change, which is reflected here.
SELECT * FROM multi_extension.print_extension_changes();
 previous_object | current_object
---------------------------------------------------------------------
(0 rows)

ALTER EXTENSION citus UPDATE TO '9.4-2';
SELECT * FROM multi_extension.print_extension_changes();
 previous_object | current_object
---------------------------------------------------------------------
(0 rows)

-- Snapshot of state at 9.4-1
ALTER EXTENSION citus UPDATE TO '9.4-1';
SELECT * FROM multi_extension.print_extension_changes();
 previous_object | current_object
---------------------------------------------------------------------
(0 rows)

-- Test upgrade paths for backported improvement of master_update_table_statistics function
ALTER EXTENSION citus UPDATE TO '9.4-3';
-- should see the new source code with internal function citus_update_table_statistics
SELECT prosrc FROM pg_proc WHERE proname = 'master_update_table_statistics' ORDER BY 1;
            prosrc
---------------------------------------------------------------------
 citus_update_table_statistics
(1 row)

ALTER EXTENSION citus UPDATE TO '9.4-2';
-- should see the old source code
SELECT prosrc FROM pg_proc WHERE proname = 'master_update_table_statistics' ORDER BY 1;
                               prosrc
---------------------------------------------------------------------
                                                                   +
 DECLARE                                                           +
  colocated_tables regclass[];                                     +
 BEGIN                                                             +
  SELECT get_colocated_table_array(relation) INTO colocated_tables;+
  PERFORM                                                          +
   master_update_shard_statistics(shardid)                         +
  FROM                                                             +
   pg_dist_shard                                                   +
  WHERE                                                            +
   logicalrelid = ANY (colocated_tables);                          +
 END;                                                              +

(1 row)

-- Should be empty result
SELECT * FROM multi_extension.print_extension_changes();
 previous_object | current_object
---------------------------------------------------------------------
(0 rows)

ALTER EXTENSION citus UPDATE TO '9.4-3';
-- should see the new source code with internal function citus_update_table_statistics
SELECT prosrc FROM pg_proc WHERE proname = 'master_update_table_statistics' ORDER BY 1;
            prosrc
---------------------------------------------------------------------
 citus_update_table_statistics
(1 row)

-- Should be empty result
SELECT * FROM multi_extension.print_extension_changes();
 previous_object | current_object
---------------------------------------------------------------------
(0 rows)

-- Snapshot of state at 9.4-1
ALTER EXTENSION citus UPDATE TO '9.4-1';
-- should see the old source code
SELECT prosrc FROM pg_proc WHERE proname = 'master_update_table_statistics' ORDER BY 1;
                               prosrc
---------------------------------------------------------------------
                                                                   +
 DECLARE                                                           +
  colocated_tables regclass[];                                     +
 BEGIN                                                             +
  SELECT get_colocated_table_array(relation) INTO colocated_tables;+
  PERFORM                                                          +
   master_update_shard_statistics(shardid)                         +
  FROM                                                             +
   pg_dist_shard                                                   +
  WHERE                                                            +
   logicalrelid = ANY (colocated_tables);                          +
 END;                                                              +

(1 row)

-- Should be empty result
SELECT * FROM multi_extension.print_extension_changes();
 previous_object | current_object
---------------------------------------------------------------------
(0 rows)

-- Test downgrade to 9.4-1 from 9.5-1
ALTER EXTENSION citus UPDATE TO '9.5-1';
-- TODO: This test should be moved to a valid downgrade testing suite where the downgrade is done, both on the schema and the binaries. Later changes in Citus made a C vs Schema discrepancy error here
-- BEGIN;
--   SET citus.enable_metadata_sync TO on;
--   SELECT master_add_node('localhost', :master_port, groupId=>0);
--   CREATE TABLE citus_local_table (a int);
--   SELECT create_citus_local_table('citus_local_table');
--   RESET citus.enable_metadata_sync;
--
--   -- downgrade from 9.5-1 to 9.4-1 should fail as we have a citus local table
--   ALTER EXTENSION citus UPDATE TO '9.4-1';
-- ROLLBACK;
-- now we can downgrade as there is no citus local table
ALTER EXTENSION citus UPDATE TO '9.4-1';
-- Should be empty result since upgrade+downgrade should be a no-op
SELECT * FROM multi_extension.print_extension_changes();
 previous_object | current_object
---------------------------------------------------------------------
(0 rows)

-- Snapshot of state at 9.5-1
ALTER EXTENSION citus UPDATE TO '9.5-1';
SELECT * FROM multi_extension.print_extension_changes();
                             previous_object                              |                             current_object
---------------------------------------------------------------------
 function master_drop_sequences(text[]) void                              |
 function task_tracker_assign_task(bigint,integer,text) void              |
 function task_tracker_cleanup_job(bigint) void                           |
 function task_tracker_conninfo_cache_invalidate() trigger                |
 function task_tracker_task_status(bigint,integer) integer                |
 function worker_execute_sql_task(bigint,integer,text,boolean) bigint     |
 function worker_merge_files_and_run_query(bigint,integer,text,text) void |
                                                                          | function create_citus_local_table(regclass) void
                                                                          | function undistribute_table(regclass) void
                                                                          | function worker_record_sequence_dependency(regclass,regclass,name) void
(10 rows)

-- Test upgrade paths for backported citus_pg_upgrade functions
ALTER EXTENSION citus UPDATE TO '9.5-2';
ALTER EXTENSION citus UPDATE TO '9.5-1';
-- Should be empty result, even though the downgrade doesn't undo the upgrade, the
-- function signature doesn't change, which is reflected here.
SELECT * FROM multi_extension.print_extension_changes();
 previous_object | current_object
---------------------------------------------------------------------
(0 rows)

ALTER EXTENSION citus UPDATE TO '9.5-2';
SELECT * FROM multi_extension.print_extension_changes();
 previous_object | current_object
---------------------------------------------------------------------
(0 rows)

-- Snapshot of state at 9.5-1
ALTER EXTENSION citus UPDATE TO '9.5-1';
SELECT * FROM multi_extension.print_extension_changes();
 previous_object | current_object
---------------------------------------------------------------------
(0 rows)

-- Test upgrade paths for backported improvement of master_update_table_statistics function
ALTER EXTENSION citus UPDATE TO '9.5-3';
-- should see the new source code with internal function citus_update_table_statistics
SELECT prosrc FROM pg_proc WHERE proname = 'master_update_table_statistics' ORDER BY 1;
            prosrc
---------------------------------------------------------------------
 citus_update_table_statistics
(1 row)

ALTER EXTENSION citus UPDATE TO '9.5-2';
-- should see the old source code
SELECT prosrc FROM pg_proc WHERE proname = 'master_update_table_statistics' ORDER BY 1;
                               prosrc
---------------------------------------------------------------------
                                                                   +
 DECLARE                                                           +
  colocated_tables regclass[];                                     +
 BEGIN                                                             +
  SELECT get_colocated_table_array(relation) INTO colocated_tables;+
  PERFORM                                                          +
   master_update_shard_statistics(shardid)                         +
  FROM                                                             +
   pg_dist_shard                                                   +
  WHERE                                                            +
   logicalrelid = ANY (colocated_tables);                          +
 END;                                                              +

(1 row)

-- Should be empty result
SELECT * FROM multi_extension.print_extension_changes();
 previous_object | current_object
---------------------------------------------------------------------
(0 rows)

ALTER EXTENSION citus UPDATE TO '9.5-3';
-- should see the new source code with internal function citus_update_table_statistics
SELECT prosrc FROM pg_proc WHERE proname = 'master_update_table_statistics' ORDER BY 1;
            prosrc
---------------------------------------------------------------------
 citus_update_table_statistics
(1 row)

-- Should be empty result
SELECT * FROM multi_extension.print_extension_changes();
 previous_object | current_object
---------------------------------------------------------------------
(0 rows)

-- Snapshot of state at 9.5-1
ALTER EXTENSION citus UPDATE TO '9.5-1';
-- should see the old source code
SELECT prosrc FROM pg_proc WHERE proname = 'master_update_table_statistics' ORDER BY 1;
                               prosrc
---------------------------------------------------------------------
                                                                   +
 DECLARE                                                           +
  colocated_tables regclass[];                                     +
 BEGIN                                                             +
  SELECT get_colocated_table_array(relation) INTO colocated_tables;+
  PERFORM                                                          +
   master_update_shard_statistics(shardid)                         +
  FROM                                                             +
   pg_dist_shard                                                   +
  WHERE                                                            +
   logicalrelid = ANY (colocated_tables);                          +
 END;                                                              +

(1 row)

-- Should be empty result
SELECT * FROM multi_extension.print_extension_changes();
 previous_object | current_object
---------------------------------------------------------------------
(0 rows)

-- We removed the upgrade paths to 10.0-1, 10.0-2 and 10.0-3 due to a bug that blocked
-- upgrades to 10.0, Therefore we test upgrades to 10.0-4 instead
-- Test downgrade to 9.5-1 from 10.0-4
ALTER EXTENSION citus UPDATE TO '10.0-4';
ALTER EXTENSION citus UPDATE TO '9.5-1';
-- Should be empty result since upgrade+downgrade should be a no-op
SELECT * FROM multi_extension.print_extension_changes();
 previous_object | current_object
---------------------------------------------------------------------
(0 rows)

-- Snapshot of state at 10.0-4
ALTER EXTENSION citus UPDATE TO '10.0-4';
SELECT * FROM multi_extension.print_extension_changes();
                                   previous_object                                    |                                                current_object
---------------------------------------------------------------------
 function citus_total_relation_size(regclass) bigint                                  |
 function create_citus_local_table(regclass) void                                     |
 function mark_tables_colocated(regclass,regclass[]) void                             |
 function master_conninfo_cache_invalidate() trigger                                  |
 function master_create_distributed_table(regclass,text,citus.distribution_type) void |
 function master_create_worker_shards(text,integer,integer) void                      |
 function master_dist_local_group_cache_invalidate() trigger                          |
 function master_dist_node_cache_invalidate() trigger                                 |
 function master_dist_object_cache_invalidate() trigger                               |
 function master_dist_partition_cache_invalidate() trigger                            |
 function master_dist_placement_cache_invalidate() trigger                            |
 function master_dist_shard_cache_invalidate() trigger                                |
 function master_drop_all_shards(regclass,text,text) integer                          |
 function master_modify_multiple_shards(text) integer                                 |
 function undistribute_table(regclass) void                                           |
 function upgrade_to_reference_table(regclass) void                                   |
                                                                                      | access method columnar
                                                                                      | function alter_columnar_table_reset(regclass,boolean,boolean,boolean,boolean) void
                                                                                      | function alter_columnar_table_set(regclass,integer,integer,name,integer) void
                                                                                      | function alter_distributed_table(regclass,text,integer,text,boolean) void
                                                                                      | function alter_old_partitions_set_access_method(regclass,timestamp with time zone,name)
                                                                                      | function alter_table_set_access_method(regclass,text) void
                                                                                      | function citus_activate_node(text,integer) integer
                                                                                      | function citus_add_inactive_node(text,integer,integer,noderole,name) integer
                                                                                      | function citus_add_local_table_to_metadata(regclass,boolean) void
                                                                                      | function citus_add_node(text,integer,integer,noderole,name) integer
                                                                                      | function citus_add_secondary_node(text,integer,text,integer,name) integer
                                                                                      | function citus_conninfo_cache_invalidate() trigger
                                                                                      | function citus_copy_shard_placement(bigint,text,integer,text,integer,boolean,citus.shard_transfer_mode) void
                                                                                      | function citus_disable_node(text,integer) void
                                                                                      | function citus_dist_local_group_cache_invalidate() trigger
                                                                                      | function citus_dist_node_cache_invalidate() trigger
                                                                                      | function citus_dist_object_cache_invalidate() trigger
                                                                                      | function citus_dist_partition_cache_invalidate() trigger
                                                                                      | function citus_dist_placement_cache_invalidate() trigger
                                                                                      | function citus_dist_shard_cache_invalidate() trigger
                                                                                      | function citus_drain_node(text,integer,citus.shard_transfer_mode,name) void
                                                                                      | function citus_drop_all_shards(regclass,text,text) integer
                                                                                      | function citus_get_active_worker_nodes() SETOF record
                                                                                      | function citus_internal.columnar_ensure_objects_exist() void
                                                                                      | function citus_move_shard_placement(bigint,text,integer,text,integer,citus.shard_transfer_mode) void
                                                                                      | function citus_remove_node(text,integer) void
                                                                                      | function citus_set_coordinator_host(text,integer,noderole,name) void
                                                                                      | function citus_set_node_property(text,integer,text,boolean) void
                                                                                      | function citus_shard_sizes() SETOF record
                                                                                      | function citus_total_relation_size(regclass,boolean) bigint
                                                                                      | function citus_unmark_object_distributed(oid,oid,integer) void
                                                                                      | function citus_update_node(integer,text,integer,boolean,integer) void
                                                                                      | function citus_update_shard_statistics(bigint) bigint
                                                                                      | function citus_update_table_statistics(regclass) void
                                                                                      | function columnar.columnar_handler(internal) table_am_handler
                                                                                      | function fix_pre_citus10_partitioned_table_constraint_names() SETOF regclass
                                                                                      | function fix_pre_citus10_partitioned_table_constraint_names(regclass) void
                                                                                      | function notify_constraint_dropped() void
                                                                                      | function remove_local_tables_from_metadata() void
                                                                                      | function time_partition_range(regclass) record
                                                                                      | function undistribute_table(regclass,boolean) void
                                                                                      | function worker_change_sequence_dependency(regclass,regclass,regclass) void
                                                                                      | function worker_fix_pre_citus10_partitioned_table_constraint_names(regclass,bigint,text) void
                                                                                      | schema columnar
                                                                                      | sequence columnar.storageid_seq
                                                                                      | table columnar.chunk
                                                                                      | table columnar.chunk_group
                                                                                      | table columnar.options
                                                                                      | table columnar.stripe
                                                                                      | view citus_shards
                                                                                      | view public.citus_tables
                                                                                      | view time_partitions
(68 rows)

-- check that we depend on the existence of public schema, and we can not drop it now
DROP SCHEMA public;
ERROR:  cannot drop schema public because other objects depend on it
DETAIL:  extension citus depends on schema public
HINT:  Use DROP ... CASCADE to drop the dependent objects too.
-- verify that citus_tables view is on pg_catalog if public schema is absent.
ALTER EXTENSION citus UPDATE TO '9.5-1';
DROP SCHEMA public;
ALTER EXTENSION citus UPDATE TO '10.0-4';
SELECT * FROM multi_extension.print_extension_changes();
      previous_object      |   current_object
---------------------------------------------------------------------
 view public.citus_tables  |
                           | view citus_tables
(2 rows)

-- recreate public schema, and recreate citus_tables in the public schema by default
CREATE SCHEMA public;
-- In PG15, public schema is owned by pg_database_owner role
-- Relevant PG commit: b073c3ccd06e4cb845e121387a43faa8c68a7b62
SHOW server_version \gset
SELECT substring(:'server_version', '\d+')::int >= 15 AS server_version_ge_15
\gset
\if :server_version_ge_15
ALTER SCHEMA public OWNER TO pg_database_owner;
\endif
GRANT ALL ON SCHEMA public TO public;
ALTER EXTENSION citus UPDATE TO '9.5-1';
ALTER EXTENSION citus UPDATE TO '10.0-4';
SELECT * FROM multi_extension.print_extension_changes();
  previous_object   |      current_object
---------------------------------------------------------------------
 view citus_tables  |
                    | view public.citus_tables
(2 rows)

-- not print "HINT: " to hide current lib version
\set VERBOSITY terse
CREATE TABLE columnar_table(a INT, b INT) USING columnar;
SET citus.enable_version_checks TO ON;
SET columnar.enable_version_checks TO ON;
-- all should throw an error due to version mismatch
VACUUM FULL columnar_table;
ERROR:  loaded Citus library version differs from installed extension version
INSERT INTO columnar_table SELECT i FROM generate_series(1, 10) i;
ERROR:  loaded Citus library version differs from installed extension version
VACUUM columnar_table;
WARNING:  loaded Citus library version differs from installed extension version
TRUNCATE columnar_table;
ERROR:  loaded Citus library version differs from installed extension version
DROP TABLE columnar_table;
ERROR:  loaded Citus library version differs from installed extension version
CREATE INDEX ON columnar_table (a);
ERROR:  loaded Citus library version differs from installed extension version
ALTER TABLE columnar_table SET(columnar.compression = pglz);
ERROR:  loaded Citus library version differs from installed extension version
ALTER TABLE columnar_table RESET (columnar.compression);
ERROR:  loaded Citus library version differs from installed extension version
INSERT INTO columnar_table SELECT * FROM columnar_table;
ERROR:  loaded Citus library version differs from installed extension version
SELECT 1 FROM columnar_table; -- columnar custom scan
ERROR:  loaded Citus library version differs from installed extension version
SET columnar.enable_custom_scan TO OFF;
SELECT 1 FROM columnar_table; -- seq scan
ERROR:  loaded Citus library version differs from installed extension version
CREATE TABLE new_columnar_table (a int) USING columnar;
ERROR:  loaded Citus library version differs from installed extension version
-- disable version checks for other sessions too
ALTER SYSTEM SET citus.enable_version_checks TO OFF;
SELECT pg_reload_conf();
 pg_reload_conf
---------------------------------------------------------------------
 t
(1 row)

-- do cleanup for the rest of the tests
SET citus.enable_version_checks TO OFF;
SET columnar.enable_version_checks TO OFF;
DROP TABLE columnar_table;
RESET columnar.enable_custom_scan;
\set VERBOSITY default
-- Test downgrade to 10.0-4 from 10.1-1
ALTER EXTENSION citus UPDATE TO '10.1-1';
ALTER EXTENSION citus UPDATE TO '10.0-4';
-- Should be empty result since upgrade+downgrade should be a no-op
SELECT * FROM multi_extension.print_extension_changes();
 previous_object | current_object
---------------------------------------------------------------------
(0 rows)

-- Snapshot of state at 10.1-1
ALTER EXTENSION citus UPDATE TO '10.1-1';
SELECT * FROM multi_extension.print_extension_changes();
                                                                                                        previous_object                                                                                                        |                                                                                                                          current_object
---------------------------------------------------------------------
 function citus_add_rebalance_strategy(name,regproc,regproc,regproc,real,real) void                                                                                                                                            |
 function citus_internal.columnar_ensure_objects_exist() void                                                                                                                                                                  |
 function citus_internal.pg_dist_rebalance_strategy_enterprise_check() trigger                                                                                                                                                 |
 function create_distributed_table(regclass,text,citus.distribution_type,text) void                                                                                                                                            |
 function get_rebalance_progress() TABLE(sessionid integer, table_name regclass, shardid bigint, shard_size bigint, sourcename text, sourceport integer, targetname text, targetport integer, progress bigint)                 |
 function get_rebalance_table_shards_plan(regclass,real,integer,bigint[],boolean,name) TABLE(table_name regclass, shardid bigint, shard_size bigint, sourcename text, sourceport integer, targetname text, targetport integer) |
                                                                                                                                                                                                                               | function citus_add_rebalance_strategy(name,regproc,regproc,regproc,real,real,real) void
                                                                                                                                                                                                                               | function citus_cleanup_orphaned_shards()
                                                                                                                                                                                                                               | function citus_local_disk_space_stats() record
                                                                                                                                                                                                                               | function create_distributed_table(regclass,text,citus.distribution_type,text,integer) void
                                                                                                                                                                                                                               | function get_rebalance_progress() TABLE(sessionid integer, table_name regclass, shardid bigint, shard_size bigint, sourcename text, sourceport integer, targetname text, targetport integer, progress bigint, source_shard_size bigint, target_shard_size bigint)
                                                                                                                                                                                                                               | function get_rebalance_table_shards_plan(regclass,real,integer,bigint[],boolean,name,real) TABLE(table_name regclass, shardid bigint, shard_size bigint, sourcename text, sourceport integer, targetname text, targetport integer)
                                                                                                                                                                                                                               | function worker_partitioned_relation_size(regclass) bigint
                                                                                                                                                                                                                               | function worker_partitioned_relation_total_size(regclass) bigint
                                                                                                                                                                                                                               | function worker_partitioned_table_size(regclass) bigint
(15 rows)

-- Test downgrade to 10.1-1 from 10.2-1
ALTER EXTENSION citus UPDATE TO '10.2-1';
ALTER EXTENSION citus UPDATE TO '10.1-1';
-- Should be empty result since upgrade+downgrade should be a no-op
SELECT * FROM multi_extension.print_extension_changes();
 previous_object | current_object
---------------------------------------------------------------------
(0 rows)

-- Snapshot of state at 10.2-1
ALTER EXTENSION citus UPDATE TO '10.2-1';
SELECT * FROM multi_extension.print_extension_changes();
                      previous_object                       |                                                                                     current_object
---------------------------------------------------------------------
 function citus_drop_all_shards(regclass,text,text) integer |
 function stop_metadata_sync_to_node(text,integer) void     |
                                                            | function citus_drop_all_shards(regclass,text,text,boolean) integer
                                                            | function citus_internal.downgrade_columnar_storage(regclass) void
                                                            | function citus_internal.upgrade_columnar_storage(regclass) void
                                                            | function citus_internal_add_partition_metadata(regclass,"char",text,integer,"char") void
                                                            | function citus_internal_add_placement_metadata(bigint,integer,bigint,integer,bigint) void
                                                            | function citus_internal_add_shard_metadata(regclass,bigint,"char",text,text) void
                                                            | function citus_internal_delete_shard_metadata(bigint) void
                                                            | function citus_internal_update_placement_metadata(bigint,integer,integer) void
                                                            | function citus_internal_update_relation_colocation(oid,integer) void
                                                            | function create_time_partitions(regclass,interval,timestamp with time zone,timestamp with time zone) boolean
                                                            | function drop_old_time_partitions(regclass,timestamp with time zone)
                                                            | function get_missing_time_partition_ranges(regclass,interval,timestamp with time zone,timestamp with time zone) TABLE(partition_name text, range_from_value text, range_to_value text)
                                                            | function stop_metadata_sync_to_node(text,integer,boolean) void
                                                            | function worker_nextval(regclass) integer
(16 rows)

-- Test downgrade to 10.2-1 from 10.2-2
ALTER EXTENSION citus UPDATE TO '10.2-2';
ALTER EXTENSION citus UPDATE TO '10.2-1';
-- Should be empty result since upgrade+downgrade should be a no-op
SELECT * FROM multi_extension.print_extension_changes();
 previous_object | current_object
---------------------------------------------------------------------
(0 rows)

-- Snapshot of state at 10.2-2
ALTER EXTENSION citus UPDATE TO '10.2-2';
SELECT * FROM multi_extension.print_extension_changes();
 previous_object | current_object
---------------------------------------------------------------------
(0 rows)

-- Test downgrade to 10.2-2 from 10.2-3
ALTER EXTENSION citus UPDATE TO '10.2-3';
ALTER EXTENSION citus UPDATE TO '10.2-2';
-- Should be empty result since upgrade+downgrade should be a no-op
SELECT * FROM multi_extension.print_extension_changes();
 previous_object | current_object
---------------------------------------------------------------------
(0 rows)

-- Snapshot of state at 10.2-3
ALTER EXTENSION citus UPDATE TO '10.2-3';
SELECT * FROM multi_extension.print_extension_changes();
 previous_object | current_object
---------------------------------------------------------------------
(0 rows)

-- Test downgrade to 10.2-3 from 10.2-4
ALTER EXTENSION citus UPDATE TO '10.2-4';
ALTER EXTENSION citus UPDATE TO '10.2-3';
-- Make sure that we don't delete pg_depend entries added in
-- columnar--10.2-3--10.2-4.sql when downgrading to 10.2-3.
SELECT COUNT(*)=10
FROM pg_depend
WHERE classid = 'pg_am'::regclass::oid AND
      objid = (select oid from pg_am where amname = 'columnar') AND
      objsubid = 0 AND
      refclassid = 'pg_class'::regclass::oid AND
      refobjsubid = 0 AND
      deptype = 'n';
 ?column?
---------------------------------------------------------------------
 t
(1 row)

-- Should be empty result since upgrade+downgrade should be a no-op
SELECT * FROM multi_extension.print_extension_changes();
 previous_object | current_object
---------------------------------------------------------------------
(0 rows)

-- Snapshot of state at 10.2-4
ALTER EXTENSION citus UPDATE TO '10.2-4';
SELECT * FROM multi_extension.print_extension_changes();
 previous_object |                              current_object
---------------------------------------------------------------------
                 | function citus_internal.columnar_ensure_am_depends_catalog() void
                 | function fix_all_partition_shard_index_names() SETOF regclass
                 | function fix_partition_shard_index_names(regclass) void
                 | function worker_fix_partition_shard_index_names(regclass,text,text) void
(4 rows)

-- There was a bug when downgrading to 10.2-2 from 10.2-4
-- Test that we do not have any issues with this particular downgrade
ALTER EXTENSION citus UPDATE TO '10.2-2';
ALTER EXTENSION citus UPDATE TO '10.2-4';
SELECT * FROM multi_extension.print_extension_changes();
 previous_object | current_object
---------------------------------------------------------------------
(0 rows)

-- Test downgrade to 10.2-4 from 10.2-5
ALTER EXTENSION citus UPDATE TO '10.2-5';
ALTER EXTENSION citus UPDATE TO '10.2-4';
-- Should be empty result since upgrade+downgrade should be a no-op
SELECT * FROM multi_extension.print_extension_changes();
 previous_object | current_object
---------------------------------------------------------------------
(0 rows)

-- Snapshot of state at 10.2-5
ALTER EXTENSION citus UPDATE TO '10.2-5';
SELECT * FROM multi_extension.print_extension_changes();
 previous_object | current_object
---------------------------------------------------------------------
(0 rows)

-- Make sure that we defined dependencies from all rel objects (tables,
-- indexes, sequences ..) to columnar table access method ...
SELECT pg_class.oid INTO columnar_schema_members
FROM pg_class, pg_namespace
WHERE pg_namespace.oid=pg_class.relnamespace AND
      pg_namespace.nspname='columnar';
SELECT refobjid INTO columnar_schema_members_pg_depend
FROM pg_depend
WHERE classid = 'pg_am'::regclass::oid AND
      objid = (select oid from pg_am where amname = 'columnar') AND
      objsubid = 0 AND
      refclassid = 'pg_class'::regclass::oid AND
      refobjsubid = 0 AND
      deptype = 'n';
-- ... , so this should be empty,
(TABLE columnar_schema_members EXCEPT TABLE columnar_schema_members_pg_depend)
UNION
(TABLE columnar_schema_members_pg_depend EXCEPT TABLE columnar_schema_members);
 oid
---------------------------------------------------------------------
(0 rows)

-- ... , and both columnar_schema_members_pg_depend & columnar_schema_members
-- should have 10 entries.
SELECT COUNT(*)=10 FROM columnar_schema_members_pg_depend;
 ?column?
---------------------------------------------------------------------
 t
(1 row)

DROP TABLE columnar_schema_members, columnar_schema_members_pg_depend;
-- Use a synthetic pg_dist_shard record to show that upgrade fails
-- when there are cstore_fdw tables
INSERT INTO pg_dist_shard (logicalrelid, shardid, shardstorage) VALUES ('pg_dist_shard', 1, 'c');
ALTER EXTENSION citus UPDATE TO '11.0-1';
ERROR:  cstore_fdw tables are deprecated as of Citus 11.0
HINT:  Install Citus 10.2 and convert your cstore_fdw tables to the columnar access method before upgrading further
CONTEXT:  PL/pgSQL function inline_code_block line XX at RAISE
DELETE FROM pg_dist_shard WHERE shardid = 1;
-- partitioned table count is tracked on Citus 11 upgrade
CREATE TABLE e_transactions(order_id varchar(255) NULL, transaction_id int) PARTITION BY LIST(transaction_id);
CREATE TABLE orders_2020_07_01
PARTITION OF e_transactions FOR VALUES IN (1,2,3);
INSERT INTO pg_dist_partition VALUES ('e_transactions'::regclass,'h', '{VAR :varno 1 :varattno 1 :vartype 1043 :vartypmod 259 :varcollid 100 :varlevelsup 0 :varnosyn 1 :varattnosyn 1 :location -1}', 7, 's');
SELECT
	(metadata->>'partitioned_citus_table_exists_pre_11')::boolean as partitioned_citus_table_exists_pre_11,
	(metadata->>'partitioned_citus_table_exists_pre_11') IS NULL as is_null
FROM
	pg_dist_node_metadata;
 partitioned_citus_table_exists_pre_11 | is_null
---------------------------------------------------------------------
                                       | t
(1 row)

-- Test downgrade to 10.2-5 from 11.0-1
ALTER EXTENSION citus UPDATE TO '11.0-1';
SELECT
	(metadata->>'partitioned_citus_table_exists_pre_11')::boolean as partitioned_citus_table_exists_pre_11,
	(metadata->>'partitioned_citus_table_exists_pre_11') IS NULL as is_null
FROM
	pg_dist_node_metadata;
 partitioned_citus_table_exists_pre_11 | is_null
---------------------------------------------------------------------
 t                                     | f
(1 row)

DELETE FROM pg_dist_partition WHERE logicalrelid = 'e_transactions'::regclass;
DROP TABLE e_transactions;
ALTER EXTENSION citus UPDATE TO '10.2-5';
-- Should be empty result since upgrade+downgrade should be a no-op
SELECT * FROM multi_extension.print_extension_changes();
 previous_object | current_object
---------------------------------------------------------------------
(0 rows)

-- Snapshot of state at 11.0-1
ALTER EXTENSION citus UPDATE TO '11.0-1';
SELECT * FROM multi_extension.print_extension_changes();
                                                   previous_object                                                    |                                                            current_object
---------------------------------------------------------------------
 function citus_disable_node(text,integer) void                                                                       |
 function citus_dist_stat_activity() SETOF record                                                                     |
 function citus_worker_stat_activity() SETOF record                                                                   |
 function create_distributed_function(regprocedure,text,text) void                                                    |
 function master_append_table_to_shard(bigint,text,text,integer) real                                                 |
 function master_apply_delete_command(text) integer                                                                   |
 function master_get_table_metadata(text) record                                                                      |
 function worker_partition_query_result(text,text,integer,citus.distribution_type,text[],text[],boolean) SETOF record |
 table citus.pg_dist_object                                                                                           |
 view citus_worker_stat_activity                                                                                      |
                                                                                                                      | function citus_backend_gpid() bigint
                                                                                                                      | function citus_calculate_gpid(integer,integer) bigint
                                                                                                                      | function citus_check_cluster_node_health() SETOF record
                                                                                                                      | function citus_check_connection_to_node(text,integer) boolean
                                                                                                                      | function citus_coordinator_nodeid() integer
                                                                                                                      | function citus_disable_node(text,integer,boolean) void
                                                                                                                      | function citus_finalize_upgrade_to_citus11(boolean) boolean
                                                                                                                      | function citus_internal_add_colocation_metadata(integer,integer,integer,regtype,oid) void
                                                                                                                      | function citus_internal_add_object_metadata(text,text[],text[],integer,integer,boolean) void
                                                                                                                      | function citus_internal_delete_colocation_metadata(integer) void
                                                                                                                      | function citus_internal_global_blocked_processes() SETOF record
                                                                                                                      | function citus_internal_local_blocked_processes() SETOF record
                                                                                                                      | function citus_nodeid_for_gpid(bigint) integer
                                                                                                                      | function citus_nodename_for_nodeid(integer) text
                                                                                                                      | function citus_nodeport_for_nodeid(integer) integer
                                                                                                                      | function citus_pid_for_gpid(bigint) integer
                                                                                                                      | function citus_run_local_command(text) void
                                                                                                                      | function citus_shard_indexes_on_worker() SETOF record
                                                                                                                      | function citus_shards_on_worker() SETOF record
                                                                                                                      | function citus_stat_activity() SETOF record
                                                                                                                      | function create_distributed_function(regprocedure,text,text,boolean) void
                                                                                                                      | function get_nodeid_for_groupid(integer) integer
                                                                                                                      | function pg_cancel_backend(bigint) boolean
                                                                                                                      | function pg_terminate_backend(bigint,bigint) boolean
                                                                                                                      | function run_command_on_all_nodes(text,boolean,boolean) SETOF record
                                                                                                                      | function worker_create_or_replace_object(text[]) boolean
                                                                                                                      | function worker_drop_sequence_dependency(text) void
                                                                                                                      | function worker_drop_shell_table(text) void
                                                                                                                      | function worker_partition_query_result(text,text,integer,citus.distribution_type,text[],text[],boolean,boolean,boolean) SETOF record
                                                                                                                      | table pg_dist_object
                                                                                                                      | view citus_stat_activity
(41 rows)

-- Test downgrade to 11.0-1 from 11.0-2
ALTER EXTENSION citus UPDATE TO '11.0-2';
ALTER EXTENSION citus UPDATE TO '11.0-1';
-- Should be empty result since upgrade+downgrade should be a no-op
SELECT * FROM multi_extension.print_extension_changes();
 previous_object | current_object
---------------------------------------------------------------------
(0 rows)

-- Snapshot of state at 11.0-2
ALTER EXTENSION citus UPDATE TO '11.0-2';
SELECT * FROM multi_extension.print_extension_changes();
 previous_object |                         current_object
---------------------------------------------------------------------
                 | function citus_finish_citus_upgrade()
                 | function citus_is_coordinator() boolean
                 | function run_command_on_coordinator(text,boolean) SETOF record
                 | function start_metadata_sync_to_all_nodes() boolean
(4 rows)

-- Test downgrade to 11.0-2 from 11.0-3
ALTER EXTENSION citus UPDATE TO '11.0-3';
ALTER EXTENSION citus UPDATE TO '11.0-2';
-- Should be empty result since upgrade+downgrade should be a no-op
SELECT * FROM multi_extension.print_extension_changes();
 previous_object | current_object
---------------------------------------------------------------------
(0 rows)

-- Snapshot of state at 11.0-3
ALTER EXTENSION citus UPDATE TO '11.0-3';
SELECT * FROM multi_extension.print_extension_changes();
 previous_object | current_object
---------------------------------------------------------------------
(0 rows)

-- Test downgrade to 11.0-3 from 11.0-4
ALTER EXTENSION citus UPDATE TO '11.0-4';
ALTER EXTENSION citus UPDATE TO '11.0-3';
-- Should be empty result since upgrade+downgrade should be a no-op
SELECT * FROM multi_extension.print_extension_changes();
 previous_object | current_object
---------------------------------------------------------------------
(0 rows)

-- Snapshot of state at 11.0-4
ALTER EXTENSION citus UPDATE TO '11.0-4';
SELECT * FROM multi_extension.print_extension_changes();
 previous_object | current_object
---------------------------------------------------------------------
(0 rows)

-- Test downgrade to 11.0-4 from 11.1-1
ALTER EXTENSION citus UPDATE TO '11.1-1';
ALTER EXTENSION citus UPDATE TO '11.0-4';
-- Should be empty result since upgrade+downgrade should be a no-op
SELECT * FROM multi_extension.print_extension_changes();
 previous_object | current_object
---------------------------------------------------------------------
(0 rows)

-- Test CREATE EXTENSION when Citus already exists but Citus_Columnar does not. Should skip
CREATE EXTENSION IF NOT EXISTS citus;
NOTICE:  extension "citus" already exists, skipping
CREATE EXTENSION citus;
ERROR:  extension "citus" already exists
-- Snapshot of state at 11.1-1
ALTER EXTENSION citus UPDATE TO '11.1-1';
SELECT * FROM multi_extension.print_extension_changes();
                                                                                                                          previous_object                                                                                                                          |                                                                                                                                     current_object
---------------------------------------------------------------------
 access method columnar                                                                                                                                                                                                                                            |
 function alter_columnar_table_reset(regclass,boolean,boolean,boolean,boolean) void                                                                                                                                                                                |
 function alter_columnar_table_set(regclass,integer,integer,name,integer) void                                                                                                                                                                                     |
 function citus_copy_shard_placement(bigint,text,integer,text,integer,boolean,citus.shard_transfer_mode) void                                                                                                                                                      |
 function citus_internal.columnar_ensure_am_depends_catalog() void                                                                                                                                                                                                 |
 function citus_internal.downgrade_columnar_storage(regclass) void                                                                                                                                                                                                 |
 function citus_internal.upgrade_columnar_storage(regclass) void                                                                                                                                                                                                   |
 function columnar.columnar_handler(internal) table_am_handler                                                                                                                                                                                                     |
 function get_rebalance_progress() TABLE(sessionid integer, table_name regclass, shardid bigint, shard_size bigint, sourcename text, sourceport integer, targetname text, targetport integer, progress bigint, source_shard_size bigint, target_shard_size bigint) |
 function isolate_tenant_to_new_shard(regclass,"any",text) bigint                                                                                                                                                                                                  |
 function replicate_reference_tables() void                                                                                                                                                                                                                        |
 function worker_cleanup_job_schema_cache() void                                                                                                                                                                                                                   |
 function worker_create_schema(bigint,text) void                                                                                                                                                                                                                   |
 function worker_fetch_foreign_file(text,text,bigint,text[],integer[]) void                                                                                                                                                                                        |
 function worker_fetch_partition_file(bigint,integer,integer,integer,text,integer) void                                                                                                                                                                            |
 function worker_hash_partition_table(bigint,integer,text,text,oid,anyarray) void                                                                                                                                                                                  |
 function worker_merge_files_into_table(bigint,integer,text[],text[]) void                                                                                                                                                                                         |
 function worker_range_partition_table(bigint,integer,text,text,oid,anyarray) void                                                                                                                                                                                 |
 function worker_repartition_cleanup(bigint) void                                                                                                                                                                                                                  |
 schema columnar                                                                                                                                                                                                                                                   |
 sequence columnar.storageid_seq                                                                                                                                                                                                                                   |
 table columnar.chunk                                                                                                                                                                                                                                              |
 table columnar.chunk_group                                                                                                                                                                                                                                        |
 table columnar.options                                                                                                                                                                                                                                            |
 table columnar.stripe                                                                                                                                                                                                                                             |
                                                                                                                                                                                                                                                                   | function citus_cleanup_orphaned_resources()
                                                                                                                                                                                                                                                                   | function citus_copy_shard_placement(bigint,text,integer,text,integer,citus.shard_transfer_mode) void
                                                                                                                                                                                                                                                                   | function citus_internal_delete_partition_metadata(regclass) void
                                                                                                                                                                                                                                                                   | function citus_job_cancel(bigint) void
                                                                                                                                                                                                                                                                   | function citus_job_wait(bigint,citus_job_status) void
                                                                                                                                                                                                                                                                   | function citus_locks() SETOF record
                                                                                                                                                                                                                                                                   | function citus_rebalance_start(name,boolean,citus.shard_transfer_mode) bigint
                                                                                                                                                                                                                                                                   | function citus_rebalance_stop() void
                                                                                                                                                                                                                                                                   | function citus_rebalance_wait() void
                                                                                                                                                                                                                                                                   | function citus_split_shard_by_split_points(bigint,text[],integer[],citus.shard_transfer_mode) void
                                                                                                                                                                                                                                                                   | function create_distributed_table_concurrently(regclass,text,citus.distribution_type,text,integer) void
                                                                                                                                                                                                                                                                   | function get_rebalance_progress() TABLE(sessionid integer, table_name regclass, shardid bigint, shard_size bigint, sourcename text, sourceport integer, targetname text, targetport integer, progress bigint, source_shard_size bigint, target_shard_size bigint, operation_type text)
                                                                                                                                                                                                                                                                   | function isolate_tenant_to_new_shard(regclass,"any",text,citus.shard_transfer_mode) bigint
                                                                                                                                                                                                                                                                   | function replicate_reference_tables(citus.shard_transfer_mode) void
                                                                                                                                                                                                                                                                   | function worker_copy_table_to_node(regclass,integer) void
                                                                                                                                                                                                                                                                   | function worker_split_copy(bigint,text,split_copy_info[]) void
                                                                                                                                                                                                                                                                   | function worker_split_shard_release_dsm() void
                                                                                                                                                                                                                                                                   | function worker_split_shard_replication_setup(split_shard_info[]) SETOF replication_slot_info
                                                                                                                                                                                                                                                                   | sequence pg_dist_background_job_job_id_seq
                                                                                                                                                                                                                                                                   | sequence pg_dist_background_task_task_id_seq
                                                                                                                                                                                                                                                                   | sequence pg_dist_cleanup_recordid_seq
                                                                                                                                                                                                                                                                   | sequence pg_dist_operationid_seq
                                                                                                                                                                                                                                                                   | table pg_dist_background_job
                                                                                                                                                                                                                                                                   | table pg_dist_background_task
                                                                                                                                                                                                                                                                   | table pg_dist_background_task_depend
                                                                                                                                                                                                                                                                   | table pg_dist_cleanup
                                                                                                                                                                                                                                                                   | type citus_job_status
                                                                                                                                                                                                                                                                   | type citus_task_status
                                                                                                                                                                                                                                                                   | type replication_slot_info
                                                                                                                                                                                                                                                                   | type split_copy_info
                                                                                                                                                                                                                                                                   | type split_shard_info
                                                                                                                                                                                                                                                                   | view citus_locks
(57 rows)

-- Test downgrade to 11.1-1 from 11.2-1
ALTER EXTENSION citus UPDATE TO '11.2-1';
ALTER EXTENSION citus UPDATE TO '11.1-1';
-- Should be empty result since upgrade+downgrade should be a no-op
SELECT * FROM multi_extension.print_extension_changes();
 previous_object | current_object
---------------------------------------------------------------------
(0 rows)

-- Snapshot of state at 11.2-1
ALTER EXTENSION citus UPDATE TO '11.2-1';
ALTER EXTENSION citus_columnar UPDATE TO '11.2-1';
-- Make sure that we defined dependencies from all rel objects (tables,
-- indexes, sequences ..) to columnar table access method ...
SELECT pg_class.oid INTO columnar_schema_members
FROM pg_class, pg_namespace
WHERE pg_namespace.oid=pg_class.relnamespace AND
      pg_namespace.nspname='columnar_internal' AND
      pg_class.relname NOT IN ('chunk_group_pkey',
                               'chunk_pkey',
                               'options_pkey',
                               'stripe_first_row_number_idx',
                               'stripe_pkey');
SELECT refobjid INTO columnar_schema_members_pg_depend
FROM pg_depend
WHERE classid = 'pg_am'::regclass::oid AND
      objid = (select oid from pg_am where amname = 'columnar') AND
      objsubid = 0 AND
      refclassid = 'pg_class'::regclass::oid AND
      refobjsubid = 0 AND
      deptype = 'n';
-- ... , so this should be empty,
(TABLE columnar_schema_members EXCEPT TABLE columnar_schema_members_pg_depend)
UNION
(TABLE columnar_schema_members_pg_depend EXCEPT TABLE columnar_schema_members);
 oid
---------------------------------------------------------------------
(0 rows)

-- ... , and both columnar_schema_members_pg_depend & columnar_schema_members
-- should have 5 entries.
SELECT COUNT(*)=5 FROM columnar_schema_members_pg_depend;
 ?column?
---------------------------------------------------------------------
 t
(1 row)

DROP TABLE columnar_schema_members, columnar_schema_members_pg_depend;
SELECT * FROM multi_extension.print_extension_changes();
                                                                                                                                    previous_object                                                                                                                                     |                                                                                                                                                              current_object
---------------------------------------------------------------------
 function get_rebalance_progress() TABLE(sessionid integer, table_name regclass, shardid bigint, shard_size bigint, sourcename text, sourceport integer, targetname text, targetport integer, progress bigint, source_shard_size bigint, target_shard_size bigint, operation_type text) |
 function worker_append_table_to_shard(text,text,text,integer) void                                                                                                                                                                                                                     |
 function worker_split_shard_replication_setup(split_shard_info[]) SETOF replication_slot_info                                                                                                                                                                                          |
                                                                                                                                                                                                                                                                                        | function citus_copy_shard_placement(bigint,integer,integer,citus.shard_transfer_mode) void
                                                                                                                                                                                                                                                                                        | function citus_get_node_clock() cluster_clock
                                                                                                                                                                                                                                                                                        | function citus_get_transaction_clock() cluster_clock
                                                                                                                                                                                                                                                                                        | function citus_internal_add_placement_metadata(bigint,bigint,integer,bigint) void
                                                                                                                                                                                                                                                                                        | function citus_internal_adjust_local_clock_to_remote(cluster_clock) void
                                                                                                                                                                                                                                                                                        | function citus_is_clock_after(cluster_clock,cluster_clock) boolean
                                                                                                                                                                                                                                                                                        | function citus_job_list() TABLE(job_id bigint, state citus_job_status, job_type name, description text, started_at timestamp with time zone, finished_at timestamp with time zone)
                                                                                                                                                                                                                                                                                        | function citus_job_status(bigint,boolean) TABLE(job_id bigint, state citus_job_status, job_type name, description text, started_at timestamp with time zone, finished_at timestamp with time zone, details jsonb)
                                                                                                                                                                                                                                                                                        | function citus_move_shard_placement(bigint,integer,integer,citus.shard_transfer_mode) void
                                                                                                                                                                                                                                                                                        | function citus_rebalance_status(boolean) TABLE(job_id bigint, state citus_job_status, job_type name, description text, started_at timestamp with time zone, finished_at timestamp with time zone, details jsonb)
                                                                                                                                                                                                                                                                                        | function citus_task_wait(bigint,citus_task_status) void
                                                                                                                                                                                                                                                                                        | function cluster_clock_cmp(cluster_clock,cluster_clock) integer
                                                                                                                                                                                                                                                                                        | function cluster_clock_eq(cluster_clock,cluster_clock) boolean
                                                                                                                                                                                                                                                                                        | function cluster_clock_ge(cluster_clock,cluster_clock) boolean
                                                                                                                                                                                                                                                                                        | function cluster_clock_gt(cluster_clock,cluster_clock) boolean
                                                                                                                                                                                                                                                                                        | function cluster_clock_in(cstring) cluster_clock
                                                                                                                                                                                                                                                                                        | function cluster_clock_le(cluster_clock,cluster_clock) boolean
                                                                                                                                                                                                                                                                                        | function cluster_clock_logical(cluster_clock) bigint
                                                                                                                                                                                                                                                                                        | function cluster_clock_lt(cluster_clock,cluster_clock) boolean
                                                                                                                                                                                                                                                                                        | function cluster_clock_ne(cluster_clock,cluster_clock) boolean
                                                                                                                                                                                                                                                                                        | function cluster_clock_out(cluster_clock) cstring
                                                                                                                                                                                                                                                                                        | function cluster_clock_recv(internal) cluster_clock
                                                                                                                                                                                                                                                                                        | function cluster_clock_send(cluster_clock) bytea
                                                                                                                                                                                                                                                                                        | function get_rebalance_progress() TABLE(sessionid integer, table_name regclass, shardid bigint, shard_size bigint, sourcename text, sourceport integer, targetname text, targetport integer, progress bigint, source_shard_size bigint, target_shard_size bigint, operation_type text, source_lsn pg_lsn, target_lsn pg_lsn, status text)
                                                                                                                                                                                                                                                                                        | function worker_split_shard_replication_setup(split_shard_info[],bigint) SETOF replication_slot_info
                                                                                                                                                                                                                                                                                        | operator <(cluster_clock,cluster_clock)
                                                                                                                                                                                                                                                                                        | operator <=(cluster_clock,cluster_clock)
                                                                                                                                                                                                                                                                                        | operator <>(cluster_clock,cluster_clock)
                                                                                                                                                                                                                                                                                        | operator =(cluster_clock,cluster_clock)
                                                                                                                                                                                                                                                                                        | operator >(cluster_clock,cluster_clock)
                                                                                                                                                                                                                                                                                        | operator >=(cluster_clock,cluster_clock)
                                                                                                                                                                                                                                                                                        | operator class cluster_clock_ops for access method btree
                                                                                                                                                                                                                                                                                        | operator family cluster_clock_ops for access method btree
                                                                                                                                                                                                                                                                                        | sequence pg_dist_clock_logical_seq
                                                                                                                                                                                                                                                                                        | type cluster_clock
(38 rows)

-- Test downgrade to 11.2-1 from 11.2-2
ALTER EXTENSION citus UPDATE TO '11.2-2';
ALTER EXTENSION citus UPDATE TO '11.2-1';
-- Should be empty result since upgrade+downgrade should be a no-op
SELECT * FROM multi_extension.print_extension_changes();
 previous_object | current_object
---------------------------------------------------------------------
(0 rows)

-- Snapshot of state at 11.2-2
ALTER EXTENSION citus UPDATE TO '11.2-2';
SELECT * FROM multi_extension.print_extension_changes();
 previous_object |                          current_object
---------------------------------------------------------------------
                 | function worker_adjust_identity_column_seq_ranges(regclass) void
(1 row)

-- Test downgrade to 11.2-2 from 11.3-1
ALTER EXTENSION citus UPDATE TO '11.3-1';
ALTER EXTENSION citus UPDATE TO '11.2-2';
-- Should be empty result since upgrade+downgrade should be a no-op
SELECT * FROM multi_extension.print_extension_changes();
 previous_object | current_object
---------------------------------------------------------------------
(0 rows)

-- Snapshot of state at 11.3-1
ALTER EXTENSION citus UPDATE TO '11.3-1';
SELECT * FROM multi_extension.print_extension_changes();
 previous_object |                             current_object
---------------------------------------------------------------------
                 | function citus_internal_is_replication_origin_tracking_active() boolean
                 | function citus_internal_mark_node_not_synced(integer,integer) void
                 | function citus_internal_start_replication_origin_tracking() void
                 | function citus_internal_stop_replication_origin_tracking() void
<<<<<<< HEAD
                 | function worker_drop_all_shell_tables(boolean)
(5 rows)
=======
                 | function citus_stat_tenants(boolean) SETOF record
                 | function citus_stat_tenants_local(boolean) SETOF record
                 | function citus_stat_tenants_local_reset() void
                 | function citus_stat_tenants_reset() void
                 | function worker_adjust_identity_column_seq_ranges(regclass) void
                 | function worker_drop_all_shell_tables(boolean)
                 | view citus_stat_tenants
                 | view citus_stat_tenants_local
(12 rows)
>>>>>>> 83a2cfbf

DROP TABLE multi_extension.prev_objects, multi_extension.extension_diff;
-- show running version
SHOW citus.version;
 citus.version
---------------------------------------------------------------------
 11.3devel
(1 row)

-- ensure no unexpected objects were created outside pg_catalog
SELECT pgio.type, pgio.identity
FROM pg_depend AS pgd,
	 pg_extension AS pge,
	 LATERAL pg_identify_object(pgd.classid, pgd.objid, pgd.objsubid) AS pgio
WHERE pgd.refclassid = 'pg_extension'::regclass AND
	  pgd.refobjid   = pge.oid AND
	  pge.extname    = 'citus' AND
	  pgio.schema    NOT IN ('pg_catalog', 'citus', 'citus_internal', 'test', 'columnar', 'columnar_internal')
ORDER BY 1, 2;
 type |      identity
---------------------------------------------------------------------
 view | public.citus_tables
(1 row)

-- see incompatible version errors out
RESET citus.enable_version_checks;
RESET columnar.enable_version_checks;
-- reset version check config for other sessions too
ALTER SYSTEM RESET citus.enable_version_checks;
SELECT pg_reload_conf();
 pg_reload_conf
---------------------------------------------------------------------
 t
(1 row)

DROP EXTENSION citus;
DROP EXTENSION citus_columnar;
CREATE EXTENSION citus VERSION '8.0-1';
ERROR:  specified version incompatible with loaded Citus library
DETAIL:  Loaded library requires 11.3, but 8.0-1 was specified.
HINT:  If a newer library is present, restart the database and try the command again.
-- Test non-distributed queries work even in version mismatch
SET citus.enable_version_checks TO 'false';
SET columnar.enable_version_checks TO 'false';
CREATE EXTENSION citus VERSION '8.1-1';
SET citus.enable_version_checks TO 'true';
SET columnar.enable_version_checks TO 'true';
-- Test CREATE TABLE
CREATE TABLE version_mismatch_table(column1 int);
-- Test COPY
\copy version_mismatch_table FROM STDIN;
-- Test INSERT
INSERT INTO version_mismatch_table(column1) VALUES(5);
-- Test SELECT
SELECT * FROM version_mismatch_table ORDER BY column1;
 column1
---------------------------------------------------------------------
       0
       1
       2
       3
       4
       5
(6 rows)

-- Test SELECT from pg_catalog
SELECT d.datname as "Name",
       pg_catalog.pg_get_userbyid(d.datdba) as "Owner",
       pg_catalog.array_to_string(d.datacl, E'\n') AS "Access privileges"
FROM pg_catalog.pg_database d
ORDER BY 1;
    Name    |  Owner   |   Access privileges
---------------------------------------------------------------------
 postgres   | postgres |
 regression | postgres |
 template0  | postgres | =c/postgres          +
            |          | postgres=CTc/postgres
 template1  | postgres | =c/postgres          +
            |          | postgres=CTc/postgres
(4 rows)

-- We should not distribute table in version mistmatch
SELECT create_distributed_table('version_mismatch_table', 'column1');
ERROR:  loaded Citus library version differs from installed extension version
DETAIL:  Loaded library requires 11.3, but the installed extension version is 8.1-1.
HINT:  Run ALTER EXTENSION citus UPDATE and try again.
-- This function will cause fail in next ALTER EXTENSION
CREATE OR REPLACE FUNCTION pg_catalog.relation_is_a_known_shard(regclass)
RETURNS void LANGUAGE plpgsql
AS $function$
BEGIN
END;
$function$;
ERROR:  cannot change return type of existing function
HINT:  Use DROP FUNCTION relation_is_a_known_shard(regclass) first.
SET citus.enable_version_checks TO 'false';
SET columnar.enable_version_checks TO 'false';
-- This will fail because of previous function declaration
ALTER EXTENSION citus UPDATE TO '9.1-1';
-- We can DROP problematic function and continue ALTER EXTENSION even when version checks are on
SET citus.enable_version_checks TO 'true';
SET columnar.enable_version_checks TO 'true';
DROP FUNCTION pg_catalog.relation_is_a_known_shard(regclass);
ERROR:  cannot drop function relation_is_a_known_shard(regclass) because extension citus requires it
HINT:  You can drop extension citus instead.
SET citus.enable_version_checks TO 'false';
SET columnar.enable_version_checks TO 'false';
ALTER EXTENSION citus UPDATE TO '9.1-1';
NOTICE:  version "9.1-1" of extension "citus" is already installed
-- Test updating to the latest version without specifying the version number
ALTER EXTENSION citus UPDATE;
-- re-create in newest version
DROP EXTENSION citus;
DROP EXTENSION citus_columnar;
\c
CREATE EXTENSION citus;
-- test cache invalidation in workers
\c - - - :worker_1_port
DROP EXTENSION citus;
DROP EXTENSION citus_columnar;
SET citus.enable_version_checks TO 'false';
SET columnar.enable_version_checks TO 'false';
CREATE EXTENSION citus VERSION '8.0-1';
SET citus.enable_version_checks TO 'true';
SET columnar.enable_version_checks TO 'true';
-- during ALTER EXTENSION, we should invalidate the cache
ALTER EXTENSION citus UPDATE;
-- if cache is invalidated succesfull, this \d should work without any problem
\d
            List of relations
 Schema |     Name     | Type |  Owner
---------------------------------------------------------------------
 public | citus_tables | view | postgres
(1 row)

\c - - - :master_port
-- test https://github.com/citusdata/citus/issues/3409
CREATE USER testuser2 SUPERUSER;
SET ROLE testuser2;
DROP EXTENSION Citus;
-- Loop until we see there's no maintenance daemon running
DO $$begin
    for i in 0 .. 100 loop
        if i = 100 then raise 'Waited too long'; end if;
        PERFORM pg_stat_clear_snapshot();
        perform * from pg_stat_activity where application_name = 'Citus Maintenance Daemon';
        if not found then exit; end if;
        perform pg_sleep(0.1);
    end loop;
end$$;
SELECT datid, datname, usename FROM pg_stat_activity WHERE application_name = 'Citus Maintenance Daemon';
 datid | datname | usename
---------------------------------------------------------------------
(0 rows)

CREATE EXTENSION Citus;
-- Loop until we there's a maintenance daemon running
DO $$begin
    for i in 0 .. 100 loop
        if i = 100 then raise 'Waited too long'; end if;
        PERFORM pg_stat_clear_snapshot();
        perform * from pg_stat_activity where application_name = 'Citus Maintenance Daemon';
        if found then exit; end if;
        perform pg_sleep(0.1);
    end loop;
end$$;
SELECT datid, datname, usename FROM pg_stat_activity WHERE application_name = 'Citus Maintenance Daemon';
 datid |  datname   |  usename
---------------------------------------------------------------------
 16384 | regression | testuser2
(1 row)

RESET ROLE;
-- check that maintenance daemon gets (re-)started for the right user
DROP EXTENSION citus;
CREATE USER testuser SUPERUSER;
SET ROLE testuser;
CREATE EXTENSION citus;
SELECT datname, current_database(),
    usename, (SELECT extowner::regrole::text FROM pg_extension WHERE extname = 'citus')
FROM test.maintenance_worker();
  datname   | current_database | usename  | extowner
---------------------------------------------------------------------
 regression | regression       | testuser | testuser
(1 row)

-- and recreate as the right owner
RESET ROLE;
DROP EXTENSION citus;
CREATE EXTENSION citus;
-- Check that maintenance daemon can also be started in another database
CREATE DATABASE another;
NOTICE:  Citus partially supports CREATE DATABASE for distributed databases
DETAIL:  Citus does not propagate CREATE DATABASE command to workers
HINT:  You can manually create a database and its extensions on workers.
\c another
CREATE EXTENSION citus;
CREATE SCHEMA test;
:create_function_test_maintenance_worker
-- see that the daemon started
SELECT datname, current_database(),
    usename, (SELECT extowner::regrole::text FROM pg_extension WHERE extname = 'citus')
FROM test.maintenance_worker();
 datname | current_database | usename  | extowner
---------------------------------------------------------------------
 another | another          | postgres | postgres
(1 row)

-- Test that database with active worker can be dropped.
\c regression
CREATE SCHEMA test_daemon;
-- we create a similar function on the regression database
-- note that this function checks for the existence of the daemon
-- when not found, returns true else tries for 5 times and
-- returns false
CREATE OR REPLACE FUNCTION test_daemon.maintenance_daemon_died(p_dbname text)
    RETURNS boolean
    LANGUAGE plpgsql
AS $$
DECLARE
   activity record;
BEGIN
    PERFORM pg_stat_clear_snapshot();
    SELECT * INTO activity FROM pg_stat_activity
    WHERE application_name = 'Citus Maintenance Daemon' AND datname = p_dbname;
    IF activity.pid IS NULL THEN
        RETURN true;
    ELSE
        RETURN false;
    END IF;
END;
$$;
-- drop the database and see that the daemon is dead
DROP DATABASE another;
SELECT
    *
FROM
    test_daemon.maintenance_daemon_died('another');
 maintenance_daemon_died
---------------------------------------------------------------------
 t
(1 row)

-- we don't need the schema and the function anymore
DROP SCHEMA test_daemon CASCADE;
NOTICE:  drop cascades to function test_daemon.maintenance_daemon_died(text)
-- verify citus does not crash while creating a table when run against an older worker
-- create_distributed_table piggybacks multiple commands into single one, if one worker
-- did not have the required UDF it should fail instead of crash.
-- create a test database, configure citus with single node
CREATE DATABASE another;
NOTICE:  Citus partially supports CREATE DATABASE for distributed databases
DETAIL:  Citus does not propagate CREATE DATABASE command to workers
HINT:  You can manually create a database and its extensions on workers.
\c - - - :worker_1_port
CREATE DATABASE another;
NOTICE:  Citus partially supports CREATE DATABASE for distributed databases
DETAIL:  Citus does not propagate CREATE DATABASE command to workers
HINT:  You can manually create a database and its extensions on workers.
\c - - - :master_port
\c another
CREATE EXTENSION citus;
\c - - - :worker_1_port
CREATE EXTENSION citus;
\c - - - :master_port
SELECT FROM master_add_node('localhost', :worker_1_port);
--
(1 row)

\c - - - :worker_1_port
ALTER FUNCTION assign_distributed_transaction_id(initiator_node_identifier integer, transaction_number bigint, transaction_stamp timestamp with time zone)
RENAME TO dummy_assign_function;
\c - - - :master_port
SET citus.shard_replication_factor to 1;
-- create_distributed_table command should fail
CREATE TABLE t1(a int, b int);
SET client_min_messages TO ERROR;
DO $$
BEGIN
        BEGIN
                SELECT create_distributed_table('t1', 'a');
        EXCEPTION WHEN OTHERS THEN
                RAISE 'create distributed table failed';
        END;
END;
$$;
ERROR:  create distributed table failed
CONTEXT:  PL/pgSQL function inline_code_block line XX at RAISE
\c regression
\c - - - :master_port
DROP DATABASE another;
\c - - - :worker_1_port
DROP DATABASE another;
\c - - - :master_port
-- only the regression database should have a maintenance daemon
SELECT count(*) FROM pg_stat_activity WHERE application_name = 'Citus Maintenance Daemon';
 count
---------------------------------------------------------------------
     1
(1 row)

-- recreate the extension immediately after the maintenancae daemon errors
SELECT pg_cancel_backend(pid) FROM pg_stat_activity WHERE application_name = 'Citus Maintenance Daemon';
 pg_cancel_backend
---------------------------------------------------------------------
 t
(1 row)

DROP EXTENSION citus;
CREATE EXTENSION citus;
-- wait for maintenance daemon restart
SELECT datname, current_database(),
    usename, (SELECT extowner::regrole::text FROM pg_extension WHERE extname = 'citus')
FROM test.maintenance_worker();
  datname   | current_database | usename  | extowner
---------------------------------------------------------------------
 regression | regression       | postgres | postgres
(1 row)

-- confirm that there is only one maintenance daemon
SELECT count(*) FROM pg_stat_activity WHERE application_name = 'Citus Maintenance Daemon';
 count
---------------------------------------------------------------------
     1
(1 row)

-- kill the maintenance daemon
SELECT pg_cancel_backend(pid) FROM pg_stat_activity WHERE application_name = 'Citus Maintenance Daemon';
 pg_cancel_backend
---------------------------------------------------------------------
 t
(1 row)

-- reconnect
\c - - - :master_port
-- run something that goes through planner hook and therefore kicks of maintenance daemon
SELECT 1;
 ?column?
---------------------------------------------------------------------
        1
(1 row)

-- wait for maintenance daemon restart
SELECT datname, current_database(),
    usename, (SELECT extowner::regrole::text FROM pg_extension WHERE extname = 'citus')
FROM test.maintenance_worker();
  datname   | current_database | usename  | extowner
---------------------------------------------------------------------
 regression | regression       | postgres | postgres
(1 row)

-- confirm that there is only one maintenance daemon
SELECT count(*) FROM pg_stat_activity WHERE application_name = 'Citus Maintenance Daemon';
 count
---------------------------------------------------------------------
     1
(1 row)

-- confirm that we can create a distributed table concurrently on an empty node
DROP EXTENSION citus;
CREATE EXTENSION citus;
CREATE TABLE test (x int, y int);
INSERT INTO test VALUES (1,2);
SET citus.shard_replication_factor TO 1;
SELECT create_distributed_table_concurrently('test','x');
NOTICE:  relation test does not have a REPLICA IDENTITY or PRIMARY KEY
DETAIL:  UPDATE and DELETE commands on the relation will error out during create_distributed_table_concurrently unless there is a REPLICA IDENTITY or PRIMARY KEY. INSERT commands will still work.
 create_distributed_table_concurrently
---------------------------------------------------------------------

(1 row)

DROP TABLE test;
TRUNCATE pg_dist_node;
-- confirm that we can create a distributed table on an empty node
CREATE TABLE test (x int, y int);
INSERT INTO test VALUES (1,2);
SET citus.shard_replication_factor TO 1;
SELECT create_distributed_table('test','x');
NOTICE:  Copying data from local table...
NOTICE:  copying the data has completed
DETAIL:  The local data in the table is no longer visible, but is still on disk.
HINT:  To remove the local data, run: SELECT truncate_local_data_after_distributing_table($$public.test$$)
 create_distributed_table
---------------------------------------------------------------------

(1 row)

DROP TABLE test;
TRUNCATE pg_dist_node;
-- confirm that we can create a reference table on an empty node
CREATE TABLE test (x int, y int);
INSERT INTO test VALUES (1,2);
SELECT create_reference_table('test');
NOTICE:  Copying data from local table...
NOTICE:  copying the data has completed
DETAIL:  The local data in the table is no longer visible, but is still on disk.
HINT:  To remove the local data, run: SELECT truncate_local_data_after_distributing_table($$public.test$$)
 create_reference_table
---------------------------------------------------------------------

(1 row)

DROP TABLE test;
TRUNCATE pg_dist_node;
-- confirm that we can create a local table on an empty node
CREATE TABLE test (x int, y int);
INSERT INTO test VALUES (1,2);
SELECT citus_add_local_table_to_metadata('test');
 citus_add_local_table_to_metadata
---------------------------------------------------------------------

(1 row)

DROP TABLE test;
DROP EXTENSION citus;
CREATE EXTENSION citus;
DROP TABLE version_mismatch_table;
DROP SCHEMA multi_extension;
ERROR:  cannot drop schema multi_extension because other objects depend on it
DETAIL:  function multi_extension.print_extension_changes() depends on schema multi_extension
HINT:  Use DROP ... CASCADE to drop the dependent objects too.<|MERGE_RESOLUTION|>--- conflicted
+++ resolved
@@ -1321,20 +1321,14 @@
                  | function citus_internal_mark_node_not_synced(integer,integer) void
                  | function citus_internal_start_replication_origin_tracking() void
                  | function citus_internal_stop_replication_origin_tracking() void
-<<<<<<< HEAD
-                 | function worker_drop_all_shell_tables(boolean)
-(5 rows)
-=======
                  | function citus_stat_tenants(boolean) SETOF record
                  | function citus_stat_tenants_local(boolean) SETOF record
                  | function citus_stat_tenants_local_reset() void
                  | function citus_stat_tenants_reset() void
-                 | function worker_adjust_identity_column_seq_ranges(regclass) void
                  | function worker_drop_all_shell_tables(boolean)
                  | view citus_stat_tenants
                  | view citus_stat_tenants_local
-(12 rows)
->>>>>>> 83a2cfbf
+(11 rows)
 
 DROP TABLE multi_extension.prev_objects, multi_extension.extension_diff;
 -- show running version

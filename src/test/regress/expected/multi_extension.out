--
-- MULTI_EXTENSION
--
-- Tests around extension creation / upgrades
--
-- It'd be nice to script generation of this file, but alas, that's
-- not done yet.
--
-- Upgrade tests verify the objects are added in citus_finish_pg_upgrade()
SET citus.next_shard_id TO 580000;
CREATE SCHEMA multi_extension;
SELECT $definition$
CREATE OR REPLACE FUNCTION test.maintenance_worker()
    RETURNS pg_stat_activity
    LANGUAGE plpgsql
AS $$
DECLARE
   activity record;
BEGIN
    DO 'BEGIN END'; -- Force maintenance daemon to start
    -- we don't want to wait forever; loop will exit after 20 seconds
    FOR i IN 1 .. 200 LOOP
        PERFORM pg_stat_clear_snapshot();
        SELECT * INTO activity FROM pg_stat_activity
        WHERE application_name = 'Citus Maintenance Daemon' AND datname = current_database();
        IF activity.pid IS NOT NULL THEN
            RETURN activity;
        ELSE
            PERFORM pg_sleep(0.1);
        END IF ;
    END LOOP;
    -- fail if we reach the end of this loop
    raise 'Waited too long for maintenance daemon to start';
END;
$$;
$definition$ create_function_test_maintenance_worker
\gset
CREATE TABLE multi_extension.prev_objects(description text);
CREATE TABLE multi_extension.extension_diff(previous_object text COLLATE "C",
                            current_object text COLLATE "C");
-- In PG17, Auto-generated array types, multirange types, and relation rowtypes
-- are treated as dependent objects, hence changing the output of the
-- print_extension_changes function.
-- Relevant PG commit: e5bc9454e527b1cba97553531d8d4992892fdeef
-- Here we create a table with only the basic extension types
-- in order to avoid printing extra ones for now
-- This can be removed when we drop PG16 support.
CREATE TABLE multi_extension.extension_basic_types (description text);
INSERT INTO multi_extension.extension_basic_types VALUES ('type citus.distribution_type'),
                                                         ('type citus.shard_transfer_mode'),
                                                         ('type citus_copy_format'),
                                                         ('type noderole'),
                                                         ('type citus_job_status'),
                                                         ('type citus_task_status'),
                                                         ('type replication_slot_info'),
                                                         ('type split_copy_info'),
                                                         ('type split_shard_info'),
                                                         ('type cluster_clock');
CREATE FUNCTION multi_extension.print_extension_changes()
RETURNS TABLE(previous_object text, current_object text)
AS $func$
BEGIN
    SET LOCAL search_path TO multi_extension;
	TRUNCATE TABLE extension_diff;

	CREATE TABLE current_objects AS
	SELECT pg_catalog.pg_describe_object(classid, objid, 0)
           || ' ' ||
           coalesce(pg_catalog.pg_get_function_result(objid), '') AS description
	FROM pg_catalog.pg_depend, pg_catalog.pg_extension e
	WHERE refclassid = 'pg_catalog.pg_extension'::pg_catalog.regclass
		AND refobjid = e.oid
		AND deptype = 'e'
		AND e.extname='citus'
        AND (pg_catalog.pg_describe_object(classid, objid, 0) NOT LIKE 'type%'
             OR
             pg_catalog.pg_describe_object(classid, objid, 0) IN (SELECT * FROM extension_basic_types));

	INSERT INTO extension_diff
	SELECT p.description previous_object, c.description current_object
	FROM current_objects c FULL JOIN prev_objects p
	ON p.description = c.description
	WHERE (p.description is null OR c.description is null)
          AND c.description IS DISTINCT FROM 'function any_value(anyelement) anyelement'
          AND c.description IS DISTINCT FROM 'function any_value_agg(anyelement,anyelement) anyelement';

	DROP TABLE prev_objects;
	ALTER TABLE current_objects RENAME TO prev_objects;

	RETURN QUERY SELECT * FROM extension_diff ORDER BY 1, 2;
END
$func$ LANGUAGE plpgsql;
CREATE SCHEMA test;
:create_function_test_maintenance_worker
-- check maintenance daemon is started
SELECT datname, current_database(),
    usename, (SELECT extowner::regrole::text FROM pg_extension WHERE extname = 'citus')
FROM test.maintenance_worker();
  datname   | current_database | usename  | extowner
---------------------------------------------------------------------
 regression | regression       | postgres | postgres
(1 row)

-- ensure no unexpected objects were created outside pg_catalog
SELECT pgio.type, pgio.identity
FROM pg_depend AS pgd,
	 pg_extension AS pge,
	 LATERAL pg_identify_object(pgd.classid, pgd.objid, pgd.objsubid) AS pgio
WHERE pgd.refclassid = 'pg_extension'::regclass AND
	  pgd.refobjid   = pge.oid AND
	  pge.extname    = 'citus' AND
	  pgio.schema    NOT IN ('pg_catalog', 'citus', 'citus_internal', 'test', 'columnar', 'columnar_internal') AND
      pgio.type      != 'type'
ORDER BY 1, 2;
 type |       identity
---------------------------------------------------------------------
 view | public.citus_schemas
 view | public.citus_tables
(2 rows)

-- DROP EXTENSION pre-created by the regression suite
DROP EXTENSION citus;
SET client_min_messages TO WARNING;
DROP EXTENSION IF EXISTS citus_columnar;
RESET client_min_messages;
CREATE EXTENSION citus;
-- When there are no relations using the columnar access method, we don't automatically create
-- "citus_columnar" extension together with "citus" extension anymore. And as this will always
-- be the case for a fresh "CREATE EXTENSION citus", we know that we should definitely not have
-- "citus_columnar" extension created.
SELECT NOT EXISTS (SELECT 1 FROM pg_extension WHERE extname = 'citus_columnar') as citus_columnar_not_exists;
 citus_columnar_not_exists
---------------------------------------------------------------------
 t
(1 row)

-- Likely, we should not have any columnar objects leftover from "old columnar", i.e., the
-- columnar access method that we had before Citus 11.1, around.
SELECT NOT EXISTS (SELECT 1 FROM pg_am WHERE pg_am.amname = 'columnar') as columnar_am_not_exists;
 columnar_am_not_exists
---------------------------------------------------------------------
 t
(1 row)

SELECT NOT EXISTS (SELECT 1 FROM pg_namespace WHERE nspname IN ('columnar', 'columnar_internal')) as columnar_catalog_schemas_not_exists;
 columnar_catalog_schemas_not_exists
---------------------------------------------------------------------
 t
(1 row)

SELECT NOT EXISTS (SELECT 1 FROM pg_proc WHERE proname IN ('alter_columnar_table_set', 'alter_columnar_table_reset', 'upgrade_columnar_storage', 'downgrade_columnar_storage', 'columnar_ensure_am_depends_catalog')) as columnar_utilities_not_exists;
 columnar_utilities_not_exists
---------------------------------------------------------------------
 t
(1 row)

DROP EXTENSION citus;
\c
-- these tests switch between citus versions and call ddl's that require pg_dist_object to be created
SET citus.enable_metadata_sync TO 'false';
SET citus.enable_version_checks TO 'false';
SET columnar.enable_version_checks TO 'false';
CREATE EXTENSION citus VERSION '8.0-1';
ALTER EXTENSION citus UPDATE TO '8.0-2';
ALTER EXTENSION citus UPDATE TO '8.0-3';
ALTER EXTENSION citus UPDATE TO '8.0-4';
ALTER EXTENSION citus UPDATE TO '8.0-5';
ALTER EXTENSION citus UPDATE TO '8.0-6';
ALTER EXTENSION citus UPDATE TO '8.0-7';
ALTER EXTENSION citus UPDATE TO '8.0-8';
ALTER EXTENSION citus UPDATE TO '8.0-9';
ALTER EXTENSION citus UPDATE TO '8.0-10';
ALTER EXTENSION citus UPDATE TO '8.0-11';
ALTER EXTENSION citus UPDATE TO '8.0-12';
ALTER EXTENSION citus UPDATE TO '8.0-13';
ALTER EXTENSION citus UPDATE TO '8.1-1';
ALTER EXTENSION citus UPDATE TO '8.2-1';
ALTER EXTENSION citus UPDATE TO '8.2-2';
ALTER EXTENSION citus UPDATE TO '8.2-3';
ALTER EXTENSION citus UPDATE TO '8.2-4';
ALTER EXTENSION citus UPDATE TO '8.3-1';
ALTER EXTENSION citus UPDATE TO '9.0-1';
ALTER EXTENSION citus UPDATE TO '9.0-2';
ALTER EXTENSION citus UPDATE TO '9.1-1';
ALTER EXTENSION citus UPDATE TO '9.2-1';
ALTER EXTENSION citus UPDATE TO '9.2-2';
-- Snapshot of state at 9.2-2
SELECT * FROM multi_extension.print_extension_changes();
 previous_object |                                                                                                        current_object
---------------------------------------------------------------------
                 | event trigger citus_cascade_to_partition
                 | function alter_role_if_exists(text,text) boolean
                 | function array_cat_agg(anycompatiblearray) anycompatiblearray
                 | function assign_distributed_transaction_id(integer,bigint,timestamp with time zone) void
                 | function authinfo_valid(text) boolean
                 | function broadcast_intermediate_result(text,text) bigint
                 | function check_distributed_deadlocks() boolean
                 | function citus_add_rebalance_strategy(name,regproc,regproc,regproc,real,real) void
                 | function citus_blocking_pids(integer) integer[]
                 | function citus_create_restore_point(text) pg_lsn
                 | function citus_dist_stat_activity() SETOF record
                 | function citus_drop_trigger() event_trigger
                 | function citus_executor_name(integer) text
                 | function citus_extradata_container(internal) void
                 | function citus_finish_pg_upgrade() void
                 | function citus_internal.find_groupid_for_node(text,integer) integer
                 | function citus_internal.pg_dist_node_trigger_func() trigger
                 | function citus_internal.pg_dist_rebalance_strategy_enterprise_check() trigger
                 | function citus_internal.pg_dist_rebalance_strategy_trigger_func() trigger
                 | function citus_internal.pg_dist_shard_placement_trigger_func() trigger
                 | function citus_internal.refresh_isolation_tester_prepared_statement() void
                 | function citus_internal.replace_isolation_tester_func() void
                 | function citus_internal.restore_isolation_tester_func() void
                 | function citus_isolation_test_session_is_blocked(integer,integer[]) boolean
                 | function citus_json_concatenate(json,json) json
                 | function citus_json_concatenate_final(json) json
                 | function citus_jsonb_concatenate(jsonb,jsonb) jsonb
                 | function citus_jsonb_concatenate_final(jsonb) jsonb
                 | function citus_node_capacity_1(integer) real
                 | function citus_prepare_pg_upgrade() void
                 | function citus_query_stats() SETOF record
                 | function citus_relation_size(regclass) bigint
                 | function citus_server_id() uuid
                 | function citus_set_default_rebalance_strategy(text) void
                 | function citus_shard_allowed_on_node_true(bigint,integer) boolean
                 | function citus_shard_cost_1(bigint) real
                 | function citus_shard_cost_by_disk_size(bigint) real
                 | function citus_stat_statements() SETOF record
                 | function citus_stat_statements_reset() void
                 | function citus_table_is_visible(oid) boolean
                 | function citus_table_size(regclass) bigint
                 | function citus_text_send_as_jsonb(text) bytea
                 | function citus_total_relation_size(regclass) bigint
                 | function citus_truncate_trigger() trigger
                 | function citus_validate_rebalance_strategy_functions(regproc,regproc,regproc) void
                 | function citus_version() text
                 | function citus_worker_stat_activity() SETOF record
                 | function column_name_to_column(regclass,text) text
                 | function column_to_column_name(regclass,text) text
                 | function coord_combine_agg(oid,cstring,anyelement) anyelement
                 | function coord_combine_agg_ffunc(internal,oid,cstring,anyelement) anyelement
                 | function coord_combine_agg_sfunc(internal,oid,cstring,anyelement) internal
                 | function create_distributed_function(regprocedure,text,text) void
                 | function create_distributed_table(regclass,text,citus.distribution_type,text) void
                 | function create_intermediate_result(text,text) bigint
                 | function create_reference_table(regclass) void
                 | function distributed_tables_colocated(regclass,regclass) boolean
                 | function dump_global_wait_edges() SETOF record
                 | function dump_local_wait_edges() SETOF record
                 | function fetch_intermediate_results(text[],text,integer) bigint
                 | function get_all_active_transactions() SETOF record
                 | function get_colocated_shard_array(bigint) bigint[]
                 | function get_colocated_table_array(regclass) regclass[]
                 | function get_current_transaction_id() record
                 | function get_global_active_transactions() SETOF record
                 | function get_rebalance_progress() TABLE(sessionid integer, table_name regclass, shardid bigint, shard_size bigint, sourcename text, sourceport integer, targetname text, targetport integer, progress bigint)
                 | function get_rebalance_table_shards_plan(regclass,real,integer,bigint[],boolean,name) TABLE(table_name regclass, shardid bigint, shard_size bigint, sourcename text, sourceport integer, targetname text, targetport integer)
                 | function get_shard_id_for_distribution_column(regclass,"any") bigint
                 | function isolate_tenant_to_new_shard(regclass,"any",text) bigint
                 | function json_cat_agg(json) json
                 | function jsonb_cat_agg(jsonb) jsonb
                 | function lock_relation_if_exists(text,text) boolean
                 | function lock_shard_metadata(integer,bigint[]) void
                 | function lock_shard_resources(integer,bigint[]) void
                 | function mark_tables_colocated(regclass,regclass[]) void
                 | function master_activate_node(text,integer) integer
                 | function master_add_inactive_node(text,integer,integer,noderole,name) integer
                 | function master_add_node(text,integer,integer,noderole,name) integer
                 | function master_add_secondary_node(text,integer,text,integer,name) integer
                 | function master_append_table_to_shard(bigint,text,text,integer) real
                 | function master_apply_delete_command(text) integer
                 | function master_conninfo_cache_invalidate() trigger
                 | function master_copy_shard_placement(bigint,text,integer,text,integer,boolean,citus.shard_transfer_mode) void
                 | function master_create_distributed_table(regclass,text,citus.distribution_type) void
                 | function master_create_empty_shard(text) bigint
                 | function master_create_worker_shards(text,integer,integer) void
                 | function master_disable_node(text,integer) void
                 | function master_dist_local_group_cache_invalidate() trigger
                 | function master_dist_node_cache_invalidate() trigger
                 | function master_dist_object_cache_invalidate() trigger
                 | function master_dist_partition_cache_invalidate() trigger
                 | function master_dist_placement_cache_invalidate() trigger
                 | function master_dist_shard_cache_invalidate() trigger
                 | function master_drain_node(text,integer,citus.shard_transfer_mode,name) void
                 | function master_drop_all_shards(regclass,text,text) integer
                 | function master_drop_sequences(text[]) void
                 | function master_get_active_worker_nodes() SETOF record
                 | function master_get_new_placementid() bigint
                 | function master_get_new_shardid() bigint
                 | function master_get_table_ddl_events(text) SETOF text
                 | function master_get_table_metadata(text) record
                 | function master_modify_multiple_shards(text) integer
                 | function master_move_shard_placement(bigint,text,integer,text,integer,citus.shard_transfer_mode) void
                 | function master_remove_distributed_table_metadata_from_workers(regclass,text,text) void
                 | function master_remove_node(text,integer) void
                 | function master_remove_partition_metadata(regclass,text,text) void
                 | function master_run_on_worker(text[],integer[],text[],boolean) SETOF record
                 | function master_set_node_property(text,integer,text,boolean) void
                 | function master_unmark_object_distributed(oid,oid,integer) void
                 | function master_update_node(integer,text,integer,boolean,integer) void
                 | function master_update_shard_statistics(bigint) bigint
                 | function master_update_table_statistics(regclass) void
                 | function poolinfo_valid(text) boolean
                 | function read_intermediate_result(text,citus_copy_format) SETOF record
                 | function read_intermediate_results(text[],citus_copy_format) SETOF record
                 | function rebalance_table_shards(regclass,real,integer,bigint[],citus.shard_transfer_mode,boolean,name) void
                 | function recover_prepared_transactions() integer
                 | function relation_is_a_known_shard(regclass) boolean
                 | function replicate_table_shards(regclass,integer,integer,bigint[],citus.shard_transfer_mode) void
                 | function role_exists(name) boolean
                 | function run_command_on_colocated_placements(regclass,regclass,text,boolean) SETOF record
                 | function run_command_on_placements(regclass,text,boolean) SETOF record
                 | function run_command_on_shards(regclass,text,boolean) SETOF record
                 | function run_command_on_workers(text,boolean) SETOF record
                 | function shard_name(regclass,bigint) text
                 | function start_metadata_sync_to_node(text,integer) void
                 | function stop_metadata_sync_to_node(text,integer) void
                 | function task_tracker_assign_task(bigint,integer,text) void
                 | function task_tracker_cleanup_job(bigint) void
                 | function task_tracker_conninfo_cache_invalidate() trigger
                 | function task_tracker_task_status(bigint,integer) integer
                 | function upgrade_to_reference_table(regclass) void
                 | function worker_append_table_to_shard(text,text,text,integer) void
                 | function worker_apply_inter_shard_ddl_command(bigint,text,bigint,text,text) void
                 | function worker_apply_sequence_command(text) void
                 | function worker_apply_sequence_command(text,regtype) void
                 | function worker_apply_shard_ddl_command(bigint,text) void
                 | function worker_apply_shard_ddl_command(bigint,text,text) void
                 | function worker_cleanup_job_schema_cache() void
                 | function worker_create_or_replace_object(text) boolean
                 | function worker_create_schema(bigint,text) void
                 | function worker_create_truncate_trigger(regclass) void
                 | function worker_drop_distributed_table(text) void
                 | function worker_execute_sql_task(bigint,integer,text,boolean) bigint
                 | function worker_fetch_foreign_file(text,text,bigint,text[],integer[]) void
                 | function worker_fetch_partition_file(bigint,integer,integer,integer,text,integer) void
                 | function worker_hash("any") integer
                 | function worker_hash_partition_table(bigint,integer,text,text,oid,anyarray) void
                 | function worker_merge_files_and_run_query(bigint,integer,text,text) void
                 | function worker_merge_files_into_table(bigint,integer,text[],text[]) void
                 | function worker_partial_agg(oid,anyelement) cstring
                 | function worker_partial_agg_ffunc(internal) cstring
                 | function worker_partial_agg_sfunc(internal,oid,anyelement) internal
                 | function worker_partition_query_result(text,text,integer,citus.distribution_type,text[],text[],boolean) SETOF record
                 | function worker_range_partition_table(bigint,integer,text,text,oid,anyarray) void
                 | function worker_repartition_cleanup(bigint) void
                 | schema citus
                 | schema citus_internal
                 | sequence pg_dist_colocationid_seq
                 | sequence pg_dist_groupid_seq
                 | sequence pg_dist_node_nodeid_seq
                 | sequence pg_dist_placement_placementid_seq
                 | sequence pg_dist_shardid_seq
                 | table citus.pg_dist_object
                 | table pg_dist_authinfo
                 | table pg_dist_colocation
                 | table pg_dist_local_group
                 | table pg_dist_node
                 | table pg_dist_node_metadata
                 | table pg_dist_partition
                 | table pg_dist_placement
                 | table pg_dist_poolinfo
                 | table pg_dist_rebalance_strategy
                 | table pg_dist_shard
                 | table pg_dist_transaction
                 | type citus.distribution_type
                 | type citus.shard_transfer_mode
                 | type citus_copy_format
                 | type noderole
                 | view citus_dist_stat_activity
                 | view citus_lock_waits
                 | view citus_shard_indexes_on_worker
                 | view citus_shards_on_worker
                 | view citus_stat_statements
                 | view citus_worker_stat_activity
                 | view pg_dist_shard_placement
(186 rows)

-- Test downgrade to 9.2-2 from 9.2-4
ALTER EXTENSION citus UPDATE TO '9.2-4';
ALTER EXTENSION citus UPDATE TO '9.2-2';
-- Should be empty result since upgrade+downgrade should be a no-op
SELECT * FROM multi_extension.print_extension_changes();
 previous_object | current_object
---------------------------------------------------------------------
(0 rows)

/*
 * As we mistakenly bumped schema version to 9.3-1 in a bad release, we support
 * updating citus schema from 9.3-1 to 9.2-4, but we do not support updates to 9.3-1.
 *
 * Hence the query below should fail.
 */
ALTER EXTENSION citus UPDATE TO '9.3-1';
ERROR:  extension "citus" has no update path from version "9.2-2" to version "9.3-1"
ALTER EXTENSION citus UPDATE TO '9.2-4';
-- Snapshot of state at 9.2-4
SELECT * FROM multi_extension.print_extension_changes();
 previous_object | current_object
---------------------------------------------------------------------
(0 rows)

-- Test downgrade to 9.2-4 from 9.3-2
ALTER EXTENSION citus UPDATE TO '9.3-2';
ALTER EXTENSION citus UPDATE TO '9.2-4';
-- Should be empty result since upgrade+downgrade should be a no-op
SELECT * FROM multi_extension.print_extension_changes();
 previous_object | current_object
---------------------------------------------------------------------
(0 rows)

-- Snapshot of state at 9.3-2
ALTER EXTENSION citus UPDATE TO '9.3-2';
SELECT * FROM multi_extension.print_extension_changes();
                  previous_object                  |                            current_object
---------------------------------------------------------------------
 function citus_extradata_container(internal) void |
                                                   | function citus_extradata_container(internal) SETOF record
                                                   | function citus_remote_connection_stats() SETOF record
                                                   | function replicate_reference_tables() void
                                                   | function truncate_local_data_after_distributing_table(regclass) void
                                                   | function update_distributed_table_colocation(regclass,text) void
                                                   | function worker_create_or_alter_role(text,text,text) boolean
(7 rows)

-- Test downgrade to 9.3-2 from 9.4-1
ALTER EXTENSION citus UPDATE TO '9.4-1';
ALTER EXTENSION citus UPDATE TO '9.3-2';
-- Should be empty result since upgrade+downgrade should be a no-op
SELECT * FROM multi_extension.print_extension_changes();
 previous_object | current_object
---------------------------------------------------------------------
(0 rows)

-- Snapshot of state at 9.4-1
ALTER EXTENSION citus UPDATE TO '9.4-1';
SELECT * FROM multi_extension.print_extension_changes();
 previous_object |                                                    current_object
---------------------------------------------------------------------
                 | function worker_last_saved_explain_analyze() TABLE(explain_analyze_output text, execution_duration double precision)
                 | function worker_save_query_explain_analyze(text,jsonb) SETOF record
(2 rows)

-- Test upgrade paths for backported citus_pg_upgrade functions
ALTER EXTENSION citus UPDATE TO '9.4-2';
ALTER EXTENSION citus UPDATE TO '9.4-1';
-- Should be empty result, even though the downgrade doesn't undo the upgrade, the
-- function signature doesn't change, which is reflected here.
SELECT * FROM multi_extension.print_extension_changes();
 previous_object | current_object
---------------------------------------------------------------------
(0 rows)

ALTER EXTENSION citus UPDATE TO '9.4-2';
SELECT * FROM multi_extension.print_extension_changes();
 previous_object | current_object
---------------------------------------------------------------------
(0 rows)

-- Snapshot of state at 9.4-1
ALTER EXTENSION citus UPDATE TO '9.4-1';
SELECT * FROM multi_extension.print_extension_changes();
 previous_object | current_object
---------------------------------------------------------------------
(0 rows)

-- Test upgrade paths for backported improvement of master_update_table_statistics function
ALTER EXTENSION citus UPDATE TO '9.4-3';
-- should see the new source code with internal function citus_update_table_statistics
SELECT prosrc FROM pg_proc WHERE proname = 'master_update_table_statistics' ORDER BY 1;
            prosrc
---------------------------------------------------------------------
 citus_update_table_statistics
(1 row)

ALTER EXTENSION citus UPDATE TO '9.4-2';
-- should see the old source code
SELECT prosrc FROM pg_proc WHERE proname = 'master_update_table_statistics' ORDER BY 1;
                               prosrc
---------------------------------------------------------------------
                                                                   +
 DECLARE                                                           +
  colocated_tables regclass[];                                     +
 BEGIN                                                             +
  SELECT get_colocated_table_array(relation) INTO colocated_tables;+
  PERFORM                                                          +
   master_update_shard_statistics(shardid)                         +
  FROM                                                             +
   pg_dist_shard                                                   +
  WHERE                                                            +
   logicalrelid = ANY (colocated_tables);                          +
 END;                                                              +

(1 row)

-- Should be empty result
SELECT * FROM multi_extension.print_extension_changes();
 previous_object | current_object
---------------------------------------------------------------------
(0 rows)

ALTER EXTENSION citus UPDATE TO '9.4-3';
-- should see the new source code with internal function citus_update_table_statistics
SELECT prosrc FROM pg_proc WHERE proname = 'master_update_table_statistics' ORDER BY 1;
            prosrc
---------------------------------------------------------------------
 citus_update_table_statistics
(1 row)

-- Should be empty result
SELECT * FROM multi_extension.print_extension_changes();
 previous_object | current_object
---------------------------------------------------------------------
(0 rows)

-- Snapshot of state at 9.4-1
ALTER EXTENSION citus UPDATE TO '9.4-1';
-- should see the old source code
SELECT prosrc FROM pg_proc WHERE proname = 'master_update_table_statistics' ORDER BY 1;
                               prosrc
---------------------------------------------------------------------
                                                                   +
 DECLARE                                                           +
  colocated_tables regclass[];                                     +
 BEGIN                                                             +
  SELECT get_colocated_table_array(relation) INTO colocated_tables;+
  PERFORM                                                          +
   master_update_shard_statistics(shardid)                         +
  FROM                                                             +
   pg_dist_shard                                                   +
  WHERE                                                            +
   logicalrelid = ANY (colocated_tables);                          +
 END;                                                              +

(1 row)

-- Should be empty result
SELECT * FROM multi_extension.print_extension_changes();
 previous_object | current_object
---------------------------------------------------------------------
(0 rows)

-- Test downgrade to 9.4-1 from 9.5-1
ALTER EXTENSION citus UPDATE TO '9.5-1';
-- TODO: This test should be moved to a valid downgrade testing suite where the downgrade is done, both on the schema and the binaries. Later changes in Citus made a C vs Schema discrepancy error here
-- BEGIN;
--   SET citus.enable_metadata_sync TO on;
--   SELECT master_add_node('localhost', :master_port, groupId=>0);
--   CREATE TABLE citus_local_table (a int);
--   SELECT create_citus_local_table('citus_local_table');
--   RESET citus.enable_metadata_sync;
--
--   -- downgrade from 9.5-1 to 9.4-1 should fail as we have a citus local table
--   ALTER EXTENSION citus UPDATE TO '9.4-1';
-- ROLLBACK;
-- now we can downgrade as there is no citus local table
ALTER EXTENSION citus UPDATE TO '9.4-1';
-- Should be empty result since upgrade+downgrade should be a no-op
SELECT * FROM multi_extension.print_extension_changes();
 previous_object | current_object
---------------------------------------------------------------------
(0 rows)

-- Snapshot of state at 9.5-1
ALTER EXTENSION citus UPDATE TO '9.5-1';
SELECT * FROM multi_extension.print_extension_changes();
                             previous_object                              |                             current_object
---------------------------------------------------------------------
 function master_drop_sequences(text[]) void                              |
 function task_tracker_assign_task(bigint,integer,text) void              |
 function task_tracker_cleanup_job(bigint) void                           |
 function task_tracker_conninfo_cache_invalidate() trigger                |
 function task_tracker_task_status(bigint,integer) integer                |
 function worker_execute_sql_task(bigint,integer,text,boolean) bigint     |
 function worker_merge_files_and_run_query(bigint,integer,text,text) void |
                                                                          | function create_citus_local_table(regclass) void
                                                                          | function undistribute_table(regclass) void
                                                                          | function worker_record_sequence_dependency(regclass,regclass,name) void
(10 rows)

-- Test upgrade paths for backported citus_pg_upgrade functions
ALTER EXTENSION citus UPDATE TO '9.5-2';
ALTER EXTENSION citus UPDATE TO '9.5-1';
-- Should be empty result, even though the downgrade doesn't undo the upgrade, the
-- function signature doesn't change, which is reflected here.
SELECT * FROM multi_extension.print_extension_changes();
 previous_object | current_object
---------------------------------------------------------------------
(0 rows)

ALTER EXTENSION citus UPDATE TO '9.5-2';
SELECT * FROM multi_extension.print_extension_changes();
 previous_object | current_object
---------------------------------------------------------------------
(0 rows)

-- Snapshot of state at 9.5-1
ALTER EXTENSION citus UPDATE TO '9.5-1';
SELECT * FROM multi_extension.print_extension_changes();
 previous_object | current_object
---------------------------------------------------------------------
(0 rows)

-- Test upgrade paths for backported improvement of master_update_table_statistics function
ALTER EXTENSION citus UPDATE TO '9.5-3';
-- should see the new source code with internal function citus_update_table_statistics
SELECT prosrc FROM pg_proc WHERE proname = 'master_update_table_statistics' ORDER BY 1;
            prosrc
---------------------------------------------------------------------
 citus_update_table_statistics
(1 row)

ALTER EXTENSION citus UPDATE TO '9.5-2';
-- should see the old source code
SELECT prosrc FROM pg_proc WHERE proname = 'master_update_table_statistics' ORDER BY 1;
                               prosrc
---------------------------------------------------------------------
                                                                   +
 DECLARE                                                           +
  colocated_tables regclass[];                                     +
 BEGIN                                                             +
  SELECT get_colocated_table_array(relation) INTO colocated_tables;+
  PERFORM                                                          +
   master_update_shard_statistics(shardid)                         +
  FROM                                                             +
   pg_dist_shard                                                   +
  WHERE                                                            +
   logicalrelid = ANY (colocated_tables);                          +
 END;                                                              +

(1 row)

-- Should be empty result
SELECT * FROM multi_extension.print_extension_changes();
 previous_object | current_object
---------------------------------------------------------------------
(0 rows)

ALTER EXTENSION citus UPDATE TO '9.5-3';
-- should see the new source code with internal function citus_update_table_statistics
SELECT prosrc FROM pg_proc WHERE proname = 'master_update_table_statistics' ORDER BY 1;
            prosrc
---------------------------------------------------------------------
 citus_update_table_statistics
(1 row)

-- Should be empty result
SELECT * FROM multi_extension.print_extension_changes();
 previous_object | current_object
---------------------------------------------------------------------
(0 rows)

-- Snapshot of state at 9.5-1
ALTER EXTENSION citus UPDATE TO '9.5-1';
-- should see the old source code
SELECT prosrc FROM pg_proc WHERE proname = 'master_update_table_statistics' ORDER BY 1;
                               prosrc
---------------------------------------------------------------------
                                                                   +
 DECLARE                                                           +
  colocated_tables regclass[];                                     +
 BEGIN                                                             +
  SELECT get_colocated_table_array(relation) INTO colocated_tables;+
  PERFORM                                                          +
   master_update_shard_statistics(shardid)                         +
  FROM                                                             +
   pg_dist_shard                                                   +
  WHERE                                                            +
   logicalrelid = ANY (colocated_tables);                          +
 END;                                                              +

(1 row)

-- Should be empty result
SELECT * FROM multi_extension.print_extension_changes();
 previous_object | current_object
---------------------------------------------------------------------
(0 rows)

-- We removed the upgrade paths to 10.0-1, 10.0-2 and 10.0-3 due to a bug that blocked
-- upgrades to 10.0, Therefore we test upgrades to 10.0-4 instead
-- Test downgrade to 9.5-1 from 10.0-4
ALTER EXTENSION citus UPDATE TO '10.0-4';
ALTER EXTENSION citus UPDATE TO '9.5-1';
-- Should be empty result since upgrade+downgrade should be a no-op
SELECT * FROM multi_extension.print_extension_changes();
 previous_object | current_object
---------------------------------------------------------------------
(0 rows)

-- Snapshot of state at 10.0-4
ALTER EXTENSION citus UPDATE TO '10.0-4';
SELECT * FROM multi_extension.print_extension_changes();
                                   previous_object                                    |                                                current_object
---------------------------------------------------------------------
 function citus_total_relation_size(regclass) bigint                                  |
 function create_citus_local_table(regclass) void                                     |
 function mark_tables_colocated(regclass,regclass[]) void                             |
 function master_conninfo_cache_invalidate() trigger                                  |
 function master_create_distributed_table(regclass,text,citus.distribution_type) void |
 function master_create_worker_shards(text,integer,integer) void                      |
 function master_dist_local_group_cache_invalidate() trigger                          |
 function master_dist_node_cache_invalidate() trigger                                 |
 function master_dist_object_cache_invalidate() trigger                               |
 function master_dist_partition_cache_invalidate() trigger                            |
 function master_dist_placement_cache_invalidate() trigger                            |
 function master_dist_shard_cache_invalidate() trigger                                |
 function master_drop_all_shards(regclass,text,text) integer                          |
 function master_modify_multiple_shards(text) integer                                 |
 function undistribute_table(regclass) void                                           |
 function upgrade_to_reference_table(regclass) void                                   |
                                                                                      | access method columnar
                                                                                      | function alter_columnar_table_reset(regclass,boolean,boolean,boolean,boolean) void
                                                                                      | function alter_columnar_table_set(regclass,integer,integer,name,integer) void
                                                                                      | function alter_distributed_table(regclass,text,integer,text,boolean) void
                                                                                      | function alter_old_partitions_set_access_method(regclass,timestamp with time zone,name)
                                                                                      | function alter_table_set_access_method(regclass,text) void
                                                                                      | function citus_activate_node(text,integer) integer
                                                                                      | function citus_add_inactive_node(text,integer,integer,noderole,name) integer
                                                                                      | function citus_add_local_table_to_metadata(regclass,boolean) void
                                                                                      | function citus_add_node(text,integer,integer,noderole,name) integer
                                                                                      | function citus_add_secondary_node(text,integer,text,integer,name) integer
                                                                                      | function citus_conninfo_cache_invalidate() trigger
                                                                                      | function citus_copy_shard_placement(bigint,text,integer,text,integer,boolean,citus.shard_transfer_mode) void
                                                                                      | function citus_disable_node(text,integer) void
                                                                                      | function citus_dist_local_group_cache_invalidate() trigger
                                                                                      | function citus_dist_node_cache_invalidate() trigger
                                                                                      | function citus_dist_object_cache_invalidate() trigger
                                                                                      | function citus_dist_partition_cache_invalidate() trigger
                                                                                      | function citus_dist_placement_cache_invalidate() trigger
                                                                                      | function citus_dist_shard_cache_invalidate() trigger
                                                                                      | function citus_drain_node(text,integer,citus.shard_transfer_mode,name) void
                                                                                      | function citus_drop_all_shards(regclass,text,text) integer
                                                                                      | function citus_get_active_worker_nodes() SETOF record
                                                                                      | function citus_internal.columnar_ensure_objects_exist() void
                                                                                      | function citus_move_shard_placement(bigint,text,integer,text,integer,citus.shard_transfer_mode) void
                                                                                      | function citus_remove_node(text,integer) void
                                                                                      | function citus_set_coordinator_host(text,integer,noderole,name) void
                                                                                      | function citus_set_node_property(text,integer,text,boolean) void
                                                                                      | function citus_shard_sizes() SETOF record
                                                                                      | function citus_total_relation_size(regclass,boolean) bigint
                                                                                      | function citus_unmark_object_distributed(oid,oid,integer) void
                                                                                      | function citus_update_node(integer,text,integer,boolean,integer) void
                                                                                      | function citus_update_shard_statistics(bigint) bigint
                                                                                      | function citus_update_table_statistics(regclass) void
                                                                                      | function columnar.columnar_handler(internal) table_am_handler
                                                                                      | function fix_pre_citus10_partitioned_table_constraint_names() SETOF regclass
                                                                                      | function fix_pre_citus10_partitioned_table_constraint_names(regclass) void
                                                                                      | function notify_constraint_dropped() void
                                                                                      | function remove_local_tables_from_metadata() void
                                                                                      | function time_partition_range(regclass) record
                                                                                      | function undistribute_table(regclass,boolean) void
                                                                                      | function worker_change_sequence_dependency(regclass,regclass,regclass) void
                                                                                      | function worker_fix_pre_citus10_partitioned_table_constraint_names(regclass,bigint,text) void
                                                                                      | schema columnar
                                                                                      | sequence columnar.storageid_seq
                                                                                      | table columnar.chunk
                                                                                      | table columnar.chunk_group
                                                                                      | table columnar.options
                                                                                      | table columnar.stripe
                                                                                      | view citus_shards
                                                                                      | view public.citus_tables
                                                                                      | view time_partitions
(68 rows)

-- check that we depend on the existence of public schema, and we can not drop it now
DROP SCHEMA public;
ERROR:  cannot drop schema public because other objects depend on it
DETAIL:  extension citus depends on schema public
HINT:  Use DROP ... CASCADE to drop the dependent objects too.
-- verify that citus_tables view is on pg_catalog if public schema is absent.
ALTER EXTENSION citus UPDATE TO '9.5-1';
DROP SCHEMA public;
ALTER EXTENSION citus UPDATE TO '10.0-4';
SELECT * FROM multi_extension.print_extension_changes();
      previous_object      |   current_object
---------------------------------------------------------------------
 view public.citus_tables  |
                           | view citus_tables
(2 rows)

-- recreate public schema, and recreate citus_tables in the public schema by default
CREATE SCHEMA public;
-- public schema is owned by pg_database_owner role
ALTER SCHEMA public OWNER TO pg_database_owner;
GRANT ALL ON SCHEMA public TO public;
ALTER EXTENSION citus UPDATE TO '9.5-1';
ALTER EXTENSION citus UPDATE TO '10.0-4';
SELECT * FROM multi_extension.print_extension_changes();
  previous_object   |      current_object
---------------------------------------------------------------------
 view citus_tables  |
                    | view public.citus_tables
(2 rows)

-- Update Citus to 13.2-1 and make sure that we don't automatically create
-- citus_columnar extension as we don't have any relations created using columnar.
ALTER EXTENSION citus UPDATE TO '13.2-1';
SELECT NOT EXISTS (SELECT 1 FROM pg_extension WHERE extname = 'citus_columnar') as citus_columnar_not_exists;
 citus_columnar_not_exists
---------------------------------------------------------------------
 t
(1 row)

SELECT NOT EXISTS (SELECT 1 FROM pg_am WHERE pg_am.amname = 'columnar') as columnar_am_not_exists;
 columnar_am_not_exists
---------------------------------------------------------------------
 t
(1 row)

SELECT NOT EXISTS (SELECT 1 FROM pg_namespace WHERE nspname IN ('columnar', 'columnar_internal')) as columnar_catalog_schemas_not_exists;
 columnar_catalog_schemas_not_exists
---------------------------------------------------------------------
 t
(1 row)

SELECT NOT EXISTS (SELECT 1 FROM pg_proc WHERE proname IN ('alter_columnar_table_set', 'alter_columnar_table_reset', 'upgrade_columnar_storage', 'downgrade_columnar_storage', 'columnar_ensure_am_depends_catalog')) as columnar_utilities_not_exists;
 columnar_utilities_not_exists
---------------------------------------------------------------------
 t
(1 row)

-- Unfortunately, our downgrade scripts seem to assume that citus_columnar exists.
-- Seems this has always been the case since the introduction of citus_columnar,
-- so we need to create citus_columnar before the downgrade.
CREATE EXTENSION citus_columnar;
ALTER EXTENSION citus UPDATE TO '11.1-1';
-- Update Citus to 13.2-1 and make sure that already having citus_columnar extension
-- doesn't cause any issues.
ALTER EXTENSION citus UPDATE TO '13.2-1';
SELECT EXISTS (SELECT 1 FROM pg_extension WHERE extname = 'citus_columnar') as citus_columnar_exists;
 citus_columnar_exists
---------------------------------------------------------------------
 t
(1 row)

SELECT EXISTS (SELECT 1 FROM pg_am WHERE pg_am.amname = 'columnar') as columnar_am_exists;
 columnar_am_exists
---------------------------------------------------------------------
 t
(1 row)

SELECT EXISTS (SELECT 1 FROM pg_namespace WHERE nspname IN ('columnar', 'columnar_internal')) as columnar_catalog_schemas_exists;
 columnar_catalog_schemas_exists
---------------------------------------------------------------------
 t
(1 row)

SELECT EXISTS (SELECT 1 FROM pg_proc WHERE proname IN ('alter_columnar_table_set', 'alter_columnar_table_reset', 'upgrade_columnar_storage', 'downgrade_columnar_storage', 'columnar_ensure_am_depends_catalog')) as columnar_utilities_exists;
 columnar_utilities_exists
---------------------------------------------------------------------
 t
(1 row)

ALTER EXTENSION citus UPDATE TO '11.1-1';
DROP EXTENSION citus_columnar;
-- Update Citus to 13.2-1 and make sure that NOT having citus_columnar extension
-- doesn't cause any issues.
ALTER EXTENSION citus UPDATE TO '13.2-1';
SELECT NOT EXISTS (SELECT 1 FROM pg_extension WHERE extname = 'citus_columnar') as citus_columnar_not_exists;
 citus_columnar_not_exists
---------------------------------------------------------------------
 t
(1 row)

SELECT NOT EXISTS (SELECT 1 FROM pg_am WHERE pg_am.amname = 'columnar') as columnar_am_not_exists;
 columnar_am_not_exists
---------------------------------------------------------------------
 t
(1 row)

SELECT NOT EXISTS (SELECT 1 FROM pg_namespace WHERE nspname IN ('columnar', 'columnar_internal')) as columnar_catalog_schemas_not_exists;
 columnar_catalog_schemas_not_exists
---------------------------------------------------------------------
 t
(1 row)

SELECT NOT EXISTS (SELECT 1 FROM pg_proc WHERE proname IN ('alter_columnar_table_set', 'alter_columnar_table_reset', 'upgrade_columnar_storage', 'downgrade_columnar_storage', 'columnar_ensure_am_depends_catalog')) as columnar_utilities_not_exists;
 columnar_utilities_not_exists
---------------------------------------------------------------------
 t
(1 row)

-- Downgrade back to 10.0-4 for the rest of the tests.
--
-- same here - to downgrade Citus, first we need to create citus_columnar
CREATE EXTENSION citus_columnar;
ALTER EXTENSION citus UPDATE TO '10.0-4';
-- not print "HINT: " to hide current lib version
\set VERBOSITY terse
CREATE TABLE columnar_table(a INT, b INT) USING columnar;
SET citus.enable_version_checks TO ON;
SET columnar.enable_version_checks TO ON;
-- all should throw an error due to version mismatch
VACUUM FULL columnar_table;
ERROR:  loaded Citus library version differs from installed extension version
INSERT INTO columnar_table SELECT i FROM generate_series(1, 10) i;
ERROR:  loaded Citus library version differs from installed extension version
VACUUM columnar_table;
WARNING:  loaded Citus library version differs from installed extension version
TRUNCATE columnar_table;
ERROR:  loaded Citus library version differs from installed extension version
DROP TABLE columnar_table;
ERROR:  loaded Citus library version differs from installed extension version
CREATE INDEX ON columnar_table (a);
ERROR:  loaded Citus library version differs from installed extension version
ALTER TABLE columnar_table SET(columnar.compression = pglz);
ERROR:  loaded Citus library version differs from installed extension version
ALTER TABLE columnar_table RESET (columnar.compression);
ERROR:  loaded Citus library version differs from installed extension version
INSERT INTO columnar_table SELECT * FROM columnar_table;
ERROR:  loaded Citus library version differs from installed extension version
SELECT 1 FROM columnar_table; -- columnar custom scan
ERROR:  loaded Citus library version differs from installed extension version
SET columnar.enable_custom_scan TO OFF;
SELECT 1 FROM columnar_table; -- seq scan
ERROR:  loaded Citus library version differs from installed extension version
CREATE TABLE new_columnar_table (a int) USING columnar;
ERROR:  loaded Citus library version differs from installed extension version
-- disable version checks for other sessions too
ALTER SYSTEM SET citus.enable_version_checks TO OFF;
SELECT pg_reload_conf();
 pg_reload_conf
---------------------------------------------------------------------
 t
(1 row)

-- do cleanup for the rest of the tests
SET citus.enable_version_checks TO OFF;
SET columnar.enable_version_checks TO OFF;
DROP TABLE columnar_table;
RESET columnar.enable_custom_scan;
\set VERBOSITY default
-- Test downgrade to 10.0-4 from 10.1-1
ALTER EXTENSION citus UPDATE TO '10.1-1';
ALTER EXTENSION citus UPDATE TO '10.0-4';
-- Should be empty result since upgrade+downgrade should be a no-op
SELECT * FROM multi_extension.print_extension_changes();
 previous_object | current_object
---------------------------------------------------------------------
(0 rows)

-- Snapshot of state at 10.1-1
ALTER EXTENSION citus UPDATE TO '10.1-1';
SELECT * FROM multi_extension.print_extension_changes();
                                                                                                        previous_object                                                                                                        |                                                                                                                          current_object
---------------------------------------------------------------------
 function citus_add_rebalance_strategy(name,regproc,regproc,regproc,real,real) void                                                                                                                                            |
 function citus_internal.columnar_ensure_objects_exist() void                                                                                                                                                                  |
 function citus_internal.pg_dist_rebalance_strategy_enterprise_check() trigger                                                                                                                                                 |
 function create_distributed_table(regclass,text,citus.distribution_type,text) void                                                                                                                                            |
 function get_rebalance_progress() TABLE(sessionid integer, table_name regclass, shardid bigint, shard_size bigint, sourcename text, sourceport integer, targetname text, targetport integer, progress bigint)                 |
 function get_rebalance_table_shards_plan(regclass,real,integer,bigint[],boolean,name) TABLE(table_name regclass, shardid bigint, shard_size bigint, sourcename text, sourceport integer, targetname text, targetport integer) |
                                                                                                                                                                                                                               | function citus_add_rebalance_strategy(name,regproc,regproc,regproc,real,real,real) void
                                                                                                                                                                                                                               | function citus_cleanup_orphaned_shards()
                                                                                                                                                                                                                               | function citus_local_disk_space_stats() record
                                                                                                                                                                                                                               | function create_distributed_table(regclass,text,citus.distribution_type,text,integer) void
                                                                                                                                                                                                                               | function get_rebalance_progress() TABLE(sessionid integer, table_name regclass, shardid bigint, shard_size bigint, sourcename text, sourceport integer, targetname text, targetport integer, progress bigint, source_shard_size bigint, target_shard_size bigint)
                                                                                                                                                                                                                               | function get_rebalance_table_shards_plan(regclass,real,integer,bigint[],boolean,name,real) TABLE(table_name regclass, shardid bigint, shard_size bigint, sourcename text, sourceport integer, targetname text, targetport integer)
                                                                                                                                                                                                                               | function worker_partitioned_relation_size(regclass) bigint
                                                                                                                                                                                                                               | function worker_partitioned_relation_total_size(regclass) bigint
                                                                                                                                                                                                                               | function worker_partitioned_table_size(regclass) bigint
(15 rows)

-- Test downgrade to 10.1-1 from 10.2-1
ALTER EXTENSION citus UPDATE TO '10.2-1';
ALTER EXTENSION citus UPDATE TO '10.1-1';
-- Should be empty result since upgrade+downgrade should be a no-op
SELECT * FROM multi_extension.print_extension_changes();
 previous_object | current_object
---------------------------------------------------------------------
(0 rows)

-- Snapshot of state at 10.2-1
ALTER EXTENSION citus UPDATE TO '10.2-1';
SELECT * FROM multi_extension.print_extension_changes();
                      previous_object                       |                                                                                     current_object
---------------------------------------------------------------------
 function citus_drop_all_shards(regclass,text,text) integer |
 function stop_metadata_sync_to_node(text,integer) void     |
                                                            | function citus_drop_all_shards(regclass,text,text,boolean) integer
                                                            | function citus_internal.downgrade_columnar_storage(regclass) void
                                                            | function citus_internal.upgrade_columnar_storage(regclass) void
                                                            | function citus_internal_add_partition_metadata(regclass,"char",text,integer,"char") void
                                                            | function citus_internal_add_placement_metadata(bigint,integer,bigint,integer,bigint) void
                                                            | function citus_internal_add_shard_metadata(regclass,bigint,"char",text,text) void
                                                            | function citus_internal_delete_shard_metadata(bigint) void
                                                            | function citus_internal_update_placement_metadata(bigint,integer,integer) void
                                                            | function citus_internal_update_relation_colocation(oid,integer) void
                                                            | function create_time_partitions(regclass,interval,timestamp with time zone,timestamp with time zone) boolean
                                                            | function drop_old_time_partitions(regclass,timestamp with time zone)
                                                            | function get_missing_time_partition_ranges(regclass,interval,timestamp with time zone,timestamp with time zone) TABLE(partition_name text, range_from_value text, range_to_value text)
                                                            | function stop_metadata_sync_to_node(text,integer,boolean) void
                                                            | function worker_nextval(regclass) integer
(16 rows)

-- Test downgrade to 10.2-1 from 10.2-2
ALTER EXTENSION citus UPDATE TO '10.2-2';
ALTER EXTENSION citus UPDATE TO '10.2-1';
-- Should be empty result since upgrade+downgrade should be a no-op
SELECT * FROM multi_extension.print_extension_changes();
 previous_object | current_object
---------------------------------------------------------------------
(0 rows)

-- Snapshot of state at 10.2-2
ALTER EXTENSION citus UPDATE TO '10.2-2';
SELECT * FROM multi_extension.print_extension_changes();
 previous_object | current_object
---------------------------------------------------------------------
(0 rows)

-- Test downgrade to 10.2-2 from 10.2-3
ALTER EXTENSION citus UPDATE TO '10.2-3';
ALTER EXTENSION citus UPDATE TO '10.2-2';
-- Should be empty result since upgrade+downgrade should be a no-op
SELECT * FROM multi_extension.print_extension_changes();
 previous_object | current_object
---------------------------------------------------------------------
(0 rows)

-- Snapshot of state at 10.2-3
ALTER EXTENSION citus UPDATE TO '10.2-3';
SELECT * FROM multi_extension.print_extension_changes();
 previous_object | current_object
---------------------------------------------------------------------
(0 rows)

-- Test downgrade to 10.2-3 from 10.2-4
ALTER EXTENSION citus UPDATE TO '10.2-4';
ALTER EXTENSION citus UPDATE TO '10.2-3';
-- Make sure that we don't delete pg_depend entries added in
-- columnar--10.2-3--10.2-4.sql when downgrading to 10.2-3.
SELECT COUNT(*)=10
FROM pg_depend
WHERE classid = 'pg_am'::regclass::oid AND
      objid = (select oid from pg_am where amname = 'columnar') AND
      objsubid = 0 AND
      refclassid = 'pg_class'::regclass::oid AND
      refobjsubid = 0 AND
      deptype = 'n';
 ?column?
---------------------------------------------------------------------
 t
(1 row)

-- Should be empty result since upgrade+downgrade should be a no-op
SELECT * FROM multi_extension.print_extension_changes();
 previous_object | current_object
---------------------------------------------------------------------
(0 rows)

-- Snapshot of state at 10.2-4
ALTER EXTENSION citus UPDATE TO '10.2-4';
SELECT * FROM multi_extension.print_extension_changes();
 previous_object |                              current_object
---------------------------------------------------------------------
                 | function citus_internal.columnar_ensure_am_depends_catalog() void
                 | function fix_all_partition_shard_index_names() SETOF regclass
                 | function fix_partition_shard_index_names(regclass) void
                 | function worker_fix_partition_shard_index_names(regclass,text,text) void
(4 rows)

-- There was a bug when downgrading to 10.2-2 from 10.2-4
-- Test that we do not have any issues with this particular downgrade
ALTER EXTENSION citus UPDATE TO '10.2-2';
ALTER EXTENSION citus UPDATE TO '10.2-4';
SELECT * FROM multi_extension.print_extension_changes();
 previous_object | current_object
---------------------------------------------------------------------
(0 rows)

-- Test downgrade to 10.2-4 from 10.2-5
ALTER EXTENSION citus UPDATE TO '10.2-5';
ALTER EXTENSION citus UPDATE TO '10.2-4';
-- Should be empty result since upgrade+downgrade should be a no-op
SELECT * FROM multi_extension.print_extension_changes();
 previous_object | current_object
---------------------------------------------------------------------
(0 rows)

-- Snapshot of state at 10.2-5
ALTER EXTENSION citus UPDATE TO '10.2-5';
SELECT * FROM multi_extension.print_extension_changes();
 previous_object | current_object
---------------------------------------------------------------------
(0 rows)

-- Make sure that we defined dependencies from all rel objects (tables,
-- indexes, sequences ..) to columnar table access method ...
SELECT pg_class.oid INTO columnar_schema_members
FROM pg_class, pg_namespace
WHERE pg_namespace.oid=pg_class.relnamespace AND
      pg_namespace.nspname='columnar';
SELECT refobjid INTO columnar_schema_members_pg_depend
FROM pg_depend
WHERE classid = 'pg_am'::regclass::oid AND
      objid = (select oid from pg_am where amname = 'columnar') AND
      objsubid = 0 AND
      refclassid = 'pg_class'::regclass::oid AND
      refobjsubid = 0 AND
      deptype = 'n';
-- ... , so this should be empty,
(TABLE columnar_schema_members EXCEPT TABLE columnar_schema_members_pg_depend)
UNION
(TABLE columnar_schema_members_pg_depend EXCEPT TABLE columnar_schema_members);
 oid
---------------------------------------------------------------------
(0 rows)

-- ... , and both columnar_schema_members_pg_depend & columnar_schema_members
-- should have 10 entries.
SELECT COUNT(*)=10 FROM columnar_schema_members_pg_depend;
 ?column?
---------------------------------------------------------------------
 t
(1 row)

DROP TABLE columnar_schema_members, columnar_schema_members_pg_depend;
-- Use a synthetic pg_dist_shard record to show that upgrade fails
-- when there are cstore_fdw tables
INSERT INTO pg_dist_shard (logicalrelid, shardid, shardstorage) VALUES ('pg_dist_shard', 1, 'c');
ALTER EXTENSION citus UPDATE TO '11.0-1';
ERROR:  cstore_fdw tables are deprecated as of Citus 11.0
HINT:  Install Citus 10.2 and convert your cstore_fdw tables to the columnar access method before upgrading further
CONTEXT:  PL/pgSQL function inline_code_block line XX at RAISE
DELETE FROM pg_dist_shard WHERE shardid = 1;
-- partitioned table count is tracked on Citus 11 upgrade
CREATE TABLE e_transactions(order_id varchar(255) NULL, transaction_id int) PARTITION BY LIST(transaction_id);
CREATE TABLE orders_2020_07_01
PARTITION OF e_transactions FOR VALUES IN (1,2,3);
INSERT INTO pg_dist_partition VALUES ('e_transactions'::regclass,'h', '{VAR :varno 1 :varattno 1 :vartype 1043 :vartypmod 259 :varcollid 100 :varnullingrels (b) :varlevelsup 0 :varnosyn 1 :varattnosyn 1 :location -1}', 7, 's');
SELECT
	(metadata->>'partitioned_citus_table_exists_pre_11')::boolean as partitioned_citus_table_exists_pre_11,
	(metadata->>'partitioned_citus_table_exists_pre_11') IS NULL as is_null
FROM
	pg_dist_node_metadata;
 partitioned_citus_table_exists_pre_11 | is_null
---------------------------------------------------------------------
 f                                     | f
(1 row)

-- Test downgrade to 10.2-5 from 11.0-1
ALTER EXTENSION citus UPDATE TO '11.0-1';
SELECT
	(metadata->>'partitioned_citus_table_exists_pre_11')::boolean as partitioned_citus_table_exists_pre_11,
	(metadata->>'partitioned_citus_table_exists_pre_11') IS NULL as is_null
FROM
	pg_dist_node_metadata;
 partitioned_citus_table_exists_pre_11 | is_null
---------------------------------------------------------------------
 t                                     | f
(1 row)

DELETE FROM pg_dist_partition WHERE logicalrelid = 'e_transactions'::regclass;
DROP TABLE e_transactions;
ALTER EXTENSION citus UPDATE TO '10.2-5';
-- Should be empty result since upgrade+downgrade should be a no-op
SELECT * FROM multi_extension.print_extension_changes();
 previous_object | current_object
---------------------------------------------------------------------
(0 rows)

-- Snapshot of state at 11.0-1
ALTER EXTENSION citus UPDATE TO '11.0-1';
SELECT * FROM multi_extension.print_extension_changes();
                                                   previous_object                                                    |                                                            current_object
---------------------------------------------------------------------
 function citus_disable_node(text,integer) void                                                                       |
 function citus_dist_stat_activity() SETOF record                                                                     |
 function citus_worker_stat_activity() SETOF record                                                                   |
 function create_distributed_function(regprocedure,text,text) void                                                    |
 function master_append_table_to_shard(bigint,text,text,integer) real                                                 |
 function master_apply_delete_command(text) integer                                                                   |
 function master_get_table_metadata(text) record                                                                      |
 function worker_partition_query_result(text,text,integer,citus.distribution_type,text[],text[],boolean) SETOF record |
 table citus.pg_dist_object                                                                                           |
 view citus_worker_stat_activity                                                                                      |
                                                                                                                      | function citus_backend_gpid() bigint
                                                                                                                      | function citus_calculate_gpid(integer,integer) bigint
                                                                                                                      | function citus_check_cluster_node_health() SETOF record
                                                                                                                      | function citus_check_connection_to_node(text,integer) boolean
                                                                                                                      | function citus_coordinator_nodeid() integer
                                                                                                                      | function citus_disable_node(text,integer,boolean) void
                                                                                                                      | function citus_finalize_upgrade_to_citus11(boolean) boolean
                                                                                                                      | function citus_internal_add_colocation_metadata(integer,integer,integer,regtype,oid) void
                                                                                                                      | function citus_internal_add_object_metadata(text,text[],text[],integer,integer,boolean) void
                                                                                                                      | function citus_internal_delete_colocation_metadata(integer) void
                                                                                                                      | function citus_internal_global_blocked_processes() SETOF record
                                                                                                                      | function citus_internal_local_blocked_processes() SETOF record
                                                                                                                      | function citus_nodeid_for_gpid(bigint) integer
                                                                                                                      | function citus_nodename_for_nodeid(integer) text
                                                                                                                      | function citus_nodeport_for_nodeid(integer) integer
                                                                                                                      | function citus_pid_for_gpid(bigint) integer
                                                                                                                      | function citus_run_local_command(text) void
                                                                                                                      | function citus_shard_indexes_on_worker() SETOF record
                                                                                                                      | function citus_shards_on_worker() SETOF record
                                                                                                                      | function citus_stat_activity() SETOF record
                                                                                                                      | function create_distributed_function(regprocedure,text,text,boolean) void
                                                                                                                      | function get_nodeid_for_groupid(integer) integer
                                                                                                                      | function pg_cancel_backend(bigint) boolean
                                                                                                                      | function pg_terminate_backend(bigint,bigint) boolean
                                                                                                                      | function run_command_on_all_nodes(text,boolean,boolean) SETOF record
                                                                                                                      | function worker_create_or_replace_object(text[]) boolean
                                                                                                                      | function worker_drop_sequence_dependency(text) void
                                                                                                                      | function worker_drop_shell_table(text) void
                                                                                                                      | function worker_partition_query_result(text,text,integer,citus.distribution_type,text[],text[],boolean,boolean,boolean) SETOF record
                                                                                                                      | table pg_dist_object
                                                                                                                      | view citus_stat_activity
(41 rows)

-- Test downgrade to 11.0-1 from 11.0-2
ALTER EXTENSION citus UPDATE TO '11.0-2';
ALTER EXTENSION citus UPDATE TO '11.0-1';
-- Should be empty result since upgrade+downgrade should be a no-op
SELECT * FROM multi_extension.print_extension_changes();
 previous_object | current_object
---------------------------------------------------------------------
(0 rows)

-- Snapshot of state at 11.0-2
ALTER EXTENSION citus UPDATE TO '11.0-2';
SELECT * FROM multi_extension.print_extension_changes();
 previous_object |                         current_object
---------------------------------------------------------------------
                 | function citus_finish_citus_upgrade()
                 | function citus_is_coordinator() boolean
                 | function run_command_on_coordinator(text,boolean) SETOF record
                 | function start_metadata_sync_to_all_nodes() boolean
(4 rows)

-- Test downgrade to 11.0-2 from 11.0-3
ALTER EXTENSION citus UPDATE TO '11.0-3';
ALTER EXTENSION citus UPDATE TO '11.0-2';
-- Should be empty result since upgrade+downgrade should be a no-op
SELECT * FROM multi_extension.print_extension_changes();
 previous_object | current_object
---------------------------------------------------------------------
(0 rows)

-- Snapshot of state at 11.0-3
ALTER EXTENSION citus UPDATE TO '11.0-3';
SELECT * FROM multi_extension.print_extension_changes();
 previous_object | current_object
---------------------------------------------------------------------
(0 rows)

-- Test downgrade to 11.0-3 from 11.0-4
ALTER EXTENSION citus UPDATE TO '11.0-4';
ALTER EXTENSION citus UPDATE TO '11.0-3';
-- Should be empty result since upgrade+downgrade should be a no-op
SELECT * FROM multi_extension.print_extension_changes();
 previous_object | current_object
---------------------------------------------------------------------
(0 rows)

-- Snapshot of state at 11.0-4
ALTER EXTENSION citus UPDATE TO '11.0-4';
SELECT * FROM multi_extension.print_extension_changes();
 previous_object | current_object
---------------------------------------------------------------------
(0 rows)

-- Test downgrade to 11.0-4 from 11.1-1
ALTER EXTENSION citus UPDATE TO '11.1-1';
ALTER EXTENSION citus UPDATE TO '11.0-4';
-- Should be empty result since upgrade+downgrade should be a no-op
SELECT * FROM multi_extension.print_extension_changes();
 previous_object | current_object
---------------------------------------------------------------------
(0 rows)

-- Test CREATE EXTENSION when Citus already exists but Citus_Columnar does not. Should skip
CREATE EXTENSION IF NOT EXISTS citus;
NOTICE:  extension "citus" already exists, skipping
CREATE EXTENSION citus;
ERROR:  extension "citus" already exists
-- Snapshot of state at 11.1-1
ALTER EXTENSION citus UPDATE TO '11.1-1';
SELECT * FROM multi_extension.print_extension_changes();
                                                                                                                          previous_object                                                                                                                          |                                                                                                                                     current_object
---------------------------------------------------------------------
 access method columnar                                                                                                                                                                                                                                            |
 function alter_columnar_table_reset(regclass,boolean,boolean,boolean,boolean) void                                                                                                                                                                                |
 function alter_columnar_table_set(regclass,integer,integer,name,integer) void                                                                                                                                                                                     |
 function citus_copy_shard_placement(bigint,text,integer,text,integer,boolean,citus.shard_transfer_mode) void                                                                                                                                                      |
 function citus_internal.columnar_ensure_am_depends_catalog() void                                                                                                                                                                                                 |
 function citus_internal.downgrade_columnar_storage(regclass) void                                                                                                                                                                                                 |
 function citus_internal.upgrade_columnar_storage(regclass) void                                                                                                                                                                                                   |
 function columnar.columnar_handler(internal) table_am_handler                                                                                                                                                                                                     |
 function get_rebalance_progress() TABLE(sessionid integer, table_name regclass, shardid bigint, shard_size bigint, sourcename text, sourceport integer, targetname text, targetport integer, progress bigint, source_shard_size bigint, target_shard_size bigint) |
 function isolate_tenant_to_new_shard(regclass,"any",text) bigint                                                                                                                                                                                                  |
 function replicate_reference_tables() void                                                                                                                                                                                                                        |
 function worker_cleanup_job_schema_cache() void                                                                                                                                                                                                                   |
 function worker_create_schema(bigint,text) void                                                                                                                                                                                                                   |
 function worker_fetch_foreign_file(text,text,bigint,text[],integer[]) void                                                                                                                                                                                        |
 function worker_fetch_partition_file(bigint,integer,integer,integer,text,integer) void                                                                                                                                                                            |
 function worker_hash_partition_table(bigint,integer,text,text,oid,anyarray) void                                                                                                                                                                                  |
 function worker_merge_files_into_table(bigint,integer,text[],text[]) void                                                                                                                                                                                         |
 function worker_range_partition_table(bigint,integer,text,text,oid,anyarray) void                                                                                                                                                                                 |
 function worker_repartition_cleanup(bigint) void                                                                                                                                                                                                                  |
 schema columnar                                                                                                                                                                                                                                                   |
 sequence columnar.storageid_seq                                                                                                                                                                                                                                   |
 table columnar.chunk                                                                                                                                                                                                                                              |
 table columnar.chunk_group                                                                                                                                                                                                                                        |
 table columnar.options                                                                                                                                                                                                                                            |
 table columnar.stripe                                                                                                                                                                                                                                             |
                                                                                                                                                                                                                                                                   | function citus_cleanup_orphaned_resources()
                                                                                                                                                                                                                                                                   | function citus_copy_shard_placement(bigint,text,integer,text,integer,citus.shard_transfer_mode) void
                                                                                                                                                                                                                                                                   | function citus_internal_delete_partition_metadata(regclass) void
                                                                                                                                                                                                                                                                   | function citus_job_cancel(bigint) void
                                                                                                                                                                                                                                                                   | function citus_job_wait(bigint,citus_job_status) void
                                                                                                                                                                                                                                                                   | function citus_locks() SETOF record
                                                                                                                                                                                                                                                                   | function citus_rebalance_start(name,boolean,citus.shard_transfer_mode) bigint
                                                                                                                                                                                                                                                                   | function citus_rebalance_stop() void
                                                                                                                                                                                                                                                                   | function citus_rebalance_wait() void
                                                                                                                                                                                                                                                                   | function citus_split_shard_by_split_points(bigint,text[],integer[],citus.shard_transfer_mode) void
                                                                                                                                                                                                                                                                   | function create_distributed_table_concurrently(regclass,text,citus.distribution_type,text,integer) void
                                                                                                                                                                                                                                                                   | function get_rebalance_progress() TABLE(sessionid integer, table_name regclass, shardid bigint, shard_size bigint, sourcename text, sourceport integer, targetname text, targetport integer, progress bigint, source_shard_size bigint, target_shard_size bigint, operation_type text)
                                                                                                                                                                                                                                                                   | function isolate_tenant_to_new_shard(regclass,"any",text,citus.shard_transfer_mode) bigint
                                                                                                                                                                                                                                                                   | function replicate_reference_tables(citus.shard_transfer_mode) void
                                                                                                                                                                                                                                                                   | function worker_copy_table_to_node(regclass,integer) void
                                                                                                                                                                                                                                                                   | function worker_split_copy(bigint,text,split_copy_info[]) void
                                                                                                                                                                                                                                                                   | function worker_split_shard_release_dsm() void
                                                                                                                                                                                                                                                                   | function worker_split_shard_replication_setup(split_shard_info[]) SETOF replication_slot_info
                                                                                                                                                                                                                                                                   | sequence pg_dist_background_job_job_id_seq
                                                                                                                                                                                                                                                                   | sequence pg_dist_background_task_task_id_seq
                                                                                                                                                                                                                                                                   | sequence pg_dist_cleanup_recordid_seq
                                                                                                                                                                                                                                                                   | sequence pg_dist_operationid_seq
                                                                                                                                                                                                                                                                   | table pg_dist_background_job
                                                                                                                                                                                                                                                                   | table pg_dist_background_task
                                                                                                                                                                                                                                                                   | table pg_dist_background_task_depend
                                                                                                                                                                                                                                                                   | table pg_dist_cleanup
                                                                                                                                                                                                                                                                   | type citus_job_status
                                                                                                                                                                                                                                                                   | type citus_task_status
                                                                                                                                                                                                                                                                   | type replication_slot_info
                                                                                                                                                                                                                                                                   | type split_copy_info
                                                                                                                                                                                                                                                                   | type split_shard_info
                                                                                                                                                                                                                                                                   | view citus_locks
(57 rows)

-- Make sure that citus_columnar is automatically created while updating Citus to 11.1-1
-- as we created columnar tables using the columnar access method before.
SELECT EXISTS (SELECT 1 FROM pg_extension WHERE extname = 'citus_columnar') as citus_columnar_exists;
 citus_columnar_exists
---------------------------------------------------------------------
 t
(1 row)

-- Test downgrade to 11.1-1 from 11.2-1
ALTER EXTENSION citus UPDATE TO '11.2-1';
ALTER EXTENSION citus UPDATE TO '11.1-1';
-- Should be empty result since upgrade+downgrade should be a no-op
SELECT * FROM multi_extension.print_extension_changes();
 previous_object | current_object
---------------------------------------------------------------------
(0 rows)

-- Snapshot of state at 11.2-1
ALTER EXTENSION citus UPDATE TO '11.2-1';
ALTER EXTENSION citus_columnar UPDATE TO '11.2-1';
-- Make sure that we defined dependencies from all rel objects (tables,
-- indexes, sequences ..) to columnar table access method ...
SELECT pg_class.oid INTO columnar_schema_members
FROM pg_class, pg_namespace
WHERE pg_namespace.oid=pg_class.relnamespace AND
      pg_namespace.nspname='columnar_internal' AND
      pg_class.relname NOT IN ('chunk_group_pkey',
                               'chunk_pkey',
                               'options_pkey',
                               'stripe_first_row_number_idx',
                               'stripe_pkey');
SELECT refobjid INTO columnar_schema_members_pg_depend
FROM pg_depend
WHERE classid = 'pg_am'::regclass::oid AND
      objid = (select oid from pg_am where amname = 'columnar') AND
      objsubid = 0 AND
      refclassid = 'pg_class'::regclass::oid AND
      refobjsubid = 0 AND
      deptype = 'n';
-- ... , so this should be empty,
(TABLE columnar_schema_members EXCEPT TABLE columnar_schema_members_pg_depend)
UNION
(TABLE columnar_schema_members_pg_depend EXCEPT TABLE columnar_schema_members);
 oid
---------------------------------------------------------------------
(0 rows)

-- ... , and both columnar_schema_members_pg_depend & columnar_schema_members
-- should have 5 entries.
SELECT COUNT(*)=5 FROM columnar_schema_members_pg_depend;
 ?column?
---------------------------------------------------------------------
 t
(1 row)

DROP TABLE columnar_schema_members, columnar_schema_members_pg_depend;
SELECT * FROM multi_extension.print_extension_changes();
                                                                                                                                    previous_object                                                                                                                                     |                                                                                                                                                              current_object
---------------------------------------------------------------------
 function get_rebalance_progress() TABLE(sessionid integer, table_name regclass, shardid bigint, shard_size bigint, sourcename text, sourceport integer, targetname text, targetport integer, progress bigint, source_shard_size bigint, target_shard_size bigint, operation_type text) |
 function worker_append_table_to_shard(text,text,text,integer) void                                                                                                                                                                                                                     |
 function worker_split_shard_replication_setup(split_shard_info[]) SETOF replication_slot_info                                                                                                                                                                                          |
                                                                                                                                                                                                                                                                                        | function citus_copy_shard_placement(bigint,integer,integer,citus.shard_transfer_mode) void
                                                                                                                                                                                                                                                                                        | function citus_get_node_clock() cluster_clock
                                                                                                                                                                                                                                                                                        | function citus_get_transaction_clock() cluster_clock
                                                                                                                                                                                                                                                                                        | function citus_internal_add_placement_metadata(bigint,bigint,integer,bigint) void
                                                                                                                                                                                                                                                                                        | function citus_internal_adjust_local_clock_to_remote(cluster_clock) void
                                                                                                                                                                                                                                                                                        | function citus_is_clock_after(cluster_clock,cluster_clock) boolean
                                                                                                                                                                                                                                                                                        | function citus_job_list() TABLE(job_id bigint, state citus_job_status, job_type name, description text, started_at timestamp with time zone, finished_at timestamp with time zone)
                                                                                                                                                                                                                                                                                        | function citus_job_status(bigint,boolean) TABLE(job_id bigint, state citus_job_status, job_type name, description text, started_at timestamp with time zone, finished_at timestamp with time zone, details jsonb)
                                                                                                                                                                                                                                                                                        | function citus_move_shard_placement(bigint,integer,integer,citus.shard_transfer_mode) void
                                                                                                                                                                                                                                                                                        | function citus_rebalance_status(boolean) TABLE(job_id bigint, state citus_job_status, job_type name, description text, started_at timestamp with time zone, finished_at timestamp with time zone, details jsonb)
                                                                                                                                                                                                                                                                                        | function citus_task_wait(bigint,citus_task_status) void
                                                                                                                                                                                                                                                                                        | function cluster_clock_cmp(cluster_clock,cluster_clock) integer
                                                                                                                                                                                                                                                                                        | function cluster_clock_eq(cluster_clock,cluster_clock) boolean
                                                                                                                                                                                                                                                                                        | function cluster_clock_ge(cluster_clock,cluster_clock) boolean
                                                                                                                                                                                                                                                                                        | function cluster_clock_gt(cluster_clock,cluster_clock) boolean
                                                                                                                                                                                                                                                                                        | function cluster_clock_in(cstring) cluster_clock
                                                                                                                                                                                                                                                                                        | function cluster_clock_le(cluster_clock,cluster_clock) boolean
                                                                                                                                                                                                                                                                                        | function cluster_clock_logical(cluster_clock) bigint
                                                                                                                                                                                                                                                                                        | function cluster_clock_lt(cluster_clock,cluster_clock) boolean
                                                                                                                                                                                                                                                                                        | function cluster_clock_ne(cluster_clock,cluster_clock) boolean
                                                                                                                                                                                                                                                                                        | function cluster_clock_out(cluster_clock) cstring
                                                                                                                                                                                                                                                                                        | function cluster_clock_recv(internal) cluster_clock
                                                                                                                                                                                                                                                                                        | function cluster_clock_send(cluster_clock) bytea
                                                                                                                                                                                                                                                                                        | function get_rebalance_progress() TABLE(sessionid integer, table_name regclass, shardid bigint, shard_size bigint, sourcename text, sourceport integer, targetname text, targetport integer, progress bigint, source_shard_size bigint, target_shard_size bigint, operation_type text, source_lsn pg_lsn, target_lsn pg_lsn, status text)
                                                                                                                                                                                                                                                                                        | function worker_split_shard_replication_setup(split_shard_info[],bigint) SETOF replication_slot_info
                                                                                                                                                                                                                                                                                        | operator <(cluster_clock,cluster_clock)
                                                                                                                                                                                                                                                                                        | operator <=(cluster_clock,cluster_clock)
                                                                                                                                                                                                                                                                                        | operator <>(cluster_clock,cluster_clock)
                                                                                                                                                                                                                                                                                        | operator =(cluster_clock,cluster_clock)
                                                                                                                                                                                                                                                                                        | operator >(cluster_clock,cluster_clock)
                                                                                                                                                                                                                                                                                        | operator >=(cluster_clock,cluster_clock)
                                                                                                                                                                                                                                                                                        | operator class cluster_clock_ops for access method btree
                                                                                                                                                                                                                                                                                        | operator family cluster_clock_ops for access method btree
                                                                                                                                                                                                                                                                                        | sequence pg_dist_clock_logical_seq
                                                                                                                                                                                                                                                                                        | type cluster_clock
(38 rows)

-- Test downgrade to 11.2-1 from 11.2-2
ALTER EXTENSION citus UPDATE TO '11.2-2';
ALTER EXTENSION citus UPDATE TO '11.2-1';
-- Should be empty result since upgrade+downgrade should be a no-op
SELECT * FROM multi_extension.print_extension_changes();
 previous_object | current_object
---------------------------------------------------------------------
(0 rows)

-- Snapshot of state at 11.2-2
ALTER EXTENSION citus UPDATE TO '11.2-2';
SELECT * FROM multi_extension.print_extension_changes();
 previous_object |                          current_object
---------------------------------------------------------------------
                 | function worker_adjust_identity_column_seq_ranges(regclass) void
(1 row)

-- Test downgrade to 11.2-2 from 11.3-1
ALTER EXTENSION citus UPDATE TO '11.3-1';
ALTER EXTENSION citus UPDATE TO '11.2-2';
-- Should be empty result since upgrade+downgrade should be a no-op
SELECT * FROM multi_extension.print_extension_changes();
 previous_object | current_object
---------------------------------------------------------------------
(0 rows)

-- Snapshot of state at 11.3-1
ALTER EXTENSION citus UPDATE TO '11.3-1';
SELECT * FROM multi_extension.print_extension_changes();
 previous_object |                             current_object
---------------------------------------------------------------------
                 | function citus_internal_is_replication_origin_tracking_active() boolean
                 | function citus_internal_mark_node_not_synced(integer,integer) void
                 | function citus_internal_start_replication_origin_tracking() void
                 | function citus_internal_stop_replication_origin_tracking() void
                 | function citus_stat_tenants(boolean) SETOF record
                 | function citus_stat_tenants_local(boolean) SETOF record
                 | function citus_stat_tenants_local_reset() void
                 | function citus_stat_tenants_reset() void
                 | function worker_drop_all_shell_tables(boolean)
                 | view citus_stat_tenants
                 | view citus_stat_tenants_local
(11 rows)

-- Test downgrade to 11.3-1 from 11.3-2
ALTER EXTENSION citus UPDATE TO '11.3-2';
ALTER EXTENSION citus UPDATE TO '11.3-1';
-- Should be empty result since upgrade+downgrade should be a no-op
SELECT * FROM multi_extension.print_extension_changes();
 previous_object | current_object
---------------------------------------------------------------------
(0 rows)

-- Snapshot of state at 11.3-2
ALTER EXTENSION citus UPDATE TO '11.3-2';
SELECT * FROM multi_extension.print_extension_changes();
 previous_object | current_object
---------------------------------------------------------------------
(0 rows)

-- Test downgrade to 11.3-2 from 12.0-1
ALTER EXTENSION citus UPDATE TO '12.0-1';
CREATE TABLE null_shard_key (x int, y int);
SET citus.shard_replication_factor TO 1;
SELECT create_distributed_table('null_shard_key', null);
 create_distributed_table
---------------------------------------------------------------------

(1 row)

-- Show that we cannot downgrade to 11.3-2 becuase the cluster has a
-- distributed table with single-shard.
ALTER EXTENSION citus UPDATE TO '11.3-2';
ERROR:  cannot downgrade Citus because there are distributed tables without a shard key.
DETAIL:  To downgrade Citus to an older version, you should first convert those tables to Postgres tables by executing SELECT undistribute_table("%s").
HINT:  You can find the distributed tables without a shard key in the cluster by using the following query: "SELECT * FROM citus_tables WHERE distribution_column = '<none>' AND colocation_id > 0".
CONTEXT:  PL/pgSQL function inline_code_block line XX at RAISE
DROP TABLE null_shard_key;
ALTER EXTENSION citus UPDATE TO '11.3-2';
-- Should be empty result since upgrade+downgrade should be a no-op
SELECT * FROM multi_extension.print_extension_changes();
 previous_object | current_object
---------------------------------------------------------------------
(0 rows)

-- Snapshot of state at 12.0-1
ALTER EXTENSION citus UPDATE TO '12.0-1';
SELECT * FROM multi_extension.print_extension_changes();
 previous_object |                              current_object
---------------------------------------------------------------------
                 | function citus_internal_add_tenant_schema(oid,integer) void
                 | function citus_internal_delete_tenant_schema(oid) void
                 | function citus_internal_unregister_tenant_schema_globally(oid,text) void
                 | function citus_schema_distribute(regnamespace) void
                 | function citus_schema_undistribute(regnamespace) void
                 | function citus_stat_tenants_local_internal(boolean) SETOF record
                 | table pg_dist_schema
                 | view public.citus_schemas
(8 rows)

-- Test downgrade to 12.0-1 from 12.1-1
ALTER EXTENSION citus UPDATE TO '12.1-1';
ALTER EXTENSION citus UPDATE TO '12.0-1';
-- Should be empty result since upgrade+downgrade should be a no-op
SELECT * FROM multi_extension.print_extension_changes();
 previous_object | current_object
---------------------------------------------------------------------
(0 rows)

-- Snapshot of state at 12.1-1
ALTER EXTENSION citus UPDATE TO '12.1-1';
SELECT * FROM multi_extension.print_extension_changes();
 previous_object |                                     current_object
---------------------------------------------------------------------
                 | function citus_internal_delete_placement_metadata(bigint) void
                 | function citus_internal_update_none_dist_table_metadata(oid,"char",bigint,boolean) void
                 | function citus_pause_node_within_txn(integer,boolean,integer) void
                 | function citus_schema_move(regnamespace,integer,citus.shard_transfer_mode) void
                 | function citus_schema_move(regnamespace,text,integer,citus.shard_transfer_mode) void
(5 rows)

-- Test downgrade to 12.1-1 from 13.0-1
ALTER EXTENSION citus UPDATE TO '13.0-1';
ALTER EXTENSION citus UPDATE TO '12.1-1';
-- Should be empty result since upgrade+downgrade should be a no-op
SELECT * FROM multi_extension.print_extension_changes();
 previous_object | current_object
---------------------------------------------------------------------
(0 rows)

-- Snapshot of state at 13.0-1
ALTER EXTENSION citus UPDATE TO '13.0-1';
SELECT * FROM multi_extension.print_extension_changes();
 previous_object | current_object
---------------------------------------------------------------------
(0 rows)

-- Test downgrade to 13.0-1 from 13.1-1
ALTER EXTENSION citus UPDATE TO '13.1-1';
ALTER EXTENSION citus UPDATE TO '13.0-1';
-- Should be empty result since upgrade+downgrade should be a no-op
SELECT * FROM multi_extension.print_extension_changes();
 previous_object | current_object
---------------------------------------------------------------------
(0 rows)

-- Snapshot of state at 13.1-1
ALTER EXTENSION citus UPDATE TO '13.1-1';
SELECT * FROM multi_extension.print_extension_changes();
                        previous_object                         |                                        current_object
---------------------------------------------------------------------
 function citus_unmark_object_distributed(oid,oid,integer) void |
 function shard_name(regclass,bigint) text                      |
                                                                | function citus_internal.acquire_citus_advisory_object_class_lock(integer,cstring) void
                                                                | function citus_internal.add_colocation_metadata(integer,integer,integer,regtype,oid) void
                                                                | function citus_internal.add_object_metadata(text,text[],text[],integer,integer,boolean) void
                                                                | function citus_internal.add_partition_metadata(regclass,"char",text,integer,"char") void
                                                                | function citus_internal.add_placement_metadata(bigint,bigint,integer,bigint) void
                                                                | function citus_internal.add_shard_metadata(regclass,bigint,"char",text,text) void
                                                                | function citus_internal.add_tenant_schema(oid,integer) void
                                                                | function citus_internal.adjust_local_clock_to_remote(cluster_clock) void
                                                                | function citus_internal.database_command(text) void
                                                                | function citus_internal.delete_colocation_metadata(integer) void
                                                                | function citus_internal.delete_partition_metadata(regclass) void
                                                                | function citus_internal.delete_placement_metadata(bigint) void
                                                                | function citus_internal.delete_shard_metadata(bigint) void
                                                                | function citus_internal.delete_tenant_schema(oid) void
                                                                | function citus_internal.global_blocked_processes() SETOF record
                                                                | function citus_internal.is_replication_origin_tracking_active() boolean
                                                                | function citus_internal.local_blocked_processes() SETOF record
                                                                | function citus_internal.mark_node_not_synced(integer,integer) void
                                                                | function citus_internal.start_replication_origin_tracking() void
                                                                | function citus_internal.stop_replication_origin_tracking() void
                                                                | function citus_internal.unregister_tenant_schema_globally(oid,text) void
                                                                | function citus_internal.update_none_dist_table_metadata(oid,"char",bigint,boolean) void
                                                                | function citus_internal.update_placement_metadata(bigint,integer,integer) void
                                                                | function citus_internal.update_relation_colocation(oid,integer) void
                                                                | function citus_is_primary_node() boolean
                                                                | function citus_stat_counters(oid) SETOF record
                                                                | function citus_stat_counters_reset(oid) void
                                                                | function citus_unmark_object_distributed(oid,oid,integer,boolean) void
                                                                | function shard_name(regclass,bigint,boolean) text
                                                                | view citus_nodes
                                                                | view citus_stat_counters
(33 rows)

-- Test downgrade to 13.1-1 from 13.2-1
ALTER EXTENSION citus UPDATE TO '13.2-1';
ALTER EXTENSION citus UPDATE TO '13.1-1';
-- Should be empty result since upgrade+downgrade should be a no-op
SELECT * FROM multi_extension.print_extension_changes();
 previous_object | current_object
---------------------------------------------------------------------
(0 rows)

-- Snapshot of state at 13.2-1
ALTER EXTENSION citus UPDATE TO '13.2-1';
SELECT * FROM multi_extension.print_extension_changes();
                                                   previous_object                                                    |                                                                                       current_object
---------------------------------------------------------------------
 function citus_rebalance_start(name,boolean,citus.shard_transfer_mode) bigint                                        |
 function worker_last_saved_explain_analyze() TABLE(explain_analyze_output text, execution_duration double precision) |
<<<<<<< HEAD
                                                                                                                      | function citus_internal.citus_internal_copy_single_shard_placement(bigint,integer,integer,integer,citus.shard_transfer_mode) void
                                                                                                                      | function citus_rebalance_start(name,boolean,citus.shard_transfer_mode,boolean,boolean) bigint
                                                                                                                      | function worker_last_saved_explain_analyze() TABLE(explain_analyze_output text, execution_duration double precision, execution_ntuples double precision, execution_nloops double precision)
(5 rows)
=======
                                                                                                                      | function worker_last_saved_explain_analyze() TABLE(explain_analyze_output text, execution_duration double precision, execution_ntuples double precision, execution_nloops double precision)
(2 rows)
>>>>>>> 2095679d

DROP TABLE multi_extension.prev_objects, multi_extension.extension_diff;
-- show running version
SHOW citus.version;
 citus.version
---------------------------------------------------------------------
 13.2devel
(1 row)

-- ensure no unexpected objects were created outside pg_catalog
SELECT pgio.type, pgio.identity
FROM pg_depend AS pgd,
	 pg_extension AS pge,
	 LATERAL pg_identify_object(pgd.classid, pgd.objid, pgd.objsubid) AS pgio
WHERE pgd.refclassid = 'pg_extension'::regclass AND
	  pgd.refobjid   = pge.oid AND
	  pge.extname    = 'citus' AND
	  pgio.schema    NOT IN ('pg_catalog', 'citus', 'citus_internal', 'test', 'columnar', 'columnar_internal') AND
      pgio.type      != 'type'
ORDER BY 1, 2;
 type |       identity
---------------------------------------------------------------------
 view | public.citus_schemas
 view | public.citus_tables
(2 rows)

-- see incompatible version errors out
RESET citus.enable_version_checks;
RESET columnar.enable_version_checks;
-- reset version check config for other sessions too
ALTER SYSTEM RESET citus.enable_version_checks;
SELECT pg_reload_conf();
 pg_reload_conf
---------------------------------------------------------------------
 t
(1 row)

DROP EXTENSION citus;
DROP EXTENSION citus_columnar;
CREATE EXTENSION citus VERSION '8.0-1';
ERROR:  specified version incompatible with loaded Citus library
DETAIL:  Loaded library requires 13.2, but 8.0-1 was specified.
HINT:  If a newer library is present, restart the database and try the command again.
-- Test non-distributed queries work even in version mismatch
SET citus.enable_version_checks TO 'false';
SET columnar.enable_version_checks TO 'false';
CREATE EXTENSION citus VERSION '8.1-1';
SET citus.enable_version_checks TO 'true';
SET columnar.enable_version_checks TO 'true';
-- Test CREATE TABLE
CREATE TABLE version_mismatch_table(column1 int);
-- Test COPY
\copy version_mismatch_table FROM STDIN;
-- Test INSERT
INSERT INTO version_mismatch_table(column1) VALUES(5);
-- Test SELECT
SELECT * FROM version_mismatch_table ORDER BY column1;
 column1
---------------------------------------------------------------------
       0
       1
       2
       3
       4
       5
(6 rows)

-- Test SELECT from pg_catalog
SELECT d.datname as "Name",
       pg_catalog.pg_get_userbyid(d.datdba) as "Owner",
       pg_catalog.array_to_string(d.datacl, E'\n') AS "Access privileges"
FROM pg_catalog.pg_database d
ORDER BY 1;
    Name    |  Owner   |   Access privileges
---------------------------------------------------------------------
 postgres   | postgres |
 regression | postgres |
 template0  | postgres | =c/postgres          +
            |          | postgres=CTc/postgres
 template1  | postgres | =c/postgres          +
            |          | postgres=CTc/postgres
(4 rows)

-- We should not distribute table in version mistmatch
SELECT create_distributed_table('version_mismatch_table', 'column1');
ERROR:  loaded Citus library version differs from installed extension version
DETAIL:  Loaded library requires 13.2, but the installed extension version is 8.1-1.
HINT:  Run ALTER EXTENSION citus UPDATE and try again.
-- This function will cause fail in next ALTER EXTENSION
CREATE OR REPLACE FUNCTION pg_catalog.relation_is_a_known_shard(regclass)
RETURNS void LANGUAGE plpgsql
AS $function$
BEGIN
END;
$function$;
ERROR:  cannot change return type of existing function
HINT:  Use DROP FUNCTION relation_is_a_known_shard(regclass) first.
SET citus.enable_version_checks TO 'false';
SET columnar.enable_version_checks TO 'false';
-- This will fail because of previous function declaration
ALTER EXTENSION citus UPDATE TO '9.1-1';
-- We can DROP problematic function and continue ALTER EXTENSION even when version checks are on
SET citus.enable_version_checks TO 'true';
SET columnar.enable_version_checks TO 'true';
DROP FUNCTION pg_catalog.relation_is_a_known_shard(regclass);
ERROR:  cannot drop function relation_is_a_known_shard(regclass) because extension citus requires it
HINT:  You can drop extension citus instead.
SET citus.enable_version_checks TO 'false';
SET columnar.enable_version_checks TO 'false';
ALTER EXTENSION citus UPDATE TO '9.1-1';
NOTICE:  version "9.1-1" of extension "citus" is already installed
-- Test updating to the latest version without specifying the version number
ALTER EXTENSION citus UPDATE;
-- re-create in newest version
DROP EXTENSION citus;
\c
CREATE EXTENSION citus;
-- test cache invalidation in workers
\c - - - :worker_1_port
DROP EXTENSION citus;
SET citus.enable_version_checks TO 'false';
SET columnar.enable_version_checks TO 'false';
CREATE EXTENSION citus VERSION '8.0-1';
SET citus.enable_version_checks TO 'true';
SET columnar.enable_version_checks TO 'true';
-- during ALTER EXTENSION, we should invalidate the cache
ALTER EXTENSION citus UPDATE;
-- if cache is invalidated succesfull, this \d should work without any problem
\d
            List of relations
 Schema |     Name      | Type |  Owner
---------------------------------------------------------------------
 public | citus_schemas | view | postgres
 public | citus_tables  | view | postgres
(2 rows)

\c - - - :master_port
-- test https://github.com/citusdata/citus/issues/3409
CREATE USER testuser2 SUPERUSER;
SET ROLE testuser2;
DROP EXTENSION Citus;
-- Loop until we see there's no maintenance daemon running
DO $$begin
    for i in 0 .. 100 loop
        if i = 100 then raise 'Waited too long'; end if;
        PERFORM pg_stat_clear_snapshot();
        perform * from pg_stat_activity where application_name = 'Citus Maintenance Daemon';
        if not found then exit; end if;
        perform pg_sleep(0.1);
    end loop;
end$$;
SELECT datid, datname, usename FROM pg_stat_activity WHERE application_name = 'Citus Maintenance Daemon';
 datid | datname | usename
---------------------------------------------------------------------
(0 rows)

CREATE EXTENSION Citus;
-- Loop until we there's a maintenance daemon running
DO $$begin
    for i in 0 .. 100 loop
        if i = 100 then raise 'Waited too long'; end if;
        PERFORM pg_stat_clear_snapshot();
        perform * from pg_stat_activity where application_name = 'Citus Maintenance Daemon';
        if found then exit; end if;
        perform pg_sleep(0.1);
    end loop;
end$$;
SELECT datid, datname, usename FROM pg_stat_activity WHERE application_name = 'Citus Maintenance Daemon';
 datid |  datname   |  usename
---------------------------------------------------------------------
 16384 | regression | testuser2
(1 row)

RESET ROLE;
-- check that maintenance daemon gets (re-)started for the right user
DROP EXTENSION citus;
CREATE USER testuser SUPERUSER;
SET ROLE testuser;
CREATE EXTENSION citus;
SELECT datname, current_database(),
    usename, (SELECT extowner::regrole::text FROM pg_extension WHERE extname = 'citus')
FROM test.maintenance_worker();
  datname   | current_database | usename  | extowner
---------------------------------------------------------------------
 regression | regression       | testuser | testuser
(1 row)

-- and recreate as the right owner
RESET ROLE;
DROP EXTENSION citus;
CREATE EXTENSION citus;
-- Check that maintenance daemon can also be started in another database
CREATE DATABASE another;
NOTICE:  Citus partially supports CREATE DATABASE for distributed databases
DETAIL:  Citus does not propagate CREATE DATABASE command to other nodes
HINT:  You can manually create a database and its extensions on other nodes.
\c another
CREATE EXTENSION citus;
CREATE SCHEMA test;
:create_function_test_maintenance_worker
-- see that the daemon started
SELECT datname, current_database(),
    usename, (SELECT extowner::regrole::text FROM pg_extension WHERE extname = 'citus')
FROM test.maintenance_worker();
 datname | current_database | usename  | extowner
---------------------------------------------------------------------
 another | another          | postgres | postgres
(1 row)

-- Test that database with active worker can be dropped.
\c regression
CREATE SCHEMA test_daemon;
-- we create a similar function on the regression database
-- note that this function checks for the existence of the daemon
-- when not found, returns true else tries for 5 times and
-- returns false
CREATE OR REPLACE FUNCTION test_daemon.maintenance_daemon_died(p_dbname text)
    RETURNS boolean
    LANGUAGE plpgsql
AS $$
DECLARE
   activity record;
BEGIN
    PERFORM pg_stat_clear_snapshot();
    SELECT * INTO activity FROM pg_stat_activity
    WHERE application_name = 'Citus Maintenance Daemon' AND datname = p_dbname;
    IF activity.pid IS NULL THEN
        RETURN true;
    ELSE
        RETURN false;
    END IF;
END;
$$;
-- drop the database and see that the daemon is dead
DROP DATABASE another;
SELECT
    *
FROM
    test_daemon.maintenance_daemon_died('another');
 maintenance_daemon_died
---------------------------------------------------------------------
 t
(1 row)

-- we don't need the schema and the function anymore
DROP SCHEMA test_daemon CASCADE;
NOTICE:  drop cascades to function test_daemon.maintenance_daemon_died(text)
-- verify citus does not crash while creating a table when run against an older worker
-- create_distributed_table piggybacks multiple commands into single one, if one worker
-- did not have the required UDF it should fail instead of crash.
-- create a test database, configure citus with single node
CREATE DATABASE another;
NOTICE:  Citus partially supports CREATE DATABASE for distributed databases
DETAIL:  Citus does not propagate CREATE DATABASE command to other nodes
HINT:  You can manually create a database and its extensions on other nodes.
\c - - - :worker_1_port
CREATE DATABASE another;
NOTICE:  Citus partially supports CREATE DATABASE for distributed databases
DETAIL:  Citus does not propagate CREATE DATABASE command to other nodes
HINT:  You can manually create a database and its extensions on other nodes.
\c - - - :master_port
\c another
CREATE EXTENSION citus;
\c - - - :worker_1_port
CREATE EXTENSION citus;
\c - - - :master_port
SELECT FROM master_add_node('localhost', :worker_1_port);
--
(1 row)

\c - - - :worker_1_port
ALTER FUNCTION assign_distributed_transaction_id(initiator_node_identifier integer, transaction_number bigint, transaction_stamp timestamp with time zone)
RENAME TO dummy_assign_function;
\c - - - :master_port
SET citus.shard_replication_factor to 1;
-- create_distributed_table command should fail
CREATE TABLE t1(a int, b int);
SET client_min_messages TO ERROR;
DO $$
BEGIN
        BEGIN
                SELECT create_distributed_table('t1', 'a');
        EXCEPTION WHEN OTHERS THEN
                RAISE 'create distributed table failed';
        END;
END;
$$;
ERROR:  create distributed table failed
CONTEXT:  PL/pgSQL function inline_code_block line XX at RAISE
\c regression
\c - - - :master_port
DROP DATABASE another;
\c - - - :worker_1_port
DROP DATABASE another;
\c - - - :master_port
-- only the regression database should have a maintenance daemon
SELECT count(*) FROM pg_stat_activity WHERE application_name = 'Citus Maintenance Daemon';
 count
---------------------------------------------------------------------
     1
(1 row)

-- recreate the extension immediately after the maintenancae daemon errors
SELECT pg_cancel_backend(pid) FROM pg_stat_activity WHERE application_name = 'Citus Maintenance Daemon';
 pg_cancel_backend
---------------------------------------------------------------------
 t
(1 row)

DROP EXTENSION citus;
CREATE EXTENSION citus;
-- wait for maintenance daemon restart
SELECT datname, current_database(),
    usename, (SELECT extowner::regrole::text FROM pg_extension WHERE extname = 'citus')
FROM test.maintenance_worker();
  datname   | current_database | usename  | extowner
---------------------------------------------------------------------
 regression | regression       | postgres | postgres
(1 row)

-- confirm that there is only one maintenance daemon
SELECT count(*) FROM pg_stat_activity WHERE application_name = 'Citus Maintenance Daemon';
 count
---------------------------------------------------------------------
     1
(1 row)

-- kill the maintenance daemon
SELECT pg_cancel_backend(pid) FROM pg_stat_activity WHERE application_name = 'Citus Maintenance Daemon';
 pg_cancel_backend
---------------------------------------------------------------------
 t
(1 row)

-- reconnect
\c - - - :master_port
-- run something that goes through planner hook and therefore kicks of maintenance daemon
SELECT 1;
 ?column?
---------------------------------------------------------------------
        1
(1 row)

-- wait for maintenance daemon restart
SELECT datname, current_database(),
    usename, (SELECT extowner::regrole::text FROM pg_extension WHERE extname = 'citus')
FROM test.maintenance_worker();
  datname   | current_database | usename  | extowner
---------------------------------------------------------------------
 regression | regression       | postgres | postgres
(1 row)

-- confirm that there is only one maintenance daemon
SELECT count(*) FROM pg_stat_activity WHERE application_name = 'Citus Maintenance Daemon';
 count
---------------------------------------------------------------------
     1
(1 row)

-- confirm that we can create a distributed table concurrently on an empty node
DROP EXTENSION citus;
CREATE EXTENSION citus;
CREATE TABLE test (x int, y int);
INSERT INTO test VALUES (1,2);
SET citus.shard_replication_factor TO 1;
SELECT create_distributed_table_concurrently('test','x');
NOTICE:  relation test does not have a REPLICA IDENTITY or PRIMARY KEY
DETAIL:  UPDATE and DELETE commands on the relation will error out during create_distributed_table_concurrently unless there is a REPLICA IDENTITY or PRIMARY KEY. INSERT commands will still work.
 create_distributed_table_concurrently
---------------------------------------------------------------------

(1 row)

DROP TABLE test;
TRUNCATE pg_dist_node;
-- confirm that we can create a distributed table on an empty node
CREATE TABLE test (x int, y int);
INSERT INTO test VALUES (1,2);
SET citus.shard_replication_factor TO 1;
SELECT create_distributed_table('test','x');
NOTICE:  Copying data from local table...
NOTICE:  copying the data has completed
DETAIL:  The local data in the table is no longer visible, but is still on disk.
HINT:  To remove the local data, run: SELECT truncate_local_data_after_distributing_table($$public.test$$)
 create_distributed_table
---------------------------------------------------------------------

(1 row)

DROP TABLE test;
TRUNCATE pg_dist_node;
-- confirm that we can create a single-shard table on an empty node
CREATE TABLE test (x int, y int);
INSERT INTO test VALUES (1,2);
SET citus.shard_replication_factor TO 1;
SELECT create_distributed_table('test', null, colocate_with=>'none', distribution_type=>null);
NOTICE:  Copying data from local table...
NOTICE:  copying the data has completed
DETAIL:  The local data in the table is no longer visible, but is still on disk.
HINT:  To remove the local data, run: SELECT truncate_local_data_after_distributing_table($$public.test$$)
 create_distributed_table
---------------------------------------------------------------------

(1 row)

-- and make sure that we can't remove the coordinator due to "test"
SELECT citus_remove_node('localhost', :master_port);
ERROR:  cannot remove or disable the node localhost:xxxxx because because it contains the only shard placement for shard xxxxx
DETAIL:  One of the table(s) that prevents the operation complete successfully is public.test
HINT:  To proceed, either drop the tables or use undistribute_table() function to convert them to local tables
DROP TABLE test;
-- and now we should be able to remove the coordinator
SELECT citus_remove_node('localhost', :master_port);
 citus_remove_node
---------------------------------------------------------------------

(1 row)

-- confirm that we can create a tenant schema / table on an empty node
SET citus.enable_schema_based_sharding TO ON;
CREATE SCHEMA tenant_schema;
CREATE TABLE tenant_schema.test(x int, y int);
SELECT colocationid = (
    SELECT colocationid FROM pg_dist_partition WHERE logicalrelid = 'tenant_schema.test'::regclass
)
FROM pg_dist_schema
WHERE schemaid::regnamespace::text = 'tenant_schema';
 ?column?
---------------------------------------------------------------------
 t
(1 row)

-- and make sure that we can't remove the coordinator due to "test"
SELECT citus_remove_node('localhost', :master_port);
ERROR:  cannot remove or disable the node localhost:xxxxx because because it contains the only shard placement for shard xxxxx
DETAIL:  One of the table(s) that prevents the operation complete successfully is tenant_schema.test
HINT:  To proceed, either drop the tables or use undistribute_table() function to convert them to local tables
BEGIN;
  SET LOCAL client_min_messages TO WARNING;
  DROP SCHEMA tenant_schema CASCADE;
COMMIT;
-- and now we should be able to remove the coordinator
SELECT citus_remove_node('localhost', :master_port);
 citus_remove_node
---------------------------------------------------------------------

(1 row)

CREATE SCHEMA tenant_schema;
-- Make sure that we can sync metadata for empty tenant schemas
-- when adding the first node to the cluster.
SELECT 1 FROM citus_add_node('localhost', :worker_1_port);
 ?column?
---------------------------------------------------------------------
        1
(1 row)

DROP SCHEMA tenant_schema;
SELECT citus_remove_node('localhost', :worker_1_port);
 citus_remove_node
---------------------------------------------------------------------

(1 row)

RESET citus.enable_schema_based_sharding;
-- confirm that we can create a reference table on an empty node
CREATE TABLE test (x int, y int);
INSERT INTO test VALUES (1,2);
SELECT create_reference_table('test');
NOTICE:  Copying data from local table...
NOTICE:  copying the data has completed
DETAIL:  The local data in the table is no longer visible, but is still on disk.
HINT:  To remove the local data, run: SELECT truncate_local_data_after_distributing_table($$public.test$$)
 create_reference_table
---------------------------------------------------------------------

(1 row)

DROP TABLE test;
TRUNCATE pg_dist_node;
-- confirm that we can create a local table on an empty node
CREATE TABLE test (x int, y int);
INSERT INTO test VALUES (1,2);
SELECT citus_add_local_table_to_metadata('test');
 citus_add_local_table_to_metadata
---------------------------------------------------------------------

(1 row)

DROP TABLE test;
-- Verify that we don't consider the schemas created by extensions as tenant schemas.
-- Easiest way of verifying this is to create columnar extension.
SET citus.enable_schema_based_sharding TO ON;
CREATE EXTENSION citus_columnar;
SELECT COUNT(*)=0 FROM pg_dist_schema
WHERE schemaid IN ('columnar'::regnamespace, 'columnar_internal'::regnamespace);
 ?column?
---------------------------------------------------------------------
 t
(1 row)

RESET citus.enable_schema_based_sharding;
DROP EXTENSION citus;
CREATE EXTENSION citus;
DROP TABLE version_mismatch_table;
DROP TABLE  multi_extension.extension_basic_types;
DROP SCHEMA multi_extension;
ERROR:  cannot drop schema multi_extension because other objects depend on it
DETAIL:  function multi_extension.print_extension_changes() depends on schema multi_extension
HINT:  Use DROP ... CASCADE to drop the dependent objects too.<|MERGE_RESOLUTION|>--- conflicted
+++ resolved
@@ -1640,15 +1640,10 @@
 ---------------------------------------------------------------------
  function citus_rebalance_start(name,boolean,citus.shard_transfer_mode) bigint                                        |
  function worker_last_saved_explain_analyze() TABLE(explain_analyze_output text, execution_duration double precision) |
-<<<<<<< HEAD
                                                                                                                       | function citus_internal.citus_internal_copy_single_shard_placement(bigint,integer,integer,integer,citus.shard_transfer_mode) void
                                                                                                                       | function citus_rebalance_start(name,boolean,citus.shard_transfer_mode,boolean,boolean) bigint
                                                                                                                       | function worker_last_saved_explain_analyze() TABLE(explain_analyze_output text, execution_duration double precision, execution_ntuples double precision, execution_nloops double precision)
 (5 rows)
-=======
-                                                                                                                      | function worker_last_saved_explain_analyze() TABLE(explain_analyze_output text, execution_duration double precision, execution_ntuples double precision, execution_nloops double precision)
-(2 rows)
->>>>>>> 2095679d
 
 DROP TABLE multi_extension.prev_objects, multi_extension.extension_diff;
 -- show running version

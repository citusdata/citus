--
-- MULTI_EXTENSION
--
-- Tests around extension creation / upgrades
--
-- It'd be nice to script generation of this file, but alas, that's
-- not done yet.
--
-- Upgrade tests verify the objects are added in citus_finish_pg_upgrade()
SET citus.next_shard_id TO 580000;
CREATE SCHEMA multi_extension;
SELECT $definition$
CREATE OR REPLACE FUNCTION test.maintenance_worker()
    RETURNS pg_stat_activity
    LANGUAGE plpgsql
AS $$
DECLARE
   activity record;
BEGIN
    DO 'BEGIN END'; -- Force maintenance daemon to start
    -- we don't want to wait forever; loop will exit after 20 seconds
    FOR i IN 1 .. 200 LOOP
        PERFORM pg_stat_clear_snapshot();
        SELECT * INTO activity FROM pg_stat_activity
        WHERE application_name = 'Citus Maintenance Daemon' AND datname = current_database();
        IF activity.pid IS NOT NULL THEN
            RETURN activity;
        ELSE
            PERFORM pg_sleep(0.1);
        END IF ;
    END LOOP;
    -- fail if we reach the end of this loop
    raise 'Waited too long for maintenance daemon to start';
END;
$$;
$definition$ create_function_test_maintenance_worker
\gset
CREATE TABLE multi_extension.prev_objects(description text);
CREATE TABLE multi_extension.extension_diff(previous_object text COLLATE "C",
                            current_object text COLLATE "C");
CREATE FUNCTION multi_extension.print_extension_changes()
RETURNS TABLE(previous_object text, current_object text)
AS $func$
BEGIN
    SET LOCAL search_path TO multi_extension;
	TRUNCATE TABLE extension_diff;

	CREATE TABLE current_objects AS
	SELECT pg_catalog.pg_describe_object(classid, objid, 0)
           || ' ' ||
           coalesce(pg_catalog.pg_get_function_result(objid), '') AS description
	FROM pg_catalog.pg_depend, pg_catalog.pg_extension e
	WHERE refclassid = 'pg_catalog.pg_extension'::pg_catalog.regclass
		AND refobjid = e.oid
		AND deptype = 'e'
		AND e.extname='citus';

	INSERT INTO extension_diff
	SELECT p.description previous_object, c.description current_object
	FROM current_objects c FULL JOIN prev_objects p
	ON p.description = c.description
	WHERE p.description is null OR c.description is null;

	DROP TABLE prev_objects;
	ALTER TABLE current_objects RENAME TO prev_objects;

	RETURN QUERY SELECT * FROM extension_diff ORDER BY 1, 2;
END
$func$ LANGUAGE plpgsql;
CREATE SCHEMA test;
:create_function_test_maintenance_worker
-- check maintenance daemon is started
SELECT datname, current_database(),
    usename, (SELECT extowner::regrole::text FROM pg_extension WHERE extname = 'citus')
FROM test.maintenance_worker();
  datname   | current_database | usename  | extowner
---------------------------------------------------------------------
 regression | regression       | postgres | postgres
(1 row)

-- ensure no unexpected objects were created outside pg_catalog
SELECT pgio.type, pgio.identity
FROM pg_depend AS pgd,
	 pg_extension AS pge,
	 LATERAL pg_identify_object(pgd.classid, pgd.objid, pgd.objsubid) AS pgio
WHERE pgd.refclassid = 'pg_extension'::regclass AND
	  pgd.refobjid   = pge.oid AND
	  pge.extname    = 'citus' AND
	  pgio.schema    NOT IN ('pg_catalog', 'citus', 'citus_internal', 'test', 'columnar', 'columnar_internal')
ORDER BY 1, 2;
 type |      identity
---------------------------------------------------------------------
 view | public.citus_tables
(1 row)

-- DROP EXTENSION pre-created by the regression suite
DROP EXTENSION citus;
DROP EXTENSION citus_columnar;
\c
-- these tests switch between citus versions and call ddl's that require pg_dist_object to be created
SET citus.enable_metadata_sync TO 'false';
SET citus.enable_version_checks TO 'false';
SET columnar.enable_version_checks TO 'false';
CREATE EXTENSION citus VERSION '8.0-1';
ALTER EXTENSION citus UPDATE TO '8.0-2';
ALTER EXTENSION citus UPDATE TO '8.0-3';
ALTER EXTENSION citus UPDATE TO '8.0-4';
ALTER EXTENSION citus UPDATE TO '8.0-5';
ALTER EXTENSION citus UPDATE TO '8.0-6';
ALTER EXTENSION citus UPDATE TO '8.0-7';
ALTER EXTENSION citus UPDATE TO '8.0-8';
ALTER EXTENSION citus UPDATE TO '8.0-9';
ALTER EXTENSION citus UPDATE TO '8.0-10';
ALTER EXTENSION citus UPDATE TO '8.0-11';
ALTER EXTENSION citus UPDATE TO '8.0-12';
ALTER EXTENSION citus UPDATE TO '8.0-13';
ALTER EXTENSION citus UPDATE TO '8.1-1';
ALTER EXTENSION citus UPDATE TO '8.2-1';
ALTER EXTENSION citus UPDATE TO '8.2-2';
ALTER EXTENSION citus UPDATE TO '8.2-3';
ALTER EXTENSION citus UPDATE TO '8.2-4';
ALTER EXTENSION citus UPDATE TO '8.3-1';
ALTER EXTENSION citus UPDATE TO '9.0-1';
ALTER EXTENSION citus UPDATE TO '9.0-2';
ALTER EXTENSION citus UPDATE TO '9.1-1';
ALTER EXTENSION citus UPDATE TO '9.2-1';
ALTER EXTENSION citus UPDATE TO '9.2-2';
-- Snapshot of state at 9.2-2
SELECT * FROM multi_extension.print_extension_changes();
 previous_object |                                                                                                        current_object
---------------------------------------------------------------------
                 | event trigger citus_cascade_to_partition
                 | function alter_role_if_exists(text,text) boolean
                 | function any_value(anyelement) anyelement
                 | function any_value_agg(anyelement,anyelement) anyelement
                 | function array_cat_agg(anycompatiblearray) anycompatiblearray
                 | function assign_distributed_transaction_id(integer,bigint,timestamp with time zone) void
                 | function authinfo_valid(text) boolean
                 | function broadcast_intermediate_result(text,text) bigint
                 | function check_distributed_deadlocks() boolean
                 | function citus_add_rebalance_strategy(name,regproc,regproc,regproc,real,real) void
                 | function citus_blocking_pids(integer) integer[]
                 | function citus_create_restore_point(text) pg_lsn
                 | function citus_dist_stat_activity() SETOF record
                 | function citus_drop_trigger() event_trigger
                 | function citus_executor_name(integer) text
                 | function citus_extradata_container(internal) void
                 | function citus_finish_pg_upgrade() void
                 | function citus_internal.find_groupid_for_node(text,integer) integer
                 | function citus_internal.pg_dist_node_trigger_func() trigger
                 | function citus_internal.pg_dist_rebalance_strategy_enterprise_check() trigger
                 | function citus_internal.pg_dist_rebalance_strategy_trigger_func() trigger
                 | function citus_internal.pg_dist_shard_placement_trigger_func() trigger
                 | function citus_internal.refresh_isolation_tester_prepared_statement() void
                 | function citus_internal.replace_isolation_tester_func() void
                 | function citus_internal.restore_isolation_tester_func() void
                 | function citus_isolation_test_session_is_blocked(integer,integer[]) boolean
                 | function citus_json_concatenate(json,json) json
                 | function citus_json_concatenate_final(json) json
                 | function citus_jsonb_concatenate(jsonb,jsonb) jsonb
                 | function citus_jsonb_concatenate_final(jsonb) jsonb
                 | function citus_node_capacity_1(integer) real
                 | function citus_prepare_pg_upgrade() void
                 | function citus_query_stats() SETOF record
                 | function citus_relation_size(regclass) bigint
                 | function citus_server_id() uuid
                 | function citus_set_default_rebalance_strategy(text) void
                 | function citus_shard_allowed_on_node_true(bigint,integer) boolean
                 | function citus_shard_cost_1(bigint) real
                 | function citus_shard_cost_by_disk_size(bigint) real
                 | function citus_stat_statements() SETOF record
                 | function citus_stat_statements_reset() void
                 | function citus_table_is_visible(oid) boolean
                 | function citus_table_size(regclass) bigint
                 | function citus_text_send_as_jsonb(text) bytea
                 | function citus_total_relation_size(regclass) bigint
                 | function citus_truncate_trigger() trigger
                 | function citus_validate_rebalance_strategy_functions(regproc,regproc,regproc) void
                 | function citus_version() text
                 | function citus_worker_stat_activity() SETOF record
                 | function column_name_to_column(regclass,text) text
                 | function column_to_column_name(regclass,text) text
                 | function coord_combine_agg(oid,cstring,anyelement) anyelement
                 | function coord_combine_agg_ffunc(internal,oid,cstring,anyelement) anyelement
                 | function coord_combine_agg_sfunc(internal,oid,cstring,anyelement) internal
                 | function create_distributed_function(regprocedure,text,text) void
                 | function create_distributed_table(regclass,text,citus.distribution_type,text) void
                 | function create_intermediate_result(text,text) bigint
                 | function create_reference_table(regclass) void
                 | function distributed_tables_colocated(regclass,regclass) boolean
                 | function dump_global_wait_edges() SETOF record
                 | function dump_local_wait_edges() SETOF record
                 | function fetch_intermediate_results(text[],text,integer) bigint
                 | function get_all_active_transactions() SETOF record
                 | function get_colocated_shard_array(bigint) bigint[]
                 | function get_colocated_table_array(regclass) regclass[]
                 | function get_current_transaction_id() record
                 | function get_global_active_transactions() SETOF record
                 | function get_rebalance_progress() TABLE(sessionid integer, table_name regclass, shardid bigint, shard_size bigint, sourcename text, sourceport integer, targetname text, targetport integer, progress bigint)
                 | function get_rebalance_table_shards_plan(regclass,real,integer,bigint[],boolean,name) TABLE(table_name regclass, shardid bigint, shard_size bigint, sourcename text, sourceport integer, targetname text, targetport integer)
                 | function get_shard_id_for_distribution_column(regclass,"any") bigint
                 | function isolate_tenant_to_new_shard(regclass,"any",text) bigint
                 | function json_cat_agg(json) json
                 | function jsonb_cat_agg(jsonb) jsonb
                 | function lock_relation_if_exists(text,text) boolean
                 | function lock_shard_metadata(integer,bigint[]) void
                 | function lock_shard_resources(integer,bigint[]) void
                 | function mark_tables_colocated(regclass,regclass[]) void
                 | function master_activate_node(text,integer) integer
                 | function master_add_inactive_node(text,integer,integer,noderole,name) integer
                 | function master_add_node(text,integer,integer,noderole,name) integer
                 | function master_add_secondary_node(text,integer,text,integer,name) integer
                 | function master_append_table_to_shard(bigint,text,text,integer) real
                 | function master_apply_delete_command(text) integer
                 | function master_conninfo_cache_invalidate() trigger
                 | function master_copy_shard_placement(bigint,text,integer,text,integer,boolean,citus.shard_transfer_mode) void
                 | function master_create_distributed_table(regclass,text,citus.distribution_type) void
                 | function master_create_empty_shard(text) bigint
                 | function master_create_worker_shards(text,integer,integer) void
                 | function master_disable_node(text,integer) void
                 | function master_dist_local_group_cache_invalidate() trigger
                 | function master_dist_node_cache_invalidate() trigger
                 | function master_dist_object_cache_invalidate() trigger
                 | function master_dist_partition_cache_invalidate() trigger
                 | function master_dist_placement_cache_invalidate() trigger
                 | function master_dist_shard_cache_invalidate() trigger
                 | function master_drain_node(text,integer,citus.shard_transfer_mode,name) void
                 | function master_drop_all_shards(regclass,text,text) integer
                 | function master_drop_sequences(text[]) void
                 | function master_get_active_worker_nodes() SETOF record
                 | function master_get_new_placementid() bigint
                 | function master_get_new_shardid() bigint
                 | function master_get_table_ddl_events(text) SETOF text
                 | function master_get_table_metadata(text) record
                 | function master_modify_multiple_shards(text) integer
                 | function master_move_shard_placement(bigint,text,integer,text,integer,citus.shard_transfer_mode) void
                 | function master_remove_distributed_table_metadata_from_workers(regclass,text,text) void
                 | function master_remove_node(text,integer) void
                 | function master_remove_partition_metadata(regclass,text,text) void
                 | function master_run_on_worker(text[],integer[],text[],boolean) SETOF record
                 | function master_set_node_property(text,integer,text,boolean) void
                 | function master_unmark_object_distributed(oid,oid,integer) void
                 | function master_update_node(integer,text,integer,boolean,integer) void
                 | function master_update_shard_statistics(bigint) bigint
                 | function master_update_table_statistics(regclass) void
                 | function poolinfo_valid(text) boolean
                 | function read_intermediate_result(text,citus_copy_format) SETOF record
                 | function read_intermediate_results(text[],citus_copy_format) SETOF record
                 | function rebalance_table_shards(regclass,real,integer,bigint[],citus.shard_transfer_mode,boolean,name) void
                 | function recover_prepared_transactions() integer
                 | function relation_is_a_known_shard(regclass) boolean
                 | function replicate_table_shards(regclass,integer,integer,bigint[],citus.shard_transfer_mode) void
                 | function role_exists(name) boolean
                 | function run_command_on_colocated_placements(regclass,regclass,text,boolean) SETOF record
                 | function run_command_on_placements(regclass,text,boolean) SETOF record
                 | function run_command_on_shards(regclass,text,boolean) SETOF record
                 | function run_command_on_workers(text,boolean) SETOF record
                 | function shard_name(regclass,bigint) text
                 | function start_metadata_sync_to_node(text,integer) void
                 | function stop_metadata_sync_to_node(text,integer) void
                 | function task_tracker_assign_task(bigint,integer,text) void
                 | function task_tracker_cleanup_job(bigint) void
                 | function task_tracker_conninfo_cache_invalidate() trigger
                 | function task_tracker_task_status(bigint,integer) integer
                 | function upgrade_to_reference_table(regclass) void
                 | function worker_append_table_to_shard(text,text,text,integer) void
                 | function worker_apply_inter_shard_ddl_command(bigint,text,bigint,text,text) void
                 | function worker_apply_sequence_command(text) void
                 | function worker_apply_sequence_command(text,regtype) void
                 | function worker_apply_shard_ddl_command(bigint,text) void
                 | function worker_apply_shard_ddl_command(bigint,text,text) void
                 | function worker_cleanup_job_schema_cache() void
                 | function worker_create_or_replace_object(text) boolean
                 | function worker_create_schema(bigint,text) void
                 | function worker_create_truncate_trigger(regclass) void
                 | function worker_drop_distributed_table(text) void
                 | function worker_execute_sql_task(bigint,integer,text,boolean) bigint
                 | function worker_fetch_foreign_file(text,text,bigint,text[],integer[]) void
                 | function worker_fetch_partition_file(bigint,integer,integer,integer,text,integer) void
                 | function worker_hash("any") integer
                 | function worker_hash_partition_table(bigint,integer,text,text,oid,anyarray) void
                 | function worker_merge_files_and_run_query(bigint,integer,text,text) void
                 | function worker_merge_files_into_table(bigint,integer,text[],text[]) void
                 | function worker_partial_agg(oid,anyelement) cstring
                 | function worker_partial_agg_ffunc(internal) cstring
                 | function worker_partial_agg_sfunc(internal,oid,anyelement) internal
                 | function worker_partition_query_result(text,text,integer,citus.distribution_type,text[],text[],boolean) SETOF record
                 | function worker_range_partition_table(bigint,integer,text,text,oid,anyarray) void
                 | function worker_repartition_cleanup(bigint) void
                 | schema citus
                 | schema citus_internal
                 | sequence pg_dist_colocationid_seq
                 | sequence pg_dist_groupid_seq
                 | sequence pg_dist_node_nodeid_seq
                 | sequence pg_dist_placement_placementid_seq
                 | sequence pg_dist_shardid_seq
                 | table citus.pg_dist_object
                 | table pg_dist_authinfo
                 | table pg_dist_colocation
                 | table pg_dist_local_group
                 | table pg_dist_node
                 | table pg_dist_node_metadata
                 | table pg_dist_partition
                 | table pg_dist_placement
                 | table pg_dist_poolinfo
                 | table pg_dist_rebalance_strategy
                 | table pg_dist_shard
                 | table pg_dist_transaction
                 | type citus.distribution_type
                 | type citus.shard_transfer_mode
                 | type citus_copy_format
                 | type noderole
                 | view citus_dist_stat_activity
                 | view citus_lock_waits
                 | view citus_shard_indexes_on_worker
                 | view citus_shards_on_worker
                 | view citus_stat_statements
                 | view citus_worker_stat_activity
                 | view pg_dist_shard_placement
(188 rows)

-- Test downgrade to 9.2-2 from 9.2-4
ALTER EXTENSION citus UPDATE TO '9.2-4';
ALTER EXTENSION citus UPDATE TO '9.2-2';
-- Should be empty result since upgrade+downgrade should be a no-op
SELECT * FROM multi_extension.print_extension_changes();
 previous_object | current_object
---------------------------------------------------------------------
(0 rows)

/*
 * As we mistakenly bumped schema version to 9.3-1 in a bad release, we support
 * updating citus schema from 9.3-1 to 9.2-4, but we do not support updates to 9.3-1.
 *
 * Hence the query below should fail.
 */
ALTER EXTENSION citus UPDATE TO '9.3-1';
ERROR:  extension "citus" has no update path from version "9.2-2" to version "9.3-1"
ALTER EXTENSION citus UPDATE TO '9.2-4';
-- Snapshot of state at 9.2-4
SELECT * FROM multi_extension.print_extension_changes();
 previous_object | current_object
---------------------------------------------------------------------
(0 rows)

-- Test downgrade to 9.2-4 from 9.3-2
ALTER EXTENSION citus UPDATE TO '9.3-2';
ALTER EXTENSION citus UPDATE TO '9.2-4';
-- Should be empty result since upgrade+downgrade should be a no-op
SELECT * FROM multi_extension.print_extension_changes();
 previous_object | current_object
---------------------------------------------------------------------
(0 rows)

-- Snapshot of state at 9.3-2
ALTER EXTENSION citus UPDATE TO '9.3-2';
SELECT * FROM multi_extension.print_extension_changes();
                  previous_object                  |                            current_object
---------------------------------------------------------------------
 function citus_extradata_container(internal) void |
                                                   | function citus_extradata_container(internal) SETOF record
                                                   | function citus_remote_connection_stats() SETOF record
                                                   | function replicate_reference_tables() void
                                                   | function truncate_local_data_after_distributing_table(regclass) void
                                                   | function update_distributed_table_colocation(regclass,text) void
                                                   | function worker_create_or_alter_role(text,text,text) boolean
(7 rows)

-- Test downgrade to 9.3-2 from 9.4-1
ALTER EXTENSION citus UPDATE TO '9.4-1';
ALTER EXTENSION citus UPDATE TO '9.3-2';
-- Should be empty result since upgrade+downgrade should be a no-op
SELECT * FROM multi_extension.print_extension_changes();
 previous_object | current_object
---------------------------------------------------------------------
(0 rows)

-- Snapshot of state at 9.4-1
ALTER EXTENSION citus UPDATE TO '9.4-1';
SELECT * FROM multi_extension.print_extension_changes();
 previous_object |                                                    current_object
---------------------------------------------------------------------
                 | function worker_last_saved_explain_analyze() TABLE(explain_analyze_output text, execution_duration double precision)
                 | function worker_save_query_explain_analyze(text,jsonb) SETOF record
(2 rows)

-- Test upgrade paths for backported citus_pg_upgrade functions
ALTER EXTENSION citus UPDATE TO '9.4-2';
ALTER EXTENSION citus UPDATE TO '9.4-1';
-- Should be empty result, even though the downgrade doesn't undo the upgrade, the
-- function signature doesn't change, which is reflected here.
SELECT * FROM multi_extension.print_extension_changes();
 previous_object | current_object
---------------------------------------------------------------------
(0 rows)

ALTER EXTENSION citus UPDATE TO '9.4-2';
SELECT * FROM multi_extension.print_extension_changes();
 previous_object | current_object
---------------------------------------------------------------------
(0 rows)

-- Snapshot of state at 9.4-1
ALTER EXTENSION citus UPDATE TO '9.4-1';
SELECT * FROM multi_extension.print_extension_changes();
 previous_object | current_object
---------------------------------------------------------------------
(0 rows)

-- Test upgrade paths for backported improvement of master_update_table_statistics function
ALTER EXTENSION citus UPDATE TO '9.4-3';
-- should see the new source code with internal function citus_update_table_statistics
SELECT prosrc FROM pg_proc WHERE proname = 'master_update_table_statistics' ORDER BY 1;
            prosrc
---------------------------------------------------------------------
 citus_update_table_statistics
(1 row)

ALTER EXTENSION citus UPDATE TO '9.4-2';
-- should see the old source code
SELECT prosrc FROM pg_proc WHERE proname = 'master_update_table_statistics' ORDER BY 1;
                               prosrc
---------------------------------------------------------------------
                                                                   +
 DECLARE                                                           +
  colocated_tables regclass[];                                     +
 BEGIN                                                             +
  SELECT get_colocated_table_array(relation) INTO colocated_tables;+
  PERFORM                                                          +
   master_update_shard_statistics(shardid)                         +
  FROM                                                             +
   pg_dist_shard                                                   +
  WHERE                                                            +
   logicalrelid = ANY (colocated_tables);                          +
 END;                                                              +

(1 row)

-- Should be empty result
SELECT * FROM multi_extension.print_extension_changes();
 previous_object | current_object
---------------------------------------------------------------------
(0 rows)

ALTER EXTENSION citus UPDATE TO '9.4-3';
-- should see the new source code with internal function citus_update_table_statistics
SELECT prosrc FROM pg_proc WHERE proname = 'master_update_table_statistics' ORDER BY 1;
            prosrc
---------------------------------------------------------------------
 citus_update_table_statistics
(1 row)

-- Should be empty result
SELECT * FROM multi_extension.print_extension_changes();
 previous_object | current_object
---------------------------------------------------------------------
(0 rows)

-- Snapshot of state at 9.4-1
ALTER EXTENSION citus UPDATE TO '9.4-1';
-- should see the old source code
SELECT prosrc FROM pg_proc WHERE proname = 'master_update_table_statistics' ORDER BY 1;
                               prosrc
---------------------------------------------------------------------
                                                                   +
 DECLARE                                                           +
  colocated_tables regclass[];                                     +
 BEGIN                                                             +
  SELECT get_colocated_table_array(relation) INTO colocated_tables;+
  PERFORM                                                          +
   master_update_shard_statistics(shardid)                         +
  FROM                                                             +
   pg_dist_shard                                                   +
  WHERE                                                            +
   logicalrelid = ANY (colocated_tables);                          +
 END;                                                              +

(1 row)

-- Should be empty result
SELECT * FROM multi_extension.print_extension_changes();
 previous_object | current_object
---------------------------------------------------------------------
(0 rows)

-- Test downgrade to 9.4-1 from 9.5-1
ALTER EXTENSION citus UPDATE TO '9.5-1';
-- TODO: This test should be moved to a valid downgrade testing suite where the downgrade is done, both on the schema and the binaries. Later changes in Citus made a C vs Schema discrepancy error here
-- BEGIN;
--   SET citus.enable_metadata_sync TO on;
--   SELECT master_add_node('localhost', :master_port, groupId=>0);
--   CREATE TABLE citus_local_table (a int);
--   SELECT create_citus_local_table('citus_local_table');
--   RESET citus.enable_metadata_sync;
--
--   -- downgrade from 9.5-1 to 9.4-1 should fail as we have a citus local table
--   ALTER EXTENSION citus UPDATE TO '9.4-1';
-- ROLLBACK;
-- now we can downgrade as there is no citus local table
ALTER EXTENSION citus UPDATE TO '9.4-1';
-- Should be empty result since upgrade+downgrade should be a no-op
SELECT * FROM multi_extension.print_extension_changes();
 previous_object | current_object
---------------------------------------------------------------------
(0 rows)

-- Snapshot of state at 9.5-1
ALTER EXTENSION citus UPDATE TO '9.5-1';
SELECT * FROM multi_extension.print_extension_changes();
                             previous_object                              |                             current_object
---------------------------------------------------------------------
 function master_drop_sequences(text[]) void                              |
 function task_tracker_assign_task(bigint,integer,text) void              |
 function task_tracker_cleanup_job(bigint) void                           |
 function task_tracker_conninfo_cache_invalidate() trigger                |
 function task_tracker_task_status(bigint,integer) integer                |
 function worker_execute_sql_task(bigint,integer,text,boolean) bigint     |
 function worker_merge_files_and_run_query(bigint,integer,text,text) void |
                                                                          | function create_citus_local_table(regclass) void
                                                                          | function undistribute_table(regclass) void
                                                                          | function worker_record_sequence_dependency(regclass,regclass,name) void
(10 rows)

-- Test upgrade paths for backported citus_pg_upgrade functions
ALTER EXTENSION citus UPDATE TO '9.5-2';
ALTER EXTENSION citus UPDATE TO '9.5-1';
-- Should be empty result, even though the downgrade doesn't undo the upgrade, the
-- function signature doesn't change, which is reflected here.
SELECT * FROM multi_extension.print_extension_changes();
 previous_object | current_object
---------------------------------------------------------------------
(0 rows)

ALTER EXTENSION citus UPDATE TO '9.5-2';
SELECT * FROM multi_extension.print_extension_changes();
 previous_object | current_object
---------------------------------------------------------------------
(0 rows)

-- Snapshot of state at 9.5-1
ALTER EXTENSION citus UPDATE TO '9.5-1';
SELECT * FROM multi_extension.print_extension_changes();
 previous_object | current_object
---------------------------------------------------------------------
(0 rows)

-- Test upgrade paths for backported improvement of master_update_table_statistics function
ALTER EXTENSION citus UPDATE TO '9.5-3';
-- should see the new source code with internal function citus_update_table_statistics
SELECT prosrc FROM pg_proc WHERE proname = 'master_update_table_statistics' ORDER BY 1;
            prosrc
---------------------------------------------------------------------
 citus_update_table_statistics
(1 row)

ALTER EXTENSION citus UPDATE TO '9.5-2';
-- should see the old source code
SELECT prosrc FROM pg_proc WHERE proname = 'master_update_table_statistics' ORDER BY 1;
                               prosrc
---------------------------------------------------------------------
                                                                   +
 DECLARE                                                           +
  colocated_tables regclass[];                                     +
 BEGIN                                                             +
  SELECT get_colocated_table_array(relation) INTO colocated_tables;+
  PERFORM                                                          +
   master_update_shard_statistics(shardid)                         +
  FROM                                                             +
   pg_dist_shard                                                   +
  WHERE                                                            +
   logicalrelid = ANY (colocated_tables);                          +
 END;                                                              +

(1 row)

-- Should be empty result
SELECT * FROM multi_extension.print_extension_changes();
 previous_object | current_object
---------------------------------------------------------------------
(0 rows)

ALTER EXTENSION citus UPDATE TO '9.5-3';
-- should see the new source code with internal function citus_update_table_statistics
SELECT prosrc FROM pg_proc WHERE proname = 'master_update_table_statistics' ORDER BY 1;
            prosrc
---------------------------------------------------------------------
 citus_update_table_statistics
(1 row)

-- Should be empty result
SELECT * FROM multi_extension.print_extension_changes();
 previous_object | current_object
---------------------------------------------------------------------
(0 rows)

-- Snapshot of state at 9.5-1
ALTER EXTENSION citus UPDATE TO '9.5-1';
-- should see the old source code
SELECT prosrc FROM pg_proc WHERE proname = 'master_update_table_statistics' ORDER BY 1;
                               prosrc
---------------------------------------------------------------------
                                                                   +
 DECLARE                                                           +
  colocated_tables regclass[];                                     +
 BEGIN                                                             +
  SELECT get_colocated_table_array(relation) INTO colocated_tables;+
  PERFORM                                                          +
   master_update_shard_statistics(shardid)                         +
  FROM                                                             +
   pg_dist_shard                                                   +
  WHERE                                                            +
   logicalrelid = ANY (colocated_tables);                          +
 END;                                                              +

(1 row)

-- Should be empty result
SELECT * FROM multi_extension.print_extension_changes();
 previous_object | current_object
---------------------------------------------------------------------
(0 rows)

-- We removed the upgrade paths to 10.0-1, 10.0-2 and 10.0-3 due to a bug that blocked
-- upgrades to 10.0, Therefore we test upgrades to 10.0-4 instead
-- Test downgrade to 9.5-1 from 10.0-4
ALTER EXTENSION citus UPDATE TO '10.0-4';
ALTER EXTENSION citus UPDATE TO '9.5-1';
-- Should be empty result since upgrade+downgrade should be a no-op
SELECT * FROM multi_extension.print_extension_changes();
 previous_object | current_object
---------------------------------------------------------------------
(0 rows)

-- Snapshot of state at 10.0-4
ALTER EXTENSION citus UPDATE TO '10.0-4';
SELECT * FROM multi_extension.print_extension_changes();
                                   previous_object                                    |                                                current_object
---------------------------------------------------------------------
 function citus_total_relation_size(regclass) bigint                                  |
 function create_citus_local_table(regclass) void                                     |
 function mark_tables_colocated(regclass,regclass[]) void                             |
 function master_conninfo_cache_invalidate() trigger                                  |
 function master_create_distributed_table(regclass,text,citus.distribution_type) void |
 function master_create_worker_shards(text,integer,integer) void                      |
 function master_dist_local_group_cache_invalidate() trigger                          |
 function master_dist_node_cache_invalidate() trigger                                 |
 function master_dist_object_cache_invalidate() trigger                               |
 function master_dist_partition_cache_invalidate() trigger                            |
 function master_dist_placement_cache_invalidate() trigger                            |
 function master_dist_shard_cache_invalidate() trigger                                |
 function master_drop_all_shards(regclass,text,text) integer                          |
 function master_modify_multiple_shards(text) integer                                 |
 function undistribute_table(regclass) void                                           |
 function upgrade_to_reference_table(regclass) void                                   |
                                                                                      | access method columnar
                                                                                      | function alter_columnar_table_reset(regclass,boolean,boolean,boolean,boolean) void
                                                                                      | function alter_columnar_table_set(regclass,integer,integer,name,integer) void
                                                                                      | function alter_distributed_table(regclass,text,integer,text,boolean) void
                                                                                      | function alter_old_partitions_set_access_method(regclass,timestamp with time zone,name)
                                                                                      | function alter_table_set_access_method(regclass,text) void
                                                                                      | function citus_activate_node(text,integer) integer
                                                                                      | function citus_add_inactive_node(text,integer,integer,noderole,name) integer
                                                                                      | function citus_add_local_table_to_metadata(regclass,boolean) void
                                                                                      | function citus_add_node(text,integer,integer,noderole,name) integer
                                                                                      | function citus_add_secondary_node(text,integer,text,integer,name) integer
                                                                                      | function citus_conninfo_cache_invalidate() trigger
                                                                                      | function citus_copy_shard_placement(bigint,text,integer,text,integer,boolean,citus.shard_transfer_mode) void
                                                                                      | function citus_disable_node(text,integer) void
                                                                                      | function citus_dist_local_group_cache_invalidate() trigger
                                                                                      | function citus_dist_node_cache_invalidate() trigger
                                                                                      | function citus_dist_object_cache_invalidate() trigger
                                                                                      | function citus_dist_partition_cache_invalidate() trigger
                                                                                      | function citus_dist_placement_cache_invalidate() trigger
                                                                                      | function citus_dist_shard_cache_invalidate() trigger
                                                                                      | function citus_drain_node(text,integer,citus.shard_transfer_mode,name) void
                                                                                      | function citus_drop_all_shards(regclass,text,text) integer
                                                                                      | function citus_get_active_worker_nodes() SETOF record
                                                                                      | function citus_internal.columnar_ensure_objects_exist() void
                                                                                      | function citus_move_shard_placement(bigint,text,integer,text,integer,citus.shard_transfer_mode) void
                                                                                      | function citus_remove_node(text,integer) void
                                                                                      | function citus_set_coordinator_host(text,integer,noderole,name) void
                                                                                      | function citus_set_node_property(text,integer,text,boolean) void
                                                                                      | function citus_shard_sizes() SETOF record
                                                                                      | function citus_total_relation_size(regclass,boolean) bigint
                                                                                      | function citus_unmark_object_distributed(oid,oid,integer) void
                                                                                      | function citus_update_node(integer,text,integer,boolean,integer) void
                                                                                      | function citus_update_shard_statistics(bigint) bigint
                                                                                      | function citus_update_table_statistics(regclass) void
                                                                                      | function columnar.columnar_handler(internal) table_am_handler
                                                                                      | function fix_pre_citus10_partitioned_table_constraint_names() SETOF regclass
                                                                                      | function fix_pre_citus10_partitioned_table_constraint_names(regclass) void
                                                                                      | function notify_constraint_dropped() void
                                                                                      | function remove_local_tables_from_metadata() void
                                                                                      | function time_partition_range(regclass) record
                                                                                      | function undistribute_table(regclass,boolean) void
                                                                                      | function worker_change_sequence_dependency(regclass,regclass,regclass) void
                                                                                      | function worker_fix_pre_citus10_partitioned_table_constraint_names(regclass,bigint,text) void
                                                                                      | schema columnar
                                                                                      | sequence columnar.storageid_seq
                                                                                      | table columnar.chunk
                                                                                      | table columnar.chunk_group
                                                                                      | table columnar.options
                                                                                      | table columnar.stripe
                                                                                      | view citus_shards
                                                                                      | view public.citus_tables
                                                                                      | view time_partitions
(68 rows)

-- check that we depend on the existence of public schema, and we can not drop it now
DROP SCHEMA public;
ERROR:  cannot drop schema public because other objects depend on it
DETAIL:  extension citus depends on schema public
HINT:  Use DROP ... CASCADE to drop the dependent objects too.
-- verify that citus_tables view is on pg_catalog if public schema is absent.
ALTER EXTENSION citus UPDATE TO '9.5-1';
DROP SCHEMA public;
ALTER EXTENSION citus UPDATE TO '10.0-4';
SELECT * FROM multi_extension.print_extension_changes();
      previous_object      |   current_object
---------------------------------------------------------------------
 view public.citus_tables  |
                           | view citus_tables
(2 rows)

-- recreate public schema, and recreate citus_tables in the public schema by default
CREATE SCHEMA public;
-- In PG15, public schema is owned by pg_database_owner role
-- Relevant PG commit: b073c3ccd06e4cb845e121387a43faa8c68a7b62
SHOW server_version \gset
SELECT substring(:'server_version', '\d+')::int >= 15 AS server_version_ge_15
\gset
\if :server_version_ge_15
ALTER SCHEMA public OWNER TO pg_database_owner;
\endif
GRANT ALL ON SCHEMA public TO public;
ALTER EXTENSION citus UPDATE TO '9.5-1';
ALTER EXTENSION citus UPDATE TO '10.0-4';
SELECT * FROM multi_extension.print_extension_changes();
  previous_object   |      current_object
---------------------------------------------------------------------
 view citus_tables  |
                    | view public.citus_tables
(2 rows)

-- not print "HINT: " to hide current lib version
\set VERBOSITY terse
CREATE TABLE columnar_table(a INT, b INT) USING columnar;
SET citus.enable_version_checks TO ON;
SET columnar.enable_version_checks TO ON;
-- all should throw an error due to version mismatch
VACUUM FULL columnar_table;
ERROR:  loaded Citus library version differs from installed extension version
INSERT INTO columnar_table SELECT i FROM generate_series(1, 10) i;
ERROR:  loaded Citus library version differs from installed extension version
VACUUM columnar_table;
WARNING:  loaded Citus library version differs from installed extension version
TRUNCATE columnar_table;
ERROR:  loaded Citus library version differs from installed extension version
DROP TABLE columnar_table;
ERROR:  loaded Citus library version differs from installed extension version
CREATE INDEX ON columnar_table (a);
ERROR:  loaded Citus library version differs from installed extension version
ALTER TABLE columnar_table SET(columnar.compression = pglz);
ERROR:  loaded Citus library version differs from installed extension version
ALTER TABLE columnar_table RESET (columnar.compression);
ERROR:  loaded Citus library version differs from installed extension version
INSERT INTO columnar_table SELECT * FROM columnar_table;
ERROR:  loaded Citus library version differs from installed extension version
SELECT 1 FROM columnar_table; -- columnar custom scan
ERROR:  loaded Citus library version differs from installed extension version
SET columnar.enable_custom_scan TO OFF;
SELECT 1 FROM columnar_table; -- seq scan
ERROR:  loaded Citus library version differs from installed extension version
CREATE TABLE new_columnar_table (a int) USING columnar;
ERROR:  loaded Citus library version differs from installed extension version
-- disable version checks for other sessions too
ALTER SYSTEM SET citus.enable_version_checks TO OFF;
SELECT pg_reload_conf();
 pg_reload_conf
---------------------------------------------------------------------
 t
(1 row)

-- do cleanup for the rest of the tests
SET citus.enable_version_checks TO OFF;
SET columnar.enable_version_checks TO OFF;
DROP TABLE columnar_table;
RESET columnar.enable_custom_scan;
\set VERBOSITY default
-- Test downgrade to 10.0-4 from 10.1-1
ALTER EXTENSION citus UPDATE TO '10.1-1';
ALTER EXTENSION citus UPDATE TO '10.0-4';
-- Should be empty result since upgrade+downgrade should be a no-op
SELECT * FROM multi_extension.print_extension_changes();
 previous_object | current_object
---------------------------------------------------------------------
(0 rows)

-- Snapshot of state at 10.1-1
ALTER EXTENSION citus UPDATE TO '10.1-1';
SELECT * FROM multi_extension.print_extension_changes();
                                                                                                        previous_object                                                                                                        |                                                                                                                          current_object
---------------------------------------------------------------------
 function citus_add_rebalance_strategy(name,regproc,regproc,regproc,real,real) void                                                                                                                                            |
 function citus_internal.columnar_ensure_objects_exist() void                                                                                                                                                                  |
 function citus_internal.pg_dist_rebalance_strategy_enterprise_check() trigger                                                                                                                                                 |
 function create_distributed_table(regclass,text,citus.distribution_type,text) void                                                                                                                                            |
 function get_rebalance_progress() TABLE(sessionid integer, table_name regclass, shardid bigint, shard_size bigint, sourcename text, sourceport integer, targetname text, targetport integer, progress bigint)                 |
 function get_rebalance_table_shards_plan(regclass,real,integer,bigint[],boolean,name) TABLE(table_name regclass, shardid bigint, shard_size bigint, sourcename text, sourceport integer, targetname text, targetport integer) |
                                                                                                                                                                                                                               | function citus_add_rebalance_strategy(name,regproc,regproc,regproc,real,real,real) void
                                                                                                                                                                                                                               | function citus_cleanup_orphaned_shards()
                                                                                                                                                                                                                               | function citus_local_disk_space_stats() record
                                                                                                                                                                                                                               | function create_distributed_table(regclass,text,citus.distribution_type,text,integer) void
                                                                                                                                                                                                                               | function get_rebalance_progress() TABLE(sessionid integer, table_name regclass, shardid bigint, shard_size bigint, sourcename text, sourceport integer, targetname text, targetport integer, progress bigint, source_shard_size bigint, target_shard_size bigint)
                                                                                                                                                                                                                               | function get_rebalance_table_shards_plan(regclass,real,integer,bigint[],boolean,name,real) TABLE(table_name regclass, shardid bigint, shard_size bigint, sourcename text, sourceport integer, targetname text, targetport integer)
                                                                                                                                                                                                                               | function worker_partitioned_relation_size(regclass) bigint
                                                                                                                                                                                                                               | function worker_partitioned_relation_total_size(regclass) bigint
                                                                                                                                                                                                                               | function worker_partitioned_table_size(regclass) bigint
(15 rows)

-- Test downgrade to 10.1-1 from 10.2-1
ALTER EXTENSION citus UPDATE TO '10.2-1';
ALTER EXTENSION citus UPDATE TO '10.1-1';
-- Should be empty result since upgrade+downgrade should be a no-op
SELECT * FROM multi_extension.print_extension_changes();
 previous_object | current_object
---------------------------------------------------------------------
(0 rows)

-- Snapshot of state at 10.2-1
ALTER EXTENSION citus UPDATE TO '10.2-1';
SELECT * FROM multi_extension.print_extension_changes();
                      previous_object                       |                                                                                     current_object
---------------------------------------------------------------------
 function citus_drop_all_shards(regclass,text,text) integer |
 function stop_metadata_sync_to_node(text,integer) void     |
                                                            | function citus_drop_all_shards(regclass,text,text,boolean) integer
                                                            | function citus_internal.downgrade_columnar_storage(regclass) void
                                                            | function citus_internal.upgrade_columnar_storage(regclass) void
                                                            | function citus_internal_add_partition_metadata(regclass,"char",text,integer,"char") void
                                                            | function citus_internal_add_placement_metadata(bigint,integer,bigint,integer,bigint) void
                                                            | function citus_internal_add_shard_metadata(regclass,bigint,"char",text,text) void
                                                            | function citus_internal_delete_shard_metadata(bigint) void
                                                            | function citus_internal_update_placement_metadata(bigint,integer,integer) void
                                                            | function citus_internal_update_relation_colocation(oid,integer) void
                                                            | function create_time_partitions(regclass,interval,timestamp with time zone,timestamp with time zone) boolean
                                                            | function drop_old_time_partitions(regclass,timestamp with time zone)
                                                            | function get_missing_time_partition_ranges(regclass,interval,timestamp with time zone,timestamp with time zone) TABLE(partition_name text, range_from_value text, range_to_value text)
                                                            | function stop_metadata_sync_to_node(text,integer,boolean) void
                                                            | function worker_nextval(regclass) integer
(16 rows)

-- Test downgrade to 10.2-1 from 10.2-2
ALTER EXTENSION citus UPDATE TO '10.2-2';
ALTER EXTENSION citus UPDATE TO '10.2-1';
-- Should be empty result since upgrade+downgrade should be a no-op
SELECT * FROM multi_extension.print_extension_changes();
 previous_object | current_object
---------------------------------------------------------------------
(0 rows)

-- Snapshot of state at 10.2-2
ALTER EXTENSION citus UPDATE TO '10.2-2';
SELECT * FROM multi_extension.print_extension_changes();
 previous_object | current_object
---------------------------------------------------------------------
(0 rows)

-- Test downgrade to 10.2-2 from 10.2-3
ALTER EXTENSION citus UPDATE TO '10.2-3';
ALTER EXTENSION citus UPDATE TO '10.2-2';
-- Should be empty result since upgrade+downgrade should be a no-op
SELECT * FROM multi_extension.print_extension_changes();
 previous_object | current_object
---------------------------------------------------------------------
(0 rows)

-- Snapshot of state at 10.2-3
ALTER EXTENSION citus UPDATE TO '10.2-3';
SELECT * FROM multi_extension.print_extension_changes();
 previous_object | current_object
---------------------------------------------------------------------
(0 rows)

-- Test downgrade to 10.2-3 from 10.2-4
ALTER EXTENSION citus UPDATE TO '10.2-4';
ALTER EXTENSION citus UPDATE TO '10.2-3';
-- Make sure that we don't delete pg_depend entries added in
-- columnar--10.2-3--10.2-4.sql when downgrading to 10.2-3.
SELECT COUNT(*)=10
FROM pg_depend
WHERE classid = 'pg_am'::regclass::oid AND
      objid = (select oid from pg_am where amname = 'columnar') AND
      objsubid = 0 AND
      refclassid = 'pg_class'::regclass::oid AND
      refobjsubid = 0 AND
      deptype = 'n';
 ?column?
---------------------------------------------------------------------
 t
(1 row)

-- Should be empty result since upgrade+downgrade should be a no-op
SELECT * FROM multi_extension.print_extension_changes();
 previous_object | current_object
---------------------------------------------------------------------
(0 rows)

-- Snapshot of state at 10.2-4
ALTER EXTENSION citus UPDATE TO '10.2-4';
SELECT * FROM multi_extension.print_extension_changes();
 previous_object |                              current_object
---------------------------------------------------------------------
                 | function citus_internal.columnar_ensure_am_depends_catalog() void
                 | function fix_all_partition_shard_index_names() SETOF regclass
                 | function fix_partition_shard_index_names(regclass) void
                 | function worker_fix_partition_shard_index_names(regclass,text,text) void
(4 rows)

-- There was a bug when downgrading to 10.2-2 from 10.2-4
-- Test that we do not have any issues with this particular downgrade
ALTER EXTENSION citus UPDATE TO '10.2-2';
ALTER EXTENSION citus UPDATE TO '10.2-4';
SELECT * FROM multi_extension.print_extension_changes();
 previous_object | current_object
---------------------------------------------------------------------
(0 rows)

-- Test downgrade to 10.2-4 from 10.2-5
ALTER EXTENSION citus UPDATE TO '10.2-5';
ALTER EXTENSION citus UPDATE TO '10.2-4';
-- Should be empty result since upgrade+downgrade should be a no-op
SELECT * FROM multi_extension.print_extension_changes();
 previous_object | current_object
---------------------------------------------------------------------
(0 rows)

-- Snapshot of state at 10.2-5
ALTER EXTENSION citus UPDATE TO '10.2-5';
SELECT * FROM multi_extension.print_extension_changes();
 previous_object | current_object
---------------------------------------------------------------------
(0 rows)

-- Make sure that we defined dependencies from all rel objects (tables,
-- indexes, sequences ..) to columnar table access method ...
SELECT pg_class.oid INTO columnar_schema_members
FROM pg_class, pg_namespace
WHERE pg_namespace.oid=pg_class.relnamespace AND
      pg_namespace.nspname='columnar';
SELECT refobjid INTO columnar_schema_members_pg_depend
FROM pg_depend
WHERE classid = 'pg_am'::regclass::oid AND
      objid = (select oid from pg_am where amname = 'columnar') AND
      objsubid = 0 AND
      refclassid = 'pg_class'::regclass::oid AND
      refobjsubid = 0 AND
      deptype = 'n';
-- ... , so this should be empty,
(TABLE columnar_schema_members EXCEPT TABLE columnar_schema_members_pg_depend)
UNION
(TABLE columnar_schema_members_pg_depend EXCEPT TABLE columnar_schema_members);
 oid
---------------------------------------------------------------------
(0 rows)

-- ... , and both columnar_schema_members_pg_depend & columnar_schema_members
-- should have 10 entries.
SELECT COUNT(*)=10 FROM columnar_schema_members_pg_depend;
 ?column?
---------------------------------------------------------------------
 t
(1 row)

DROP TABLE columnar_schema_members, columnar_schema_members_pg_depend;
-- Use a synthetic pg_dist_shard record to show that upgrade fails
-- when there are cstore_fdw tables
INSERT INTO pg_dist_shard (logicalrelid, shardid, shardstorage) VALUES ('pg_dist_shard', 1, 'c');
ALTER EXTENSION citus UPDATE TO '11.0-1';
ERROR:  cstore_fdw tables are deprecated as of Citus 11.0
HINT:  Install Citus 10.2 and convert your cstore_fdw tables to the columnar access method before upgrading further
CONTEXT:  PL/pgSQL function inline_code_block line XX at RAISE
DELETE FROM pg_dist_shard WHERE shardid = 1;
-- partitioned table count is tracked on Citus 11 upgrade
CREATE TABLE e_transactions(order_id varchar(255) NULL, transaction_id int) PARTITION BY LIST(transaction_id);
CREATE TABLE orders_2020_07_01
PARTITION OF e_transactions FOR VALUES IN (1,2,3);
INSERT INTO pg_dist_partition VALUES ('e_transactions'::regclass,'h', '{VAR :varno 1 :varattno 1 :vartype 1043 :vartypmod 259 :varcollid 100 :varlevelsup 0 :varnosyn 1 :varattnosyn 1 :location -1}', 7, 's');
SELECT
	(metadata->>'partitioned_citus_table_exists_pre_11')::boolean as partitioned_citus_table_exists_pre_11,
	(metadata->>'partitioned_citus_table_exists_pre_11') IS NULL as is_null
FROM
	pg_dist_node_metadata;
 partitioned_citus_table_exists_pre_11 | is_null
---------------------------------------------------------------------
                                       | t
(1 row)

-- Test downgrade to 10.2-5 from 11.0-1
ALTER EXTENSION citus UPDATE TO '11.0-1';
SELECT
	(metadata->>'partitioned_citus_table_exists_pre_11')::boolean as partitioned_citus_table_exists_pre_11,
	(metadata->>'partitioned_citus_table_exists_pre_11') IS NULL as is_null
FROM
	pg_dist_node_metadata;
 partitioned_citus_table_exists_pre_11 | is_null
---------------------------------------------------------------------
 t                                     | f
(1 row)

DELETE FROM pg_dist_partition WHERE logicalrelid = 'e_transactions'::regclass;
DROP TABLE e_transactions;
ALTER EXTENSION citus UPDATE TO '10.2-5';
-- Should be empty result since upgrade+downgrade should be a no-op
SELECT * FROM multi_extension.print_extension_changes();
 previous_object | current_object
---------------------------------------------------------------------
(0 rows)

-- Snapshot of state at 11.0-1
ALTER EXTENSION citus UPDATE TO '11.0-1';
SELECT * FROM multi_extension.print_extension_changes();
                                                   previous_object                                                    |                                                            current_object
---------------------------------------------------------------------
 function citus_disable_node(text,integer) void                                                                       |
 function citus_dist_stat_activity() SETOF record                                                                     |
 function citus_worker_stat_activity() SETOF record                                                                   |
 function create_distributed_function(regprocedure,text,text) void                                                    |
 function master_append_table_to_shard(bigint,text,text,integer) real                                                 |
 function master_apply_delete_command(text) integer                                                                   |
 function master_get_table_metadata(text) record                                                                      |
 function worker_partition_query_result(text,text,integer,citus.distribution_type,text[],text[],boolean) SETOF record |
 table citus.pg_dist_object                                                                                           |
 view citus_worker_stat_activity                                                                                      |
                                                                                                                      | function citus_backend_gpid() bigint
                                                                                                                      | function citus_calculate_gpid(integer,integer) bigint
                                                                                                                      | function citus_check_cluster_node_health() SETOF record
                                                                                                                      | function citus_check_connection_to_node(text,integer) boolean
                                                                                                                      | function citus_coordinator_nodeid() integer
                                                                                                                      | function citus_disable_node(text,integer,boolean) void
                                                                                                                      | function citus_finalize_upgrade_to_citus11(boolean) boolean
                                                                                                                      | function citus_internal_add_colocation_metadata(integer,integer,integer,regtype,oid) void
                                                                                                                      | function citus_internal_add_object_metadata(text,text[],text[],integer,integer,boolean) void
                                                                                                                      | function citus_internal_delete_colocation_metadata(integer) void
                                                                                                                      | function citus_internal_global_blocked_processes() SETOF record
                                                                                                                      | function citus_internal_local_blocked_processes() SETOF record
                                                                                                                      | function citus_nodeid_for_gpid(bigint) integer
                                                                                                                      | function citus_nodename_for_nodeid(integer) text
                                                                                                                      | function citus_nodeport_for_nodeid(integer) integer
                                                                                                                      | function citus_pid_for_gpid(bigint) integer
                                                                                                                      | function citus_run_local_command(text) void
                                                                                                                      | function citus_shard_indexes_on_worker() SETOF record
                                                                                                                      | function citus_shards_on_worker() SETOF record
                                                                                                                      | function citus_stat_activity() SETOF record
                                                                                                                      | function create_distributed_function(regprocedure,text,text,boolean) void
                                                                                                                      | function get_nodeid_for_groupid(integer) integer
                                                                                                                      | function pg_cancel_backend(bigint) boolean
                                                                                                                      | function pg_terminate_backend(bigint,bigint) boolean
                                                                                                                      | function run_command_on_all_nodes(text,boolean,boolean) SETOF record
                                                                                                                      | function worker_create_or_replace_object(text[]) boolean
                                                                                                                      | function worker_drop_sequence_dependency(text) void
                                                                                                                      | function worker_drop_shell_table(text) void
                                                                                                                      | function worker_partition_query_result(text,text,integer,citus.distribution_type,text[],text[],boolean,boolean,boolean) SETOF record
                                                                                                                      | table pg_dist_object
                                                                                                                      | view citus_stat_activity
(41 rows)

-- Test downgrade to 11.0-1 from 11.0-2
ALTER EXTENSION citus UPDATE TO '11.0-2';
ALTER EXTENSION citus UPDATE TO '11.0-1';
-- Should be empty result since upgrade+downgrade should be a no-op
SELECT * FROM multi_extension.print_extension_changes();
 previous_object | current_object
---------------------------------------------------------------------
(0 rows)

-- Snapshot of state at 11.0-2
ALTER EXTENSION citus UPDATE TO '11.0-2';
SELECT * FROM multi_extension.print_extension_changes();
 previous_object |                         current_object
---------------------------------------------------------------------
                 | function citus_finish_citus_upgrade()
                 | function citus_is_coordinator() boolean
                 | function run_command_on_coordinator(text,boolean) SETOF record
                 | function start_metadata_sync_to_all_nodes() boolean
(4 rows)

-- Test downgrade to 11.0-2 from 11.0-3
ALTER EXTENSION citus UPDATE TO '11.0-3';
ALTER EXTENSION citus UPDATE TO '11.0-2';
-- Should be empty result since upgrade+downgrade should be a no-op
SELECT * FROM multi_extension.print_extension_changes();
 previous_object | current_object
---------------------------------------------------------------------
(0 rows)

-- Snapshot of state at 11.0-3
ALTER EXTENSION citus UPDATE TO '11.0-3';
SELECT * FROM multi_extension.print_extension_changes();
 previous_object | current_object
---------------------------------------------------------------------
(0 rows)

-- Test downgrade to 11.0-3 from 11.0-4
ALTER EXTENSION citus UPDATE TO '11.0-4';
ALTER EXTENSION citus UPDATE TO '11.0-3';
-- Should be empty result since upgrade+downgrade should be a no-op
SELECT * FROM multi_extension.print_extension_changes();
 previous_object | current_object
---------------------------------------------------------------------
(0 rows)

-- Snapshot of state at 11.0-4
ALTER EXTENSION citus UPDATE TO '11.0-4';
SELECT * FROM multi_extension.print_extension_changes();
 previous_object | current_object
---------------------------------------------------------------------
(0 rows)

-- Test downgrade to 11.0-4 from 11.1-1
ALTER EXTENSION citus UPDATE TO '11.1-1';
ALTER EXTENSION citus UPDATE TO '11.0-4';
-- Should be empty result since upgrade+downgrade should be a no-op
SELECT * FROM multi_extension.print_extension_changes();
 previous_object | current_object
---------------------------------------------------------------------
(0 rows)

-- Test CREATE EXTENSION when Citus already exists but Citus_Columnar does not. Should skip
CREATE EXTENSION IF NOT EXISTS citus;
NOTICE:  extension "citus" already exists, skipping
CREATE EXTENSION citus;
ERROR:  extension "citus" already exists
-- Snapshot of state at 11.1-1
ALTER EXTENSION citus UPDATE TO '11.1-1';
SELECT * FROM multi_extension.print_extension_changes();
                                                                                                                          previous_object                                                                                                                          |                                                                                                                                     current_object
---------------------------------------------------------------------
 access method columnar                                                                                                                                                                                                                                            |
 function alter_columnar_table_reset(regclass,boolean,boolean,boolean,boolean) void                                                                                                                                                                                |
 function alter_columnar_table_set(regclass,integer,integer,name,integer) void                                                                                                                                                                                     |
 function citus_copy_shard_placement(bigint,text,integer,text,integer,boolean,citus.shard_transfer_mode) void                                                                                                                                                      |
 function citus_internal.columnar_ensure_am_depends_catalog() void                                                                                                                                                                                                 |
 function citus_internal.downgrade_columnar_storage(regclass) void                                                                                                                                                                                                 |
 function citus_internal.upgrade_columnar_storage(regclass) void                                                                                                                                                                                                   |
 function columnar.columnar_handler(internal) table_am_handler                                                                                                                                                                                                     |
 function get_rebalance_progress() TABLE(sessionid integer, table_name regclass, shardid bigint, shard_size bigint, sourcename text, sourceport integer, targetname text, targetport integer, progress bigint, source_shard_size bigint, target_shard_size bigint) |
 function isolate_tenant_to_new_shard(regclass,"any",text) bigint                                                                                                                                                                                                  |
 function replicate_reference_tables() void                                                                                                                                                                                                                        |
 function worker_cleanup_job_schema_cache() void                                                                                                                                                                                                                   |
 function worker_create_schema(bigint,text) void                                                                                                                                                                                                                   |
 function worker_fetch_foreign_file(text,text,bigint,text[],integer[]) void                                                                                                                                                                                        |
 function worker_fetch_partition_file(bigint,integer,integer,integer,text,integer) void                                                                                                                                                                            |
 function worker_hash_partition_table(bigint,integer,text,text,oid,anyarray) void                                                                                                                                                                                  |
 function worker_merge_files_into_table(bigint,integer,text[],text[]) void                                                                                                                                                                                         |
 function worker_range_partition_table(bigint,integer,text,text,oid,anyarray) void                                                                                                                                                                                 |
 function worker_repartition_cleanup(bigint) void                                                                                                                                                                                                                  |
 schema columnar                                                                                                                                                                                                                                                   |
 sequence columnar.storageid_seq                                                                                                                                                                                                                                   |
 table columnar.chunk                                                                                                                                                                                                                                              |
 table columnar.chunk_group                                                                                                                                                                                                                                        |
 table columnar.options                                                                                                                                                                                                                                            |
 table columnar.stripe                                                                                                                                                                                                                                             |
                                                                                                                                                                                                                                                                   | function citus_cleanup_orphaned_resources()
                                                                                                                                                                                                                                                                   | function citus_copy_shard_placement(bigint,text,integer,text,integer,citus.shard_transfer_mode) void
                                                                                                                                                                                                                                                                   | function citus_internal_delete_partition_metadata(regclass) void
                                                                                                                                                                                                                                                                   | function citus_job_cancel(bigint) void
                                                                                                                                                                                                                                                                   | function citus_job_wait(bigint,citus_job_status) void
                                                                                                                                                                                                                                                                   | function citus_locks() SETOF record
                                                                                                                                                                                                                                                                   | function citus_rebalance_start(name,boolean,citus.shard_transfer_mode) bigint
                                                                                                                                                                                                                                                                   | function citus_rebalance_stop() void
                                                                                                                                                                                                                                                                   | function citus_rebalance_wait() void
                                                                                                                                                                                                                                                                   | function citus_split_shard_by_split_points(bigint,text[],integer[],citus.shard_transfer_mode) void
                                                                                                                                                                                                                                                                   | function create_distributed_table_concurrently(regclass,text,citus.distribution_type,text,integer) void
                                                                                                                                                                                                                                                                   | function get_rebalance_progress() TABLE(sessionid integer, table_name regclass, shardid bigint, shard_size bigint, sourcename text, sourceport integer, targetname text, targetport integer, progress bigint, source_shard_size bigint, target_shard_size bigint, operation_type text)
                                                                                                                                                                                                                                                                   | function isolate_tenant_to_new_shard(regclass,"any",text,citus.shard_transfer_mode) bigint
                                                                                                                                                                                                                                                                   | function replicate_reference_tables(citus.shard_transfer_mode) void
                                                                                                                                                                                                                                                                   | function worker_copy_table_to_node(regclass,integer) void
                                                                                                                                                                                                                                                                   | function worker_split_copy(bigint,text,split_copy_info[]) void
                                                                                                                                                                                                                                                                   | function worker_split_shard_release_dsm() void
                                                                                                                                                                                                                                                                   | function worker_split_shard_replication_setup(split_shard_info[]) SETOF replication_slot_info
                                                                                                                                                                                                                                                                   | sequence pg_dist_background_job_job_id_seq
                                                                                                                                                                                                                                                                   | sequence pg_dist_background_task_task_id_seq
                                                                                                                                                                                                                                                                   | sequence pg_dist_cleanup_recordid_seq
                                                                                                                                                                                                                                                                   | sequence pg_dist_operationid_seq
                                                                                                                                                                                                                                                                   | table pg_dist_background_job
                                                                                                                                                                                                                                                                   | table pg_dist_background_task
                                                                                                                                                                                                                                                                   | table pg_dist_background_task_depend
                                                                                                                                                                                                                                                                   | table pg_dist_cleanup
                                                                                                                                                                                                                                                                   | type citus_job_status
                                                                                                                                                                                                                                                                   | type citus_task_status
                                                                                                                                                                                                                                                                   | type replication_slot_info
                                                                                                                                                                                                                                                                   | type split_copy_info
                                                                                                                                                                                                                                                                   | type split_shard_info
                                                                                                                                                                                                                                                                   | view citus_locks
(57 rows)

-- Test downgrade to 11.1-1 from 11.2-1
ALTER EXTENSION citus UPDATE TO '11.2-1';
-- create a table with orphaned shards to see if orphaned shards will be dropped
-- and cleanup records will be created for them
SET citus.shard_replication_factor to 1;
CREATE TABLE table_with_orphaned_shards (a int);
SELECT create_distributed_table('table_with_orphaned_shards', 'a');
 create_distributed_table
---------------------------------------------------------------------

(1 row)

-- show there are 4 placements
SELECT * FROM pg_dist_placement ORDER BY shardid;
 placementid | shardid | shardstate | shardlength | groupid
---------------------------------------------------------------------
           1 |  102008 |          1 |           0 |       0
           2 |  102009 |          1 |           0 |       0
           3 |  102010 |          1 |           0 |       0
           4 |  102011 |          1 |           0 |       0
(4 rows)

-- mark two of them as orphaned
UPDATE pg_dist_placement SET shardstate = 4 WHERE shardid % 2 = 1;
ALTER EXTENSION citus UPDATE TO '11.1-1';
-- show placements and cleanup records
SELECT * FROM pg_dist_placement ORDER BY shardid;
 placementid | shardid | shardstate | shardlength | groupid
---------------------------------------------------------------------
           1 |  102008 |          1 |           0 |       0
           2 |  102009 |          4 |           0 |       0
           3 |  102010 |          1 |           0 |       0
           4 |  102011 |          4 |           0 |       0
(4 rows)

SELECT * FROM pg_dist_cleanup;
 record_id | operation_id | object_type | object_name | node_group_id | policy_type
---------------------------------------------------------------------
(0 rows)

-- Should be empty result since upgrade+downgrade should be a no-op
SELECT * FROM multi_extension.print_extension_changes();
 previous_object | current_object
---------------------------------------------------------------------
(0 rows)

-- Snapshot of state at 11.2-1
ALTER EXTENSION citus UPDATE TO '11.2-1';
-- verify that the placements are deleted and cleanup records are created
SELECT * FROM pg_dist_placement ORDER BY shardid;
 placementid | shardid | shardstate | shardlength | groupid
---------------------------------------------------------------------
           1 |  102008 |          1 |           0 |       0
           3 |  102010 |          1 |           0 |       0
(2 rows)

SELECT * FROM pg_dist_cleanup;
 record_id | operation_id | object_type |            object_name            | node_group_id | policy_type
---------------------------------------------------------------------
         1 |            0 |           1 | table_with_orphaned_shards_102009 |             0 |           0
         2 |            0 |           1 | table_with_orphaned_shards_102011 |             0 |           0
(2 rows)

ALTER EXTENSION citus_columnar UPDATE TO '11.2-1';
-- Make sure that we defined dependencies from all rel objects (tables,
-- indexes, sequences ..) to columnar table access method ...
SELECT pg_class.oid INTO columnar_schema_members
FROM pg_class, pg_namespace
WHERE pg_namespace.oid=pg_class.relnamespace AND
      pg_namespace.nspname='columnar_internal' AND
      pg_class.relname NOT IN ('chunk_group_pkey',
                               'chunk_pkey',
                               'options_pkey',
                               'stripe_first_row_number_idx',
                               'stripe_pkey');
SELECT refobjid INTO columnar_schema_members_pg_depend
FROM pg_depend
WHERE classid = 'pg_am'::regclass::oid AND
      objid = (select oid from pg_am where amname = 'columnar') AND
      objsubid = 0 AND
      refclassid = 'pg_class'::regclass::oid AND
      refobjsubid = 0 AND
      deptype = 'n';
-- ... , so this should be empty,
(TABLE columnar_schema_members EXCEPT TABLE columnar_schema_members_pg_depend)
UNION
(TABLE columnar_schema_members_pg_depend EXCEPT TABLE columnar_schema_members);
 oid
---------------------------------------------------------------------
(0 rows)

-- ... , and both columnar_schema_members_pg_depend & columnar_schema_members
-- should have 5 entries.
SELECT COUNT(*)=5 FROM columnar_schema_members_pg_depend;
 ?column?
---------------------------------------------------------------------
 t
(1 row)

DROP TABLE columnar_schema_members, columnar_schema_members_pg_depend;
-- error out as cleanup records remain
ALTER EXTENSION citus UPDATE TO '11.0-4';
ERROR:  pg_dist_cleanup is introduced in Citus 11.1
HINT:  To downgrade Citus to an older version, you should first cleanup all the orphaned resources and make sure pg_dist_cleanup is empty, by executing CALL citus_cleanup_orphaned_resources();
CONTEXT:  PL/pgSQL function inline_code_block line XX at RAISE
-- cleanup
SET client_min_messages TO ERROR;
CALL citus_cleanup_orphaned_resources();
DROP TABLE table_with_orphaned_shards;
RESET client_min_messages;
SELECT * FROM multi_extension.print_extension_changes();
                                                                                                                                    previous_object                                                                                                                                     |                                                                                                                                                              current_object
---------------------------------------------------------------------
 function get_rebalance_progress() TABLE(sessionid integer, table_name regclass, shardid bigint, shard_size bigint, sourcename text, sourceport integer, targetname text, targetport integer, progress bigint, source_shard_size bigint, target_shard_size bigint, operation_type text) |
 function worker_append_table_to_shard(text,text,text,integer) void                                                                                                                                                                                                                     |
 function worker_split_shard_replication_setup(split_shard_info[]) SETOF replication_slot_info                                                                                                                                                                                          |
                                                                                                                                                                                                                                                                                        | function citus_copy_shard_placement(bigint,integer,integer,citus.shard_transfer_mode) void
                                                                                                                                                                                                                                                                                        | function citus_get_node_clock() cluster_clock
                                                                                                                                                                                                                                                                                        | function citus_get_transaction_clock() cluster_clock
                                                                                                                                                                                                                                                                                        | function citus_internal_add_placement_metadata(bigint,bigint,integer,bigint) void
                                                                                                                                                                                                                                                                                        | function citus_internal_adjust_local_clock_to_remote(cluster_clock) void
                                                                                                                                                                                                                                                                                        | function citus_is_clock_after(cluster_clock,cluster_clock) boolean
                                                                                                                                                                                                                                                                                        | function citus_job_list() TABLE(job_id bigint, state citus_job_status, job_type name, description text, started_at timestamp with time zone, finished_at timestamp with time zone)
                                                                                                                                                                                                                                                                                        | function citus_job_status(bigint,boolean) TABLE(job_id bigint, state citus_job_status, job_type name, description text, started_at timestamp with time zone, finished_at timestamp with time zone, details jsonb)
                                                                                                                                                                                                                                                                                        | function citus_move_shard_placement(bigint,integer,integer,citus.shard_transfer_mode) void
                                                                                                                                                                                                                                                                                        | function citus_rebalance_status(boolean) TABLE(job_id bigint, state citus_job_status, job_type name, description text, started_at timestamp with time zone, finished_at timestamp with time zone, details jsonb)
                                                                                                                                                                                                                                                                                        | function citus_task_wait(bigint,citus_task_status) void
                                                                                                                                                                                                                                                                                        | function cluster_clock_cmp(cluster_clock,cluster_clock) integer
                                                                                                                                                                                                                                                                                        | function cluster_clock_eq(cluster_clock,cluster_clock) boolean
                                                                                                                                                                                                                                                                                        | function cluster_clock_ge(cluster_clock,cluster_clock) boolean
                                                                                                                                                                                                                                                                                        | function cluster_clock_gt(cluster_clock,cluster_clock) boolean
                                                                                                                                                                                                                                                                                        | function cluster_clock_in(cstring) cluster_clock
                                                                                                                                                                                                                                                                                        | function cluster_clock_le(cluster_clock,cluster_clock) boolean
                                                                                                                                                                                                                                                                                        | function cluster_clock_logical(cluster_clock) bigint
                                                                                                                                                                                                                                                                                        | function cluster_clock_lt(cluster_clock,cluster_clock) boolean
                                                                                                                                                                                                                                                                                        | function cluster_clock_ne(cluster_clock,cluster_clock) boolean
                                                                                                                                                                                                                                                                                        | function cluster_clock_out(cluster_clock) cstring
                                                                                                                                                                                                                                                                                        | function cluster_clock_recv(internal) cluster_clock
                                                                                                                                                                                                                                                                                        | function cluster_clock_send(cluster_clock) bytea
                                                                                                                                                                                                                                                                                        | function get_rebalance_progress() TABLE(sessionid integer, table_name regclass, shardid bigint, shard_size bigint, sourcename text, sourceport integer, targetname text, targetport integer, progress bigint, source_shard_size bigint, target_shard_size bigint, operation_type text, source_lsn pg_lsn, target_lsn pg_lsn, status text)
                                                                                                                                                                                                                                                                                        | function worker_split_shard_replication_setup(split_shard_info[],bigint) SETOF replication_slot_info
                                                                                                                                                                                                                                                                                        | operator <(cluster_clock,cluster_clock)
                                                                                                                                                                                                                                                                                        | operator <=(cluster_clock,cluster_clock)
                                                                                                                                                                                                                                                                                        | operator <>(cluster_clock,cluster_clock)
                                                                                                                                                                                                                                                                                        | operator =(cluster_clock,cluster_clock)
                                                                                                                                                                                                                                                                                        | operator >(cluster_clock,cluster_clock)
                                                                                                                                                                                                                                                                                        | operator >=(cluster_clock,cluster_clock)
                                                                                                                                                                                                                                                                                        | operator class cluster_clock_ops for access method btree
                                                                                                                                                                                                                                                                                        | operator family cluster_clock_ops for access method btree
                                                                                                                                                                                                                                                                                        | sequence pg_dist_clock_logical_seq
                                                                                                                                                                                                                                                                                        | type cluster_clock
(38 rows)

-- Test downgrade to 11.2-1 from 11.3-1
ALTER EXTENSION citus UPDATE TO '11.3-1';
ALTER EXTENSION citus UPDATE TO '11.2-1';
-- Should be empty result since upgrade+downgrade should be a no-op
SELECT * FROM multi_extension.print_extension_changes();
 previous_object | current_object
---------------------------------------------------------------------
(0 rows)

-- Snapshot of state at 11.3-1
ALTER EXTENSION citus UPDATE TO '11.3-1';
SELECT * FROM multi_extension.print_extension_changes();
 previous_object |                   current_object
---------------------------------------------------------------------
                 | function citus_stats_tenants(boolean) SETOF record
<<<<<<< HEAD
                 | view citus_stats_tenants
(2 rows)
=======
                 | function citus_stats_tenants_local(boolean) SETOF record
                 | view citus_stats_tenants
                 | view citus_stats_tenants_local
(4 rows)
>>>>>>> 96cf7d00

DROP TABLE multi_extension.prev_objects, multi_extension.extension_diff;
-- show running version
SHOW citus.version;
 citus.version
---------------------------------------------------------------------
 11.3devel
(1 row)

-- ensure no unexpected objects were created outside pg_catalog
SELECT pgio.type, pgio.identity
FROM pg_depend AS pgd,
	 pg_extension AS pge,
	 LATERAL pg_identify_object(pgd.classid, pgd.objid, pgd.objsubid) AS pgio
WHERE pgd.refclassid = 'pg_extension'::regclass AND
	  pgd.refobjid   = pge.oid AND
	  pge.extname    = 'citus' AND
	  pgio.schema    NOT IN ('pg_catalog', 'citus', 'citus_internal', 'test', 'columnar', 'columnar_internal')
ORDER BY 1, 2;
 type |      identity
---------------------------------------------------------------------
 view | public.citus_tables
(1 row)

-- see incompatible version errors out
RESET citus.enable_version_checks;
RESET columnar.enable_version_checks;
-- reset version check config for other sessions too
ALTER SYSTEM RESET citus.enable_version_checks;
SELECT pg_reload_conf();
 pg_reload_conf
---------------------------------------------------------------------
 t
(1 row)

DROP EXTENSION citus;
DROP EXTENSION citus_columnar;
CREATE EXTENSION citus VERSION '8.0-1';
ERROR:  specified version incompatible with loaded Citus library
DETAIL:  Loaded library requires 11.3, but 8.0-1 was specified.
HINT:  If a newer library is present, restart the database and try the command again.
-- Test non-distributed queries work even in version mismatch
SET citus.enable_version_checks TO 'false';
SET columnar.enable_version_checks TO 'false';
CREATE EXTENSION citus VERSION '8.1-1';
SET citus.enable_version_checks TO 'true';
SET columnar.enable_version_checks TO 'true';
-- Test CREATE TABLE
CREATE TABLE version_mismatch_table(column1 int);
-- Test COPY
\copy version_mismatch_table FROM STDIN;
-- Test INSERT
INSERT INTO version_mismatch_table(column1) VALUES(5);
-- Test SELECT
SELECT * FROM version_mismatch_table ORDER BY column1;
 column1
---------------------------------------------------------------------
       0
       1
       2
       3
       4
       5
(6 rows)

-- Test SELECT from pg_catalog
SELECT d.datname as "Name",
       pg_catalog.pg_get_userbyid(d.datdba) as "Owner",
       pg_catalog.array_to_string(d.datacl, E'\n') AS "Access privileges"
FROM pg_catalog.pg_database d
ORDER BY 1;
    Name    |  Owner   |   Access privileges
---------------------------------------------------------------------
 postgres   | postgres |
 regression | postgres |
 template0  | postgres | =c/postgres          +
            |          | postgres=CTc/postgres
 template1  | postgres | =c/postgres          +
            |          | postgres=CTc/postgres
(4 rows)

-- We should not distribute table in version mistmatch
SELECT create_distributed_table('version_mismatch_table', 'column1');
ERROR:  loaded Citus library version differs from installed extension version
DETAIL:  Loaded library requires 11.3, but the installed extension version is 8.1-1.
HINT:  Run ALTER EXTENSION citus UPDATE and try again.
-- This function will cause fail in next ALTER EXTENSION
CREATE OR REPLACE FUNCTION pg_catalog.relation_is_a_known_shard(regclass)
RETURNS void LANGUAGE plpgsql
AS $function$
BEGIN
END;
$function$;
ERROR:  cannot change return type of existing function
HINT:  Use DROP FUNCTION relation_is_a_known_shard(regclass) first.
SET citus.enable_version_checks TO 'false';
SET columnar.enable_version_checks TO 'false';
-- This will fail because of previous function declaration
ALTER EXTENSION citus UPDATE TO '9.1-1';
-- We can DROP problematic function and continue ALTER EXTENSION even when version checks are on
SET citus.enable_version_checks TO 'true';
SET columnar.enable_version_checks TO 'true';
DROP FUNCTION pg_catalog.relation_is_a_known_shard(regclass);
ERROR:  cannot drop function relation_is_a_known_shard(regclass) because extension citus requires it
HINT:  You can drop extension citus instead.
SET citus.enable_version_checks TO 'false';
SET columnar.enable_version_checks TO 'false';
ALTER EXTENSION citus UPDATE TO '9.1-1';
NOTICE:  version "9.1-1" of extension "citus" is already installed
-- Test updating to the latest version without specifying the version number
ALTER EXTENSION citus UPDATE;
-- re-create in newest version
DROP EXTENSION citus;
DROP EXTENSION citus_columnar;
\c
CREATE EXTENSION citus;
-- test cache invalidation in workers
\c - - - :worker_1_port
DROP EXTENSION citus;
DROP EXTENSION citus_columnar;
SET citus.enable_version_checks TO 'false';
SET columnar.enable_version_checks TO 'false';
CREATE EXTENSION citus VERSION '8.0-1';
SET citus.enable_version_checks TO 'true';
SET columnar.enable_version_checks TO 'true';
-- during ALTER EXTENSION, we should invalidate the cache
ALTER EXTENSION citus UPDATE;
-- if cache is invalidated succesfull, this \d should work without any problem
\d
            List of relations
 Schema |     Name     | Type |  Owner
---------------------------------------------------------------------
 public | citus_tables | view | postgres
(1 row)

\c - - - :master_port
-- test https://github.com/citusdata/citus/issues/3409
CREATE USER testuser2 SUPERUSER;
SET ROLE testuser2;
DROP EXTENSION Citus;
-- Loop until we see there's no maintenance daemon running
DO $$begin
    for i in 0 .. 100 loop
        if i = 100 then raise 'Waited too long'; end if;
        PERFORM pg_stat_clear_snapshot();
        perform * from pg_stat_activity where application_name = 'Citus Maintenance Daemon';
        if not found then exit; end if;
        perform pg_sleep(0.1);
    end loop;
end$$;
SELECT datid, datname, usename FROM pg_stat_activity WHERE application_name = 'Citus Maintenance Daemon';
 datid | datname | usename
---------------------------------------------------------------------
(0 rows)

CREATE EXTENSION Citus;
-- Loop until we there's a maintenance daemon running
DO $$begin
    for i in 0 .. 100 loop
        if i = 100 then raise 'Waited too long'; end if;
        PERFORM pg_stat_clear_snapshot();
        perform * from pg_stat_activity where application_name = 'Citus Maintenance Daemon';
        if found then exit; end if;
        perform pg_sleep(0.1);
    end loop;
end$$;
SELECT datid, datname, usename FROM pg_stat_activity WHERE application_name = 'Citus Maintenance Daemon';
 datid |  datname   |  usename
---------------------------------------------------------------------
 16384 | regression | testuser2
(1 row)

RESET ROLE;
-- check that maintenance daemon gets (re-)started for the right user
DROP EXTENSION citus;
CREATE USER testuser SUPERUSER;
SET ROLE testuser;
CREATE EXTENSION citus;
SELECT datname, current_database(),
    usename, (SELECT extowner::regrole::text FROM pg_extension WHERE extname = 'citus')
FROM test.maintenance_worker();
  datname   | current_database | usename  | extowner
---------------------------------------------------------------------
 regression | regression       | testuser | testuser
(1 row)

-- and recreate as the right owner
RESET ROLE;
DROP EXTENSION citus;
CREATE EXTENSION citus;
-- Check that maintenance daemon can also be started in another database
CREATE DATABASE another;
NOTICE:  Citus partially supports CREATE DATABASE for distributed databases
DETAIL:  Citus does not propagate CREATE DATABASE command to workers
HINT:  You can manually create a database and its extensions on workers.
\c another
CREATE EXTENSION citus;
CREATE SCHEMA test;
:create_function_test_maintenance_worker
-- see that the daemon started
SELECT datname, current_database(),
    usename, (SELECT extowner::regrole::text FROM pg_extension WHERE extname = 'citus')
FROM test.maintenance_worker();
 datname | current_database | usename  | extowner
---------------------------------------------------------------------
 another | another          | postgres | postgres
(1 row)

-- Test that database with active worker can be dropped.
\c regression
CREATE SCHEMA test_daemon;
-- we create a similar function on the regression database
-- note that this function checks for the existence of the daemon
-- when not found, returns true else tries for 5 times and
-- returns false
CREATE OR REPLACE FUNCTION test_daemon.maintenance_daemon_died(p_dbname text)
    RETURNS boolean
    LANGUAGE plpgsql
AS $$
DECLARE
   activity record;
BEGIN
    PERFORM pg_stat_clear_snapshot();
    SELECT * INTO activity FROM pg_stat_activity
    WHERE application_name = 'Citus Maintenance Daemon' AND datname = p_dbname;
    IF activity.pid IS NULL THEN
        RETURN true;
    ELSE
        RETURN false;
    END IF;
END;
$$;
-- drop the database and see that the daemon is dead
DROP DATABASE another;
SELECT
    *
FROM
    test_daemon.maintenance_daemon_died('another');
 maintenance_daemon_died
---------------------------------------------------------------------
 t
(1 row)

-- we don't need the schema and the function anymore
DROP SCHEMA test_daemon CASCADE;
NOTICE:  drop cascades to function test_daemon.maintenance_daemon_died(text)
-- verify citus does not crash while creating a table when run against an older worker
-- create_distributed_table piggybacks multiple commands into single one, if one worker
-- did not have the required UDF it should fail instead of crash.
-- create a test database, configure citus with single node
CREATE DATABASE another;
NOTICE:  Citus partially supports CREATE DATABASE for distributed databases
DETAIL:  Citus does not propagate CREATE DATABASE command to workers
HINT:  You can manually create a database and its extensions on workers.
\c - - - :worker_1_port
CREATE DATABASE another;
NOTICE:  Citus partially supports CREATE DATABASE for distributed databases
DETAIL:  Citus does not propagate CREATE DATABASE command to workers
HINT:  You can manually create a database and its extensions on workers.
\c - - - :master_port
\c another
CREATE EXTENSION citus;
\c - - - :worker_1_port
CREATE EXTENSION citus;
\c - - - :master_port
SELECT FROM master_add_node('localhost', :worker_1_port);
--
(1 row)

\c - - - :worker_1_port
ALTER FUNCTION assign_distributed_transaction_id(initiator_node_identifier integer, transaction_number bigint, transaction_stamp timestamp with time zone)
RENAME TO dummy_assign_function;
\c - - - :master_port
SET citus.shard_replication_factor to 1;
-- create_distributed_table command should fail
CREATE TABLE t1(a int, b int);
SET client_min_messages TO ERROR;
DO $$
BEGIN
        BEGIN
                SELECT create_distributed_table('t1', 'a');
        EXCEPTION WHEN OTHERS THEN
                RAISE 'create distributed table failed';
        END;
END;
$$;
ERROR:  create distributed table failed
CONTEXT:  PL/pgSQL function inline_code_block line XX at RAISE
\c regression
\c - - - :master_port
DROP DATABASE another;
\c - - - :worker_1_port
DROP DATABASE another;
\c - - - :master_port
-- only the regression database should have a maintenance daemon
SELECT count(*) FROM pg_stat_activity WHERE application_name = 'Citus Maintenance Daemon';
 count
---------------------------------------------------------------------
     1
(1 row)

-- recreate the extension immediately after the maintenancae daemon errors
SELECT pg_cancel_backend(pid) FROM pg_stat_activity WHERE application_name = 'Citus Maintenance Daemon';
 pg_cancel_backend
---------------------------------------------------------------------
 t
(1 row)

DROP EXTENSION citus;
CREATE EXTENSION citus;
-- wait for maintenance daemon restart
SELECT datname, current_database(),
    usename, (SELECT extowner::regrole::text FROM pg_extension WHERE extname = 'citus')
FROM test.maintenance_worker();
  datname   | current_database | usename  | extowner
---------------------------------------------------------------------
 regression | regression       | postgres | postgres
(1 row)

-- confirm that there is only one maintenance daemon
SELECT count(*) FROM pg_stat_activity WHERE application_name = 'Citus Maintenance Daemon';
 count
---------------------------------------------------------------------
     1
(1 row)

-- kill the maintenance daemon
SELECT pg_cancel_backend(pid) FROM pg_stat_activity WHERE application_name = 'Citus Maintenance Daemon';
 pg_cancel_backend
---------------------------------------------------------------------
 t
(1 row)

-- reconnect
\c - - - :master_port
-- run something that goes through planner hook and therefore kicks of maintenance daemon
SELECT 1;
 ?column?
---------------------------------------------------------------------
        1
(1 row)

-- wait for maintenance daemon restart
SELECT datname, current_database(),
    usename, (SELECT extowner::regrole::text FROM pg_extension WHERE extname = 'citus')
FROM test.maintenance_worker();
  datname   | current_database | usename  | extowner
---------------------------------------------------------------------
 regression | regression       | postgres | postgres
(1 row)

-- confirm that there is only one maintenance daemon
SELECT count(*) FROM pg_stat_activity WHERE application_name = 'Citus Maintenance Daemon';
 count
---------------------------------------------------------------------
     1
(1 row)

-- confirm that we can create a distributed table concurrently on an empty node
DROP EXTENSION citus;
CREATE EXTENSION citus;
CREATE TABLE test (x int, y int);
INSERT INTO test VALUES (1,2);
SET citus.shard_replication_factor TO 1;
SELECT create_distributed_table_concurrently('test','x');
NOTICE:  relation test does not have a REPLICA IDENTITY or PRIMARY KEY
DETAIL:  UPDATE and DELETE commands on the relation will error out during create_distributed_table_concurrently unless there is a REPLICA IDENTITY or PRIMARY KEY. INSERT commands will still work.
 create_distributed_table_concurrently
---------------------------------------------------------------------

(1 row)

DROP TABLE test;
TRUNCATE pg_dist_node;
-- confirm that we can create a distributed table on an empty node
CREATE TABLE test (x int, y int);
INSERT INTO test VALUES (1,2);
SET citus.shard_replication_factor TO 1;
SELECT create_distributed_table('test','x');
NOTICE:  Copying data from local table...
NOTICE:  copying the data has completed
DETAIL:  The local data in the table is no longer visible, but is still on disk.
HINT:  To remove the local data, run: SELECT truncate_local_data_after_distributing_table($$public.test$$)
 create_distributed_table
---------------------------------------------------------------------

(1 row)

DROP TABLE test;
TRUNCATE pg_dist_node;
-- confirm that we can create a reference table on an empty node
CREATE TABLE test (x int, y int);
INSERT INTO test VALUES (1,2);
SELECT create_reference_table('test');
NOTICE:  Copying data from local table...
NOTICE:  copying the data has completed
DETAIL:  The local data in the table is no longer visible, but is still on disk.
HINT:  To remove the local data, run: SELECT truncate_local_data_after_distributing_table($$public.test$$)
 create_reference_table
---------------------------------------------------------------------

(1 row)

DROP TABLE test;
TRUNCATE pg_dist_node;
-- confirm that we can create a local table on an empty node
CREATE TABLE test (x int, y int);
INSERT INTO test VALUES (1,2);
SELECT citus_add_local_table_to_metadata('test');
 citus_add_local_table_to_metadata
---------------------------------------------------------------------

(1 row)

DROP TABLE test;
DROP EXTENSION citus;
CREATE EXTENSION citus;
DROP TABLE version_mismatch_table;
DROP SCHEMA multi_extension;
ERROR:  cannot drop schema multi_extension because other objects depend on it
DETAIL:  function multi_extension.print_extension_changes() depends on schema multi_extension
HINT:  Use DROP ... CASCADE to drop the dependent objects too.<|MERGE_RESOLUTION|>--- conflicted
+++ resolved
@@ -1363,15 +1363,10 @@
  previous_object |                   current_object
 ---------------------------------------------------------------------
                  | function citus_stats_tenants(boolean) SETOF record
-<<<<<<< HEAD
-                 | view citus_stats_tenants
-(2 rows)
-=======
                  | function citus_stats_tenants_local(boolean) SETOF record
                  | view citus_stats_tenants
                  | view citus_stats_tenants_local
 (4 rows)
->>>>>>> 96cf7d00
 
 DROP TABLE multi_extension.prev_objects, multi_extension.extension_diff;
 -- show running version

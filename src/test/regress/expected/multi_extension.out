--- conflicted
+++ resolved
@@ -567,17 +567,10 @@
                                                                                | function citus_disk_available()
                                                                                | function citus_disk_size()
                                                                                | function create_distributed_table(regclass,text,citus.distribution_type,text,integer)
-<<<<<<< HEAD
-                                                                               | function worker_partitioned_relation_size(text)
-                                                                               | function worker_partitioned_relation_total_size(text)
-                                                                               | function worker_partitioned_table_size(text)
-(8 rows)
-=======
                                                                                | function worker_partitioned_relation_size(regclass)
                                                                                | function worker_partitioned_relation_total_size(regclass)
                                                                                | function worker_partitioned_table_size(regclass)
-(6 rows)
->>>>>>> 23a505d4
+(8 rows)
 
 DROP TABLE prev_objects, extension_diff;
 -- show running version

--- conflicted
+++ resolved
@@ -1067,8 +1067,6 @@
 HINT:  Use DROP TABLE to remove a table.
 -- Should be empty result since upgrade+downgrade should be a no-op
 SELECT * FROM multi_extension.print_extension_changes();
-<<<<<<< HEAD
-=======
  previous_object | current_object
 ---------------------------------------------------------------------
 (0 rows)
@@ -1076,7 +1074,6 @@
 -- Snapshot of state at 11.1-1
 ALTER EXTENSION citus UPDATE TO '11.1-1';
 SELECT * FROM multi_extension.print_extension_changes();
->>>>>>> eb3e5ee2
                                     previous_object                                     |                                           current_object
 ---------------------------------------------------------------------
  access method columnar                                                                 |
@@ -1100,27 +1097,12 @@
  table columnar.chunk_group                                                             |
  table columnar.options                                                                 |
  table columnar.stripe                                                                  |
-<<<<<<< HEAD
-                                                                                        | function citus_split_shard_by_split_points(bigint,text[],integer[],citus.shard_transfer_mode) void
-                                                                                        | function worker_split_copy(bigint,split_copy_info[]) void
-                                                                                        | type split_copy_info
-(24 rows)
-
--- Snapshot of state at 11.1-1
-ALTER EXTENSION citus UPDATE TO '11.1-1';
-NOTICE:  version "11.1-1" of extension "citus" is already installed
-SELECT * FROM multi_extension.print_extension_changes();
- previous_object | current_object
----------------------------------------------------------------------
-(0 rows)
-=======
                                                                                         | function citus_locks() SETOF record
                                                                                         | function citus_split_shard_by_split_points(bigint,text[],integer[],citus.shard_transfer_mode) void
                                                                                         | function worker_split_copy(bigint,split_copy_info[]) void
                                                                                         | type split_copy_info
                                                                                         | view citus_locks
 (26 rows)
->>>>>>> eb3e5ee2
 
 DROP TABLE multi_extension.prev_objects, multi_extension.extension_diff;
 -- show running version

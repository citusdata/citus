--- conflicted
+++ resolved
@@ -53,11 +53,9 @@
 test: grant_on_database_propagation
 test: alter_database_propagation
 test: create_drop_database_propagation
-<<<<<<< HEAD
-=======
 
 test: citus_shards
->>>>>>> ca5e2348
+
 
 # ----------
 # multi_citus_tools tests utility functions written for citus tools

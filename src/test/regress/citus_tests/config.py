--- conflicted
+++ resolved
@@ -43,11 +43,7 @@
 
 MASTER = "master"
 # This should be updated when citus version changes
-<<<<<<< HEAD
-MASTER_VERSION = "12.2"
-=======
-MASTER_VERSION = "13.0"
->>>>>>> 43f3786c
+MASTER_VERSION = "13.1"
 
 HOME = expanduser("~")
 

import asyncio
import atexit
import concurrent.futures
import os
import pathlib
import platform
import random
import re
import shutil
import socket
import subprocess
import sys
import time
import typing
from abc import ABC, abstractmethod
from contextlib import asynccontextmanager, closing, contextmanager
from datetime import datetime, timedelta
from pathlib import Path
from tempfile import gettempdir

import filelock
import psycopg
import psycopg.sql
import utils
from psycopg import sql
from utils import USER

# This SQL returns true ( 't' ) if the Citus version >= 11.0.
IS_CITUS_VERSION_11_SQL = "SELECT (split_part(extversion, '.', 1)::int >= 11) as is_11 FROM pg_extension WHERE extname = 'citus';"

LINUX = False
MACOS = False
FREEBSD = False
OPENBSD = False

if platform.system() == "Linux":
    LINUX = True
elif platform.system() == "Darwin":
    MACOS = True
elif platform.system() == "FreeBSD":
    FREEBSD = True
elif platform.system() == "OpenBSD":
    OPENBSD = True

BSD = MACOS or FREEBSD or OPENBSD

TIMEOUT_DEFAULT = timedelta(seconds=int(os.getenv("PG_TEST_TIMEOUT_DEFAULT", "10")))
FORCE_PORTS = os.getenv("PG_FORCE_PORTS", "NO").lower() not in ("no", "0", "n", "")

REGRESS_DIR = pathlib.Path(os.path.realpath(__file__)).parent.parent
REPO_ROOT = REGRESS_DIR.parent.parent.parent
CI = os.environ.get("CI") == "true"


def eprint(*args, **kwargs):
    """eprint prints to stderr"""

    print(*args, file=sys.stderr, **kwargs)


def run(command, *args, check=True, shell=True, silent=False, **kwargs):
    """run runs the given command and prints it to stderr"""

    if not silent:
        eprint(f"+ {command} ")
    if silent:
        kwargs.setdefault("stdout", subprocess.DEVNULL)
    return subprocess.run(command, *args, check=check, shell=shell, **kwargs)


def capture(command, *args, **kwargs):
    """runs the given command and returns its output as a string"""
    return run(command, *args, stdout=subprocess.PIPE, text=True, **kwargs).stdout


PG_CONFIG = os.environ.get("PG_CONFIG", "pg_config")
PG_BINDIR = capture([PG_CONFIG, "--bindir"], shell=False).rstrip()
os.environ["PATH"] = PG_BINDIR + os.pathsep + os.environ["PATH"]


def get_pg_major_version():
    full_version_string = run(
        "initdb --version", stdout=subprocess.PIPE, encoding="utf-8", silent=True
    ).stdout
    major_version_string = re.search("[0-9]+", full_version_string)
    assert major_version_string is not None
    return int(major_version_string.group(0))


PG_MAJOR_VERSION = get_pg_major_version()

OLDEST_SUPPORTED_CITUS_VERSION_MATRIX = {
    14: "10.2.0",
    15: "11.1.5",
<<<<<<< HEAD
    16: "12.1.1",
=======
    16: "12.1.5",
    17: "13.0.1",
>>>>>>> 43f3786c
}

OLDEST_SUPPORTED_CITUS_VERSION = OLDEST_SUPPORTED_CITUS_VERSION_MATRIX[PG_MAJOR_VERSION]


def initialize_temp_dir(temp_dir):
    if os.path.exists(temp_dir):
        shutil.rmtree(temp_dir)
    os.mkdir(temp_dir)
    # Give full access to TEMP_DIR so that postgres user can use it.
    os.chmod(temp_dir, 0o777)


def initialize_temp_dir_if_not_exists(temp_dir):
    if os.path.exists(temp_dir):
        return
    os.mkdir(temp_dir)
    # Give full access to TEMP_DIR so that postgres user can use it.
    os.chmod(temp_dir, 0o777)


def parallel_run(function, items, *args, **kwargs):
    with concurrent.futures.ThreadPoolExecutor() as executor:
        futures = [executor.submit(function, item, *args, **kwargs) for item in items]
        for future in futures:
            future.result()


def initialize_db_for_cluster(pg_path, rel_data_path, settings, node_names):
    subprocess.run(["mkdir", rel_data_path], check=True)

    def initialize(node_name):
        abs_data_path = os.path.abspath(os.path.join(rel_data_path, node_name))
        command = [
            os.path.join(pg_path, "initdb"),
            "--pgdata",
            abs_data_path,
            "--username",
            USER,
            "--no-sync",
            # --allow-group-access is used to ensure we set permissions on
            # private keys correctly
            "--allow-group-access",
            "--encoding",
            "UTF8",
            "--locale",
            "POSIX",
        ]
        subprocess.run(command, check=True)
        add_settings(abs_data_path, settings)

    parallel_run(initialize, node_names)


def add_settings(abs_data_path, settings):
    conf_path = os.path.join(abs_data_path, "postgresql.conf")
    with open(conf_path, "a") as conf_file:
        for setting_key, setting_val in settings.items():
            setting = "{setting_key} = '{setting_val}'\n".format(
                setting_key=setting_key, setting_val=setting_val
            )
            conf_file.write(setting)


def create_role(pg_path, node_ports, user_name):
    def create(port):
        command = (
            "SET citus.enable_ddl_propagation TO OFF;"
            + "SELECT worker_create_or_alter_role('{}', 'CREATE ROLE {} WITH LOGIN CREATEROLE CREATEDB;', NULL)".format(
                user_name, user_name
            )
        )
        utils.psql(pg_path, port, command)
        command = "SET citus.enable_ddl_propagation TO OFF; GRANT CREATE ON DATABASE postgres to {}".format(
            user_name
        )
        utils.psql(pg_path, port, command)

    parallel_run(create, node_ports)


def coordinator_should_haveshards(pg_path, port):
    command = "SELECT citus_set_node_property('localhost', {}, 'shouldhaveshards', true)".format(
        port
    )
    utils.psql(pg_path, port, command)


def start_databases(
    pg_path, rel_data_path, node_name_to_ports, logfile_prefix, env_variables
):
    def start(node_name):
        abs_data_path = os.path.abspath(os.path.join(rel_data_path, node_name))
        node_port = node_name_to_ports[node_name]
        command = [
            os.path.join(pg_path, "pg_ctl"),
            "start",
            "--pgdata",
            abs_data_path,
            "-U",
            USER,
            "-o",
            "-p {}".format(node_port),
            "--log",
            os.path.join(abs_data_path, logfile_name(logfile_prefix, node_name)),
        ]

        # set the application name if requires
        if env_variables != {}:
            os.environ.update(env_variables)

        subprocess.run(command, check=True)

    parallel_run(start, node_name_to_ports.keys())

    # We don't want parallel shutdown here because that will fail when it's
    # tried in this atexit call with an error like:
    # cannot schedule new futures after interpreter shutdown
    atexit.register(
        stop_databases,
        pg_path,
        rel_data_path,
        node_name_to_ports,
        logfile_prefix,
        no_output=True,
        parallel=False,
    )


def create_citus_extension(pg_path, node_ports):
    def create(port):
        utils.psql(pg_path, port, "CREATE EXTENSION citus;")

    parallel_run(create, node_ports)


def run_pg_regress(pg_path, pg_srcdir, port, schedule):
    should_exit = True
    try:
        _run_pg_regress(pg_path, pg_srcdir, port, schedule, should_exit)
    finally:
        subprocess.run("bin/copy_modified", check=True)


def run_pg_regress_without_exit(
    pg_path,
    pg_srcdir,
    port,
    schedule,
    output_dir=".",
    input_dir=".",
    user="postgres",
    extra_tests="",
):
    should_exit = False
    exit_code = _run_pg_regress(
        pg_path,
        pg_srcdir,
        port,
        schedule,
        should_exit,
        output_dir,
        input_dir,
        user,
        extra_tests,
    )
    copy_binary_path = os.path.join(input_dir, "copy_modified_wrapper")

    exit_code |= subprocess.call(copy_binary_path)
    return exit_code


def _run_pg_regress(
    pg_path,
    pg_srcdir,
    port,
    schedule,
    should_exit,
    output_dir=".",
    input_dir=".",
    user="postgres",
    extra_tests="",
):
    command = [
        os.path.join(pg_srcdir, "src/test/regress/pg_regress"),
        "--port",
        str(port),
        "--schedule",
        schedule,
        "--bindir",
        pg_path,
        "--user",
        user,
        "--dbname",
        "postgres",
        "--inputdir",
        input_dir,
        "--outputdir",
        output_dir,
        "--use-existing",
    ]
    if PG_MAJOR_VERSION >= 16:
        command.append("--expecteddir")
        command.append(output_dir)
    if extra_tests != "":
        command.append(extra_tests)

    exit_code = subprocess.call(command)
    if should_exit and exit_code != 0:
        sys.exit(exit_code)
    return exit_code


def save_regression_diff(name, output_dir):
    path = os.path.join(output_dir, "regression.diffs")
    if not os.path.exists(path):
        return
    new_file_path = os.path.join(output_dir, "./regression_{}.diffs".format(name))
    print("new file path:", new_file_path)
    shutil.move(path, new_file_path)


def stop_metadata_to_workers(pg_path, worker_ports, coordinator_port):
    for port in worker_ports:
        command = (
            "SELECT * from stop_metadata_sync_to_node('localhost', {port});".format(
                port=port
            )
        )
        utils.psql(pg_path, coordinator_port, command)


def add_coordinator_to_metadata(pg_path, coordinator_port):
    command = "SELECT citus_set_coordinator_host('localhost');"
    utils.psql(pg_path, coordinator_port, command)


def add_workers(pg_path, worker_ports, coordinator_port):
    for port in worker_ports:
        command = "SELECT * from master_add_node('localhost', {port});".format(
            port=port
        )
        utils.psql(pg_path, coordinator_port, command)


def logfile_name(logfile_prefix, node_name):
    return "logfile_" + logfile_prefix + "_" + node_name


def stop_databases(
    pg_path,
    rel_data_path,
    node_name_to_ports,
    logfile_prefix,
    no_output=False,
    parallel=True,
):
    def stop(node_name):
        abs_data_path = os.path.abspath(os.path.join(rel_data_path, node_name))
        node_port = node_name_to_ports[node_name]
        command = [
            os.path.join(pg_path, "pg_ctl"),
            "stop",
            "--pgdata",
            abs_data_path,
            "-U",
            USER,
            "-o",
            "-p {}".format(node_port),
            "--log",
            os.path.join(abs_data_path, logfile_name(logfile_prefix, node_name)),
        ]
        if no_output:
            subprocess.call(
                command, stdout=subprocess.DEVNULL, stderr=subprocess.DEVNULL
            )
        else:
            subprocess.call(command)

    if parallel:
        parallel_run(stop, node_name_to_ports.keys())
    else:
        for node_name in node_name_to_ports.keys():
            stop(node_name)


def is_citus_set_coordinator_host_udf_exist(pg_path, port):
    return utils.psql_capture(pg_path, port, IS_CITUS_VERSION_11_SQL) == b" t\n\n"


def initialize_citus_cluster(bindir, datadir, settings, config):
    # In case there was a leftover from previous runs, stop the databases
    stop_databases(
        bindir, datadir, config.node_name_to_ports, config.name, no_output=True
    )
    initialize_db_for_cluster(
        bindir, datadir, settings, config.node_name_to_ports.keys()
    )
    start_databases(
        bindir, datadir, config.node_name_to_ports, config.name, config.env_variables
    )
    create_citus_extension(bindir, config.node_name_to_ports.values())

    # In upgrade tests, it is possible that Citus version < 11.0
    # where the citus_set_coordinator_host UDF does not exist.
    if is_citus_set_coordinator_host_udf_exist(bindir, config.coordinator_port()):
        add_coordinator_to_metadata(bindir, config.coordinator_port())

    add_workers(bindir, config.worker_ports, config.coordinator_port())
    if not config.is_mx:
        stop_metadata_to_workers(bindir, config.worker_ports, config.coordinator_port())

    config.setup_steps()


def sudo(command, *args, shell=True, **kwargs):
    """
    A version of run that prefixes the command with sudo when the process is
    not already run as root
    """
    effective_user_id = os.geteuid()
    if effective_user_id == 0:
        return run(command, *args, shell=shell, **kwargs)
    if shell:
        return run(f"sudo {command}", *args, shell=shell, **kwargs)
    else:
        return run(["sudo", *command])


# this is out of ephemeral port range for many systems hence
# it is a lower chance that it will conflict with "in-use" ports
PORT_LOWER_BOUND = 10200

# ephemeral port start on many Linux systems
PORT_UPPER_BOUND = 32768

next_port = PORT_LOWER_BOUND


def notice_handler(diag: psycopg.errors.Diagnostic):
    print(f"{diag.severity}: {diag.message_primary}")
    if diag.message_detail:
        print(f"DETAIL: {diag.message_detail}")
    if diag.message_hint:
        print(f"HINT: {diag.message_hint}")
    if diag.context:
        print(f"CONTEXT: {diag.context}")


def cleanup_test_leftovers(nodes):
    """
    Cleaning up test leftovers needs to be done in a specific order, because
    some of these leftovers depend on others having been removed. They might
    even depend on leftovers on other nodes being removed. So this takes a list
    of nodes, so that we can clean up all test leftovers globally in the
    correct order.
    """
    for node in nodes:
        node.cleanup_subscriptions()

    for node in nodes:
        node.cleanup_publications()

    for node in nodes:
        node.cleanup_replication_slots()

    for node in nodes:
        node.cleanup_schemas()

    for node in nodes:
        node.cleanup_databases()

    for node in nodes:
        node.cleanup_users()


class PortLock:
    """PortLock allows you to take a lock an a specific port.

    While a port is locked by one process, other processes using PortLock won't
    get the same port.
    """

    def __init__(self):
        global next_port
        first_port = next_port
        while True:
            next_port += 1
            if next_port >= PORT_UPPER_BOUND:
                next_port = PORT_LOWER_BOUND

            # avoid infinite loop
            if first_port == next_port:
                raise Exception("Could not find port")

            self.lock = filelock.FileLock(Path(gettempdir()) / f"port-{next_port}.lock")
            try:
                self.lock.acquire(timeout=0)
            except filelock.Timeout:
                continue

            if FORCE_PORTS:
                self.port = next_port
                break

            with closing(socket.socket(socket.AF_INET, socket.SOCK_STREAM)) as s:
                try:
                    s.bind(("127.0.0.1", next_port))
                    self.port = next_port
                    break
                except Exception:
                    self.lock.release()
                    continue

    def release(self):
        """Call release when you are done with the port.

        This way other processes can use it again.
        """
        self.lock.release()


class QueryRunner(ABC):
    """A subclassable interface class that can be used to run queries.

    This is mostly useful to be generic across differnt types of things that
    implement the Postgres interface, such as Postgres, PgBouncer, or a Citus
    cluster.

    This implements some helpers send queries in a simpler manner than psycopg
    allows by default.
    """

    @abstractmethod
    def set_default_connection_options(self, options: dict[str, typing.Any]):
        """Sets the default connection options on the given options dictionary

        This is the only method that the class that subclasses QueryRunner
        needs to implement.
        """
        ...

    def make_conninfo(self, **kwargs) -> str:
        self.set_default_connection_options(kwargs)
        return psycopg.conninfo.make_conninfo(**kwargs)

    def conn(self, *, autocommit=True, **kwargs):
        """Open a psycopg connection to this server"""
        self.set_default_connection_options(kwargs)
        conn = psycopg.connect(
            autocommit=autocommit,
            **kwargs,
        )
        conn.add_notice_handler(notice_handler)
        return conn

    def aconn(self, *, autocommit=True, **kwargs):
        """Open an asynchronous psycopg connection to this server"""
        self.set_default_connection_options(kwargs)
        return psycopg.AsyncConnection.connect(
            autocommit=autocommit,
            **kwargs,
        )

    @contextmanager
    def cur(self, autocommit=True, **kwargs):
        """Open an psycopg cursor to this server

        The connection and the cursors automatically close once you leave the
        "with" block
        """
        with self.conn(
            autocommit=autocommit,
            **kwargs,
        ) as conn:
            with conn.cursor() as cur:
                yield cur

    @asynccontextmanager
    async def acur(self, **kwargs):
        """Open an asynchronous psycopg cursor to this server

        The connection and the cursors automatically close once you leave the
        "async with" block
        """
        async with await self.aconn(**kwargs) as conn:
            async with conn.cursor() as cur:
                yield cur

    def sql(self, query, params=None, **kwargs):
        """Run an SQL query

        This opens a new connection and closes it once the query is done
        """
        with self.cur(**kwargs) as cur:
            cur.execute(query, params=params)

    def sql_prepared(self, query, params=None, **kwargs):
        """Run an SQL query, with prepare=True

        This opens a new connection and closes it once the query is done
        """
        with self.cur(**kwargs) as cur:
            cur.execute(query, params=params, prepare=True)

    def sql_row(self, query, params=None, allow_empty_result=False, **kwargs):
        """Run an SQL query that returns a single row and returns this row

        This opens a new connection and closes it once the query is done
        """
        with self.cur(**kwargs) as cur:
            cur.execute(query, params=params)
            result = cur.fetchall()

            if allow_empty_result and len(result) == 0:
                return None

            assert len(result) == 1, "sql_row returns more than one row"
            return result[0]

    def sql_value(self, query, params=None, allow_empty_result=False, **kwargs):
        """Run an SQL query that returns a single cell and return this value

        This opens a new connection and closes it once the query is done
        """
        with self.cur(**kwargs) as cur:
            cur.execute(query, params=params)
            result = cur.fetchall()

            if allow_empty_result and len(result) == 0:
                return None

            assert len(result) == 1
            assert len(result[0]) == 1
            value = result[0][0]
            return value

    def asql(self, query, **kwargs):
        """Run an SQL query in asynchronous task

        This opens a new connection and closes it once the query is done
        """
        return asyncio.ensure_future(self.asql_coroutine(query, **kwargs))

    async def asql_coroutine(
        self, query, params=None, **kwargs
    ) -> typing.Optional[typing.List[typing.Any]]:
        async with self.acur(**kwargs) as cur:
            await cur.execute(query, params=params)
            try:
                return await cur.fetchall()
            except psycopg.ProgrammingError as e:
                if "the last operation didn't produce a result" == str(e):
                    return None
                raise

    def psql(self, query, **kwargs):
        """Run an SQL query using psql instead of psycopg

        This opens a new connection and closes it once the query is done
        """

        conninfo = self.make_conninfo(**kwargs)

        run(
            ["psql", "-X", f"{conninfo}", "-c", query],
            shell=False,
            silent=True,
        )

    def poll_query_until(self, query, params=None, expected=True, **kwargs):
        """Run query repeatedly until it returns the expected result"""
        start = datetime.now()
        result = None

        while start + TIMEOUT_DEFAULT > datetime.now():
            result = self.sql_value(
                query, params=params, allow_empty_result=True, **kwargs
            )
            if result == expected:
                return

            time.sleep(0.1)

        raise Exception(
            f"Timeout reached while polling query, last result was: {result}"
        )

    @contextmanager
    def transaction(self, **kwargs):
        with self.cur(**kwargs) as cur:
            with cur.connection.transaction():
                yield cur

    def sleep(self, duration=3, **kwargs):
        """Run pg_sleep"""
        return self.sql(f"select pg_sleep({duration})", **kwargs)

    def asleep(self, duration=3, times=1, sequentially=False, **kwargs):
        """Run pg_sleep asynchronously in a task.

        times:
            You can create a single task that opens multiple connections, which
            run pg_sleep concurrently. The asynchronous task will only complete
            once all these pg_sleep calls are finished.
        sequentially:
            Instead of running all pg_sleep calls spawned by providing
            times > 1 concurrently, this will run them sequentially.
        """
        return asyncio.ensure_future(
            self.asleep_coroutine(
                duration=duration, times=times, sequentially=sequentially, **kwargs
            )
        )

    async def asleep_coroutine(self, duration=3, times=1, sequentially=False, **kwargs):
        """This is the coroutine that the asleep task runs internally"""
        if not sequentially:
            await asyncio.gather(
                *[
                    self.asql(f"select pg_sleep({duration})", **kwargs)
                    for _ in range(times)
                ]
            )
        else:
            for _ in range(times):
                await self.asql(f"select pg_sleep({duration})", **kwargs)

    def test(self, **kwargs):
        """Test if you can connect"""
        return self.sql("select 1", **kwargs)

    def atest(self, **kwargs):
        """Test if you can connect asynchronously"""
        return self.asql("select 1", **kwargs)

    def psql_test(self, **kwargs):
        """Test if you can connect with psql instead of psycopg"""
        return self.psql("select 1", **kwargs)

    def debug(self):
        print("Connect manually to:\n   ", repr(self.make_conninfo()))
        print("Press Enter to continue running the test...")
        input()

    def psql_debug(self, **kwargs):
        conninfo = self.make_conninfo(**kwargs)
        run(
            ["psql", f"{conninfo}"],
            shell=False,
            silent=True,
        )


class Postgres(QueryRunner):
    """A class that represents a Postgres instance on this machine

    You can query it by using the interface provided by QueryRunner or use many
    of the helper methods.
    """

    def __init__(self, pgdata):
        self.port_lock = PortLock()

        # These values should almost never be changed after initialization
        self.host = "127.0.0.1"
        self.port = self.port_lock.port

        # These values can be changed when needed
        self.dbname = "postgres"
        self.user = "postgres"
        self.schema = None

        self.pgdata = pgdata
        self.log_path = self.pgdata / "pg.log"

        # Used to track objects that we want to clean up at the end of a test
        self.subscriptions = set()
        self.publications = set()
        self.replication_slots = set()
        self.databases = set()
        self.schemas = set()
        self.users = set()

    def set_default_connection_options(self, options):
        options.setdefault("host", self.host)
        options.setdefault("port", self.port)
        options.setdefault("dbname", self.dbname)
        options.setdefault("user", self.user)
        if self.schema is not None:
            options.setdefault("options", f"-c search_path={self.schema}")
        options.setdefault("connect_timeout", 3)
        # needed for Ubuntu 18.04
        options.setdefault("client_encoding", "UTF8")

    def initdb(self):
        run(
            f"initdb -A trust --nosync --username postgres --pgdata {self.pgdata} --allow-group-access --encoding UTF8 --locale POSIX",
            stdout=subprocess.DEVNULL,
        )

        with self.conf_path.open(mode="a") as pgconf:
            # Allow connecting over unix sockets
            pgconf.write("unix_socket_directories = '/tmp'\n")

            # Useful logs for debugging issues
            pgconf.write("log_replication_commands = on\n")
            # The following to are also useful for debugging, but quite noisy.
            # So better to enable them manually by uncommenting.
            # pgconf.write("log_connections = on\n")
            # pgconf.write("log_disconnections = on\n")

            # Enable citus
            pgconf.write("shared_preload_libraries = 'citus'\n")

            # Allow CREATE SUBSCRIPTION to work
            pgconf.write("wal_level = 'logical'\n")
            # Faster logical replication status update so tests with logical replication
            # run faster
            pgconf.write("wal_receiver_status_interval = 1\n")

            # Faster logical replication apply worker launch so tests with logical
            # replication run faster. This is used in ApplyLauncherMain in
            # src/backend/replication/logical/launcher.c.
            pgconf.write("wal_retrieve_retry_interval = '250ms'\n")

            # Make sure there's enough logical replication resources for most
            # of our tests
            pgconf.write("max_logical_replication_workers = 50\n")
            pgconf.write("max_wal_senders = 50\n")
            pgconf.write("max_worker_processes = 50\n")
            pgconf.write("max_replication_slots = 50\n")

            # We need to make the log go to stderr so that the tests can
            # check what is being logged.  This should be the default, but
            # some packagings change the default configuration.
            pgconf.write("log_destination = stderr\n")
            # We don't need the logs anywhere else than stderr
            pgconf.write("logging_collector = off\n")

            # This makes tests run faster and we don't care about crash safety
            # of our test data.
            pgconf.write("fsync = false\n")

            # conservative settings to ensure we can run multiple postmasters:
            pgconf.write("shared_buffers = 1MB\n")
            # limit disk space consumption, too:
            pgconf.write("max_wal_size = 128MB\n")

            # don't restart after crashes to make it obvious that a crash
            # happened
            pgconf.write("restart_after_crash = off\n")

        os.truncate(self.hba_path, 0)
        self.ssl_access("all", "trust")
        self.nossl_access("all", "trust")
        self.commit_hba()

    def init_with_citus(self):
        self.initdb()
        self.start()
        self.sql("CREATE EXTENSION citus")

        # Manually turn on ssl, so that we can safely truncate
        # postgresql.auto.conf later. We can only do this after creating the
        # citus extension because that creates the self signed certificates.
        with self.conf_path.open(mode="a") as pgconf:
            pgconf.write("ssl = on\n")

    def pgctl(self, command, **kwargs):
        run(f"pg_ctl -w --pgdata {self.pgdata} {command}", **kwargs)

    def apgctl(self, command, **kwargs):
        return asyncio.create_subprocess_shell(
            f"pg_ctl -w --pgdata {self.pgdata} {command}", **kwargs
        )

    def start(self):
        try:
            self.pgctl(f'-o "-p {self.port}" -l {self.log_path} start')
        except Exception:
            print(f"\n\nPG_LOG: {self.pgdata}\n")
            with self.log_path.open() as f:
                print(f.read())
            raise

    def stop(self, mode="fast"):
        self.pgctl(f"-m {mode} stop", check=False)

    def cleanup(self):
        self.stop()
        self.port_lock.release()

    def restart(self):
        self.stop()
        self.start()

    def reload(self):
        self.pgctl("reload")
        # Sadly UNIX signals are asynchronous, so we sleep a bit and hope that
        # Postgres actually processed the SIGHUP signal after the sleep.
        time.sleep(0.1)

    async def arestart(self):
        process = await self.apgctl("-m fast restart")
        await process.communicate()

    def nossl_access(self, dbname, auth_type):
        """Prepends a local non-SSL access to the HBA file"""
        with self.hba_path.open() as pghba:
            old_contents = pghba.read()
        with self.hba_path.open(mode="w") as pghba:
            pghba.write(f"local      {dbname}   all                {auth_type}\n")
            pghba.write(f"hostnossl  {dbname}   all  127.0.0.1/32  {auth_type}\n")
            pghba.write(f"hostnossl  {dbname}   all  ::1/128       {auth_type}\n")
            pghba.write(old_contents)

    def ssl_access(self, dbname, auth_type):
        """Prepends a local SSL access rule to the HBA file"""
        with self.hba_path.open() as pghba:
            old_contents = pghba.read()
        with self.hba_path.open(mode="w") as pghba:
            pghba.write(f"hostssl  {dbname}   all  127.0.0.1/32  {auth_type}\n")
            pghba.write(f"hostssl  {dbname}   all  ::1/128       {auth_type}\n")
            pghba.write(old_contents)

    @property
    def hba_path(self):
        return self.pgdata / "pg_hba.conf"

    @property
    def conf_path(self):
        return self.pgdata / "postgresql.conf"

    def commit_hba(self):
        """Mark the current HBA contents as non-resetable by reset_hba"""
        with self.hba_path.open() as pghba:
            old_contents = pghba.read()
        with self.hba_path.open(mode="w") as pghba:
            pghba.write("# committed-rules\n")
            pghba.write(old_contents)

    def reset_hba(self):
        """Remove any HBA rules that were added after the last call to commit_hba"""
        with self.hba_path.open() as f:
            hba_contents = f.read()
        committed = hba_contents[hba_contents.find("# committed-rules\n") :]
        with self.hba_path.open("w") as f:
            f.write(committed)

    def prepare_reset(self):
        """Prepares all changes to reset Postgres settings and objects

        To actually apply the prepared changes a restart might still be needed.
        """
        self.reset_hba()
        os.truncate(self.pgdata / "postgresql.auto.conf", 0)

    def reset(self):
        """Resets any changes to Postgres settings from previous tests"""
        self.prepare_reset()
        self.restart()

    async def delayed_start(self, delay=1):
        """Start Postgres after a delay

        NOTE: The sleep is asynchronous, but while waiting for Postgres to
        start the pg_ctl start command will block the event loop. This is
        currently acceptable for our usage of this method in the existing
        tests and this way it was easiest to implement. However, it seems
        totally reasonable to change this behaviour in the future if necessary.
        """
        await asyncio.sleep(delay)
        self.start()

    def configure(self, *configs):
        """Configure specific Postgres settings using ALTER SYSTEM SET

        NOTE: after configuring a call to reload or restart is needed for the
        settings to become effective.
        """
        for config in configs:
            self.sql(f"alter system set {config}")

    def log_handle(self):
        """Returns the opened logfile at the current end of the log

        By later calling read on this file you can read the contents that were
        written from this moment on.

        IMPORTANT: This handle should be closed once it's not needed anymore
        """
        f = self.log_path.open()
        f.seek(0, os.SEEK_END)
        return f

    @contextmanager
    def log_contains(self, re_string, times=None):
        """Checks if during this with block the log matches re_string

        re_string:
            The regex to search for.
        times:
            If None, any number of matches is accepted. If a number, only that
            specific number of matches is accepted.
        """
        with self.log_handle() as f:
            yield
            content = f.read()
            if times is None:
                assert re.search(re_string, content)
            else:
                match_count = len(re.findall(re_string, content))
                assert match_count == times

    def create_user(self, name, args: typing.Optional[psycopg.sql.Composable] = None):
        self.users.add(name)
        if args is None:
            args = sql.SQL("")
        self.sql(sql.SQL("CREATE USER {} {}").format(sql.Identifier(name), args))

    def create_database(self, name):
        self.databases.add(name)
        self.sql(sql.SQL("CREATE DATABASE {}").format(sql.Identifier(name)))

    def create_schema(self, name):
        self.schemas.add(name)
        self.sql(sql.SQL("CREATE SCHEMA {}").format(sql.Identifier(name)))

    def create_publication(self, name: str, args: psycopg.sql.Composable):
        self.publications.add(name)
        self.sql(sql.SQL("CREATE PUBLICATION {} {}").format(sql.Identifier(name), args))

    def create_logical_replication_slot(
        self, name, plugin, temporary=False, twophase=False
    ):
        self.replication_slots.add(name)
        self.sql(
            "SELECT pg_catalog.pg_create_logical_replication_slot(%s,%s,%s,%s)",
            (name, plugin, temporary, twophase),
        )

    def create_subscription(self, name: str, args: psycopg.sql.Composable):
        self.subscriptions.add(name)
        self.sql(
            sql.SQL("CREATE SUBSCRIPTION {} {}").format(sql.Identifier(name), args)
        )

    def cleanup_users(self):
        for user in self.users:
            self.sql(sql.SQL("DROP USER IF EXISTS {}").format(sql.Identifier(user)))

    def cleanup_databases(self):
        for database in self.databases:
            self.sql(
                sql.SQL("DROP DATABASE IF EXISTS {}").format(sql.Identifier(database))
            )

    def cleanup_schemas(self):
        for schema in self.schemas:
            self.sql(
                sql.SQL("DROP SCHEMA IF EXISTS {} CASCADE").format(
                    sql.Identifier(schema)
                )
            )

    def cleanup_publications(self):
        for publication in self.publications:
            self.sql(
                sql.SQL("DROP PUBLICATION IF EXISTS {}").format(
                    sql.Identifier(publication)
                )
            )

    def cleanup_replication_slots(self):
        for slot in self.replication_slots:
            start = time.time()
            while True:
                try:
                    self.sql(
                        "SELECT pg_drop_replication_slot(slot_name) FROM pg_replication_slots WHERE slot_name = %s",
                        (slot,),
                    )
                except psycopg.errors.ObjectInUse:
                    if time.time() < start + 10:
                        time.sleep(0.5)
                        continue
                    raise
                break

    def cleanup_subscriptions(self):
        for subscription in self.subscriptions:
            try:
                self.sql(
                    sql.SQL("ALTER SUBSCRIPTION {} DISABLE").format(
                        sql.Identifier(subscription)
                    )
                )
            except psycopg.errors.UndefinedObject:
                # Subscription didn't exist already
                continue
            self.sql(
                sql.SQL("ALTER SUBSCRIPTION {} SET (slot_name = NONE)").format(
                    sql.Identifier(subscription)
                )
            )
            self.sql(
                sql.SQL("DROP SUBSCRIPTION {}").format(sql.Identifier(subscription))
            )

    def lsn(self, mode):
        """Returns the lsn for the given mode"""
        queries = {
            "insert": "SELECT pg_current_wal_insert_lsn()",
            "flush": "SELECT pg_current_wal_flush_lsn()",
            "write": "SELECT pg_current_wal_lsn()",
            "receive": "SELECT pg_last_wal_receive_lsn()",
            "replay": "SELECT pg_last_wal_replay_lsn()",
        }
        return self.sql_value(queries[mode])

    def wait_for_catchup(self, subscription_name, mode="replay", target_lsn=None):
        """Waits until the subscription has caught up"""
        if target_lsn is None:
            target_lsn = self.lsn("write")

        # Before release 12 walreceiver just set the application name to
        # "walreceiver"
        self.poll_query_until(
            sql.SQL(
                """
            SELECT {} <= {} AND state = 'streaming'
            FROM pg_catalog.pg_stat_replication
            WHERE application_name IN ({}, 'walreceiver')
            """
            ).format(target_lsn, sql.Identifier(f"{mode}_lsn"), subscription_name)
        )

    @contextmanager
    def _enable_firewall(self):
        """Enables the firewall for the platform that you are running

        Normally this should not be called directly, and instead drop_traffic
        or reject_traffic should be used.
        """
        fw_token = None
        if BSD:
            if MACOS:
                command_stderr = sudo(
                    "pfctl -E", stderr=subprocess.PIPE, text=True
                ).stderr
                match = re.search(r"^Token : (\d+)", command_stderr, flags=re.MULTILINE)
                assert match is not None
                fw_token = match.group(1)
            sudo(
                'bash -c "'
                f"echo 'anchor \\\"port_{self.port}\\\"'"
                f' | pfctl -a citus_test -f -"'
            )
        try:
            yield
        finally:
            if MACOS:
                sudo(f"pfctl -X {fw_token}")

    @contextmanager
    def drop_traffic(self):
        """Drops all TCP packets to this query runner"""
        with self._enable_firewall():
            if LINUX:
                sudo(
                    "iptables --append OUTPUT "
                    "--protocol tcp "
                    f"--destination {self.host} "
                    f"--destination-port {self.port} "
                    "--jump DROP "
                )
            elif BSD:
                sudo(
                    "bash -c '"
                    f'echo "block drop out proto tcp from any to {self.host} port {self.port}"'
                    f"| pfctl -a citus_test/port_{self.port} -f -'"
                )
            else:
                raise Exception("This OS cannot run this test")
            try:
                yield
            finally:
                if LINUX:
                    sudo(
                        "iptables --delete OUTPUT "
                        "--protocol tcp "
                        f"--destination {self.host} "
                        f"--destination-port {self.port} "
                        "--jump DROP "
                    )
                elif BSD:
                    sudo(f"pfctl -a citus_test/port_{self.port} -F all")

    @contextmanager
    def reject_traffic(self):
        """Rejects all traffic to this query runner with a TCP RST message"""
        with self._enable_firewall():
            if LINUX:
                sudo(
                    "iptables --append OUTPUT "
                    "--protocol tcp "
                    f"--destination {self.host} "
                    f"--destination-port {self.port} "
                    "--jump REJECT "
                    "--reject-with tcp-reset"
                )
            elif BSD:
                sudo(
                    "bash -c '"
                    f'echo "block return-rst out out proto tcp from any to {self.host} port {self.port}"'
                    f"| pfctl -a citus_test/port_{self.port} -f -'"
                )
            else:
                raise Exception("This OS cannot run this test")
            try:
                yield
            finally:
                if LINUX:
                    sudo(
                        "iptables --delete OUTPUT "
                        "--protocol tcp "
                        f"--destination {self.host} "
                        f"--destination-port {self.port} "
                        "--jump REJECT "
                        "--reject-with tcp-reset"
                    )
                elif BSD:
                    sudo(f"pfctl -a citus_test/port_{self.port} -F all")


class CitusCluster(QueryRunner):
    """A class that represents a Citus cluster on this machine

    The nodes in the cluster can be accessed directly using the coordinator,
    workers, and nodes properties.

    If it doesn't matter which of the nodes in the cluster is used to run a
    query, then you can use the methods provided by QueryRunner directly on the
    cluster. In that case a random node will be chosen to run your query.
    """

    def __init__(self, basedir: Path, worker_count: int):
        self.coordinator = Postgres(basedir / "coordinator")
        self.workers = [Postgres(basedir / f"worker{i}") for i in range(worker_count)]
        self.nodes = [self.coordinator] + self.workers
        self._schema = None
        self.failed_reset = False

        parallel_run(Postgres.init_with_citus, self.nodes)
        with self.coordinator.cur() as cur:
            cur.execute(
                "SELECT pg_catalog.citus_set_coordinator_host(%s, %s)",
                (self.coordinator.host, self.coordinator.port),
            )
            for worker in self.workers:
                cur.execute(
                    "SELECT pg_catalog.citus_add_node(%s, %s)",
                    (worker.host, worker.port),
                )

    def set_default_connection_options(self, options):
        random.choice(self.nodes).set_default_connection_options(options)

    @property
    def schema(self):
        return self._schema

    @schema.setter
    def schema(self, value):
        self._schema = value
        for node in self.nodes:
            node.schema = value

    def reset(self):
        """Resets any changes to Postgres settings from previous tests"""
        parallel_run(Postgres.prepare_reset, self.nodes)
        parallel_run(Postgres.restart, self.nodes)

    def cleanup(self):
        parallel_run(Postgres.cleanup, self.nodes)

    def debug(self):
        """Print information to stdout to help with debugging your cluster"""
        print("The nodes in this cluster and their connection strings are:")
        for node in self.nodes:
            print(f"{node.pgdata}:\n   ", repr(node.make_conninfo()))
        print("Press Enter to continue running the test...")
        input()<|MERGE_RESOLUTION|>--- conflicted
+++ resolved
@@ -92,12 +92,8 @@
 OLDEST_SUPPORTED_CITUS_VERSION_MATRIX = {
     14: "10.2.0",
     15: "11.1.5",
-<<<<<<< HEAD
-    16: "12.1.1",
-=======
-    16: "12.1.5",
+    16: "12.1.6",
     17: "13.0.1",
->>>>>>> 43f3786c
 }
 
 OLDEST_SUPPORTED_CITUS_VERSION = OLDEST_SUPPORTED_CITUS_VERSION_MATRIX[PG_MAJOR_VERSION]

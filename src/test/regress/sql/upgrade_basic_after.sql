SET search_path TO upgrade_basic, public, pg_catalog;
BEGIN;
-- We have the tablename filter to avoid adding an alternative output for when the coordinator is in metadata vs when not
SELECT * FROM pg_indexes WHERE schemaname = 'upgrade_basic' and tablename NOT LIKE 'r_%' ORDER BY tablename;

SELECT nextval('pg_dist_shardid_seq') = MAX(shardid)+1 FROM pg_dist_shard;
SELECT nextval('pg_dist_placement_placementid_seq') = MAX(placementid)+1 FROM pg_dist_placement;
SELECT nextval('pg_dist_groupid_seq') = MAX(groupid)+1 FROM pg_dist_node;
SELECT nextval('pg_dist_node_nodeid_seq') = MAX(nodeid)+1 FROM pg_dist_node;
SELECT nextval('pg_dist_colocationid_seq') = MAX(colocationid)+1 FROM pg_dist_colocation;
<<<<<<< HEAD
SELECT nextval('pg_dist_background_job_job_id_seq') > COALESCE(MAX(job_id), 0) FROM pg_dist_background_job;
SELECT nextval('pg_dist_background_task_task_id_seq') > COALESCE(MAX(task_id), 0) FROM pg_dist_background_task;
=======
SELECT nextval('pg_dist_operationid_seq') = MAX(operation_id)+1 FROM pg_dist_cleanup;
SELECT nextval('pg_dist_cleanup_recordid_seq') = MAX(record_id)+1 FROM pg_dist_cleanup;
>>>>>>> 79ba490b

-- If this query gives output it means we've added a new sequence that should
-- possibly be restored after upgrades.
SELECT sequence_name FROM information_schema.sequences
  WHERE sequence_name LIKE 'pg_dist_%'
  AND sequence_name NOT IN (
    -- these ones are restored above
    'pg_dist_shardid_seq',
    'pg_dist_placement_placementid_seq',
    'pg_dist_groupid_seq',
    'pg_dist_node_nodeid_seq',
    'pg_dist_colocationid_seq',
<<<<<<< HEAD
    'pg_dist_background_job_job_id_seq',
    'pg_dist_background_task_task_id_seq'
=======
    'pg_dist_operationid_seq',
    'pg_dist_cleanup_recordid_seq'
>>>>>>> 79ba490b
  );

SELECT logicalrelid FROM pg_dist_partition
  JOIN pg_depend ON logicalrelid=objid
  JOIN pg_catalog.pg_class ON logicalrelid=oid
  WHERE
   refobjid=(select oid FROM pg_extension WHERE extname = 'citus')
   AND relnamespace='upgrade_basic'::regnamespace
  ORDER BY logicalrelid;

SELECT tgrelid::regclass, tgfoid::regproc, tgisinternal, tgenabled, tgtype::int4::bit(8)
  FROM pg_dist_partition
  JOIN pg_trigger ON tgrelid=logicalrelid
  JOIN pg_class ON pg_class.oid=logicalrelid
  WHERE
    relnamespace='upgrade_basic'::regnamespace
    AND tgname LIKE 'truncate_trigger_%'
  ORDER BY tgrelid::regclass;


SELECT * FROM t ORDER BY a;
SELECT * FROM t WHERE a = 1;

INSERT INTO t SELECT * FROM generate_series(10, 15);

EXPLAIN (COSTS FALSE) SELECT * from t;
EXPLAIN (COSTS FALSE) SELECT * from t WHERE a = 1;

SELECT * FROM t WHERE a = 10;
SELECT * FROM t WHERE a = 11;

COPY t FROM PROGRAM 'echo 20 && echo 21 && echo 22 && echo 23 && echo 24' WITH CSV;

ALTER TABLE t ADD COLUMN b int DEFAULT 10;
SELECT * FROM t ORDER BY a;

TRUNCATE TABLE t;

SELECT * FROM T;
DROP TABLE t;
\d t


-- verify that the table whose column is dropped before a pg_upgrade still works as expected.
SELECT * FROM t_ab ORDER BY b;
SELECT * FROM t_ab WHERE b = 11;
SELECT * FROM t_ab WHERE b = 22;


-- Check that we can create a distributed table out of a table that was created
-- before the upgrade
SELECT * FROM t2 ORDER BY a;
SELECT create_distributed_table('t2', 'a');
SELECT * FROM t2 ORDER BY a;
ROLLBACK;

BEGIN;
SET LOCAL citus.multi_shard_modify_mode TO 'sequential';

SELECT * FROM r ORDER BY a;
SELECT * FROM tr ORDER BY pk;
DELETE FROM r where a = 1;
SELECT * FROM r ORDER BY a;
SELECT * FROM tr ORDER BY pk;

UPDATE r SET a = 30 WHERE a = 3;
SELECT * FROM r ORDER BY a;
SELECT * FROM tr ORDER BY pk;

-- Check we can still create distributed tables after upgrade
CREATE TABLE t3(a int, b int);
SELECT create_distributed_table('t3', 'a');
INSERT INTO t3 VALUES (1, 11);
INSERT INTO t3 VALUES (2, 22);
INSERT INTO t3 VALUES (3, 33);

SELECT * FROM t3 ORDER BY a;

SELECT shardminvalue, shardmaxvalue FROM pg_dist_shard
  WHERE logicalrelid = 't_range'::regclass
  ORDER BY shardminvalue, shardmaxvalue;

SELECT * FROM t_range ORDER BY id;

SELECT master_create_empty_shard('t_range')  AS new_shard_id \gset
UPDATE pg_dist_shard SET shardminvalue = '9', shardmaxvalue = '11' WHERE shardid = :new_shard_id;
\copy t_range FROM STDIN with (DELIMITER ',')
9,2
10,3
11,4
\.

SELECT shardminvalue, shardmaxvalue FROM pg_dist_shard
  WHERE logicalrelid = 't_range'::regclass
  ORDER BY shardminvalue, shardmaxvalue;

SELECT * FROM t_range ORDER BY id;


ROLLBACK;<|MERGE_RESOLUTION|>--- conflicted
+++ resolved
@@ -8,13 +8,10 @@
 SELECT nextval('pg_dist_groupid_seq') = MAX(groupid)+1 FROM pg_dist_node;
 SELECT nextval('pg_dist_node_nodeid_seq') = MAX(nodeid)+1 FROM pg_dist_node;
 SELECT nextval('pg_dist_colocationid_seq') = MAX(colocationid)+1 FROM pg_dist_colocation;
-<<<<<<< HEAD
+SELECT nextval('pg_dist_operationid_seq') = MAX(operation_id)+1 FROM pg_dist_cleanup;
+SELECT nextval('pg_dist_cleanup_recordid_seq') = MAX(record_id)+1 FROM pg_dist_cleanup;
 SELECT nextval('pg_dist_background_job_job_id_seq') > COALESCE(MAX(job_id), 0) FROM pg_dist_background_job;
 SELECT nextval('pg_dist_background_task_task_id_seq') > COALESCE(MAX(task_id), 0) FROM pg_dist_background_task;
-=======
-SELECT nextval('pg_dist_operationid_seq') = MAX(operation_id)+1 FROM pg_dist_cleanup;
-SELECT nextval('pg_dist_cleanup_recordid_seq') = MAX(record_id)+1 FROM pg_dist_cleanup;
->>>>>>> 79ba490b
 
 -- If this query gives output it means we've added a new sequence that should
 -- possibly be restored after upgrades.
@@ -27,13 +24,10 @@
     'pg_dist_groupid_seq',
     'pg_dist_node_nodeid_seq',
     'pg_dist_colocationid_seq',
-<<<<<<< HEAD
+    'pg_dist_operationid_seq',
+    'pg_dist_cleanup_recordid_seq',
     'pg_dist_background_job_job_id_seq',
     'pg_dist_background_task_task_id_seq'
-=======
-    'pg_dist_operationid_seq',
-    'pg_dist_cleanup_recordid_seq'
->>>>>>> 79ba490b
   );
 
 SELECT logicalrelid FROM pg_dist_partition

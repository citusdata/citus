--- conflicted
+++ resolved
@@ -7,7 +7,6 @@
 alter database regression with IS_TEMPLATE true;
 alter database regression with IS_TEMPLATE false;
 
-<<<<<<< HEAD
 
 alter database regression set default_transaction_read_only = true;
 
@@ -106,6 +105,11 @@
 
 drop database "regression!'4";
 
+-- this database is not distributed so we will not see any remote commands
+CREATE DATABASE db_to_test;
+alter database db_to_test with CONNECTION LIMIT 100;
+DROP DATABASE db_to_test;
+
 set citus.log_remote_commands = false;
 set citus.enable_create_database_propagation=off;
 
@@ -113,12 +117,4 @@
   $$
   drop tablespace "ts-needs\!escape"
   $$
-);
-=======
--- this database is not distributed so we will not see any remote commands
-CREATE DATABASE db_to_test;
-alter database db_to_test with CONNECTION LIMIT 100;
-DROP DATABASE db_to_test;
-
-set citus.log_remote_commands = false;
->>>>>>> 43f3786c
+);
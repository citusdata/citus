test: multi_test_helpers multi_test_helpers_superuser
test: multi_cluster_management
test: create_role_propagation
test: pg16
test: multi_create_fdw
test: multi_test_catalog_views
test: replicated_table_disable_node

# ----------
# The following distributed tests depend on creating a partitioned table and
# uploading data to it.
# ----------
test: multi_create_table
test: multi_create_table_superuser
test: multi_create_table_constraints multi_master_protocol multi_load_data multi_load_data_superuser multi_behavioral_analytics_create_table
test: multi_behavioral_analytics_basics multi_behavioral_analytics_single_shard_queries multi_behavioral_analytics_create_table_superuser

# We don't parallelize the following test with the ones above because they're
# not idempotent and hence causing flaky test detection check to fail.
test: multi_insert_select_non_pushable_queries multi_insert_select

test: multi_shard_update_delete recursive_dml_with_different_planners_executors
test: insert_select_repartition window_functions dml_recursive multi_insert_select_window
test: multi_insert_select_conflict citus_table_triggers
test: multi_row_insert insert_select_into_local_table
test: multi_agg_approximate_distinct
test: tablespace
test: metadata_sync_2pc

# following should not run in parallel because it relies on connection counts to workers
test: insert_select_connection_leak

# ---------
# at the end of the regression tests regarding recursively planned modifications
# ensure that we don't leak any intermediate results
# This test should not run in parallel with any other tests
# ---------
test: ensure_no_intermediate_data_leak

# ----------
# Tests for partitioning support
# ----------
test: multi_partitioning_utils multi_partitioning replicated_partitioned_table


# ----------
# Tests for recursive subquery planning
# ----------
# NOTE: The next 7 were in parallel originally, but we got "too many
# connection" errors on CI. Requires investigation before doing them in
# parallel again.
test: subquery_basics
test: subquery_local_tables
test: subquery_executors
test: subquery_and_cte
test: set_operations
test: union_pushdown
test: set_operation_and_local_tables

test: subqueries_deep subquery_view subquery_partitioning subqueries_not_supported
test: subquery_in_targetlist subquery_in_where subquery_complex_target_list subquery_append
test: subquery_prepared_statements
test: non_colocated_leaf_subquery_joins non_colocated_subquery_joins
test: cte_inline recursive_view_local_table values sequences_with_different_types multi_level_recursive_queries
test: pg13 pg12
# run pg14 sequentially as it syncs metadata
test: pg14
test: pg15
test: pg15_jsonpath detect_conn_close
test: drop_column_partitioned_table
test: tableam

# ----------
# Miscellaneous tests to check our query planning behavior
# ----------
test: multi_deparse_shard_query multi_distributed_transaction_id intermediate_results limit_intermediate_size
test: multi_explain
test: hyperscale_tutorial partitioned_intermediate_results distributed_intermediate_results multi_real_time_transaction
test: multi_basic_queries cross_join multi_complex_expressions multi_subquery multi_subquery_complex_queries multi_subquery_behavioral_analytics
test: multi_subquery_complex_reference_clause multi_subquery_window_functions multi_view multi_sql_function multi_prepare_sql
test: sql_procedure multi_function_in_join row_types materialized_view
test: multi_subquery_in_where_reference_clause adaptive_executor propagate_set_commands geqo
test: forcedelegation_functions
# this should be run alone as it gets too many clients
test: join_pushdown
test: multi_subquery_union multi_subquery_in_where_clause multi_subquery_misc statement_cancel_error_message
test: multi_agg_distinct
test: multi_limit_clause_approximate multi_outer_join_reference multi_single_relation_subquery multi_prepare_plsql set_role_in_transaction
test: multi_reference_table multi_select_for_update relation_access_tracking pg13_with_ties
test: custom_aggregate_support aggregate_support tdigest_aggregate_support
test: multi_average_expression multi_working_columns multi_having_pushdown having_subquery
test: multi_array_agg multi_limit_clause multi_orderby_limit_pushdown
test: multi_jsonb_agg multi_jsonb_object_agg multi_json_agg multi_json_object_agg bool_agg ch_bench_having chbenchmark_all_queries expression_reference_join anonymous_columns
test: ch_bench_subquery_repartition
test: multi_agg_type_conversion multi_count_type_conversion recursive_relation_planning_restriction_pushdown
test: multi_partition_pruning single_hash_repartition_join unsupported_lateral_subqueries
test: multi_join_pruning multi_hash_pruning intermediate_result_pruning
test: multi_null_minmax_value_pruning cursors
test: modification_correctness adv_lock_permission
test: multi_query_directory_cleanup
test: multi_task_assignment_policy multi_cross_shard
test: multi_utility_statements
test: multi_dropped_column_aliases foreign_key_restriction_enforcement
test: binary_protocol
test: alter_table_set_access_method
test: alter_distributed_table
test: issue_5248 issue_5099 issue_5763 issue_6543 issue_6758
test: object_propagation_debug
test: undistribute_table
test: run_command_on_all_nodes
test: background_task_queue_monitor
test: other_databases
<<<<<<< HEAD
test: grant_role_2pc
=======
test: citus_internal_access
>>>>>>> 24188959

# Causal clock test
test: clock

# MERGE tests
test: merge pgmerge merge_repartition2
test: merge_repartition1 merge_schema_sharding
test: merge_partition_tables

# ---------
# test that no tests leaked intermediate results. This should always be last
# ---------
test: ensure_no_intermediate_data_leak

# ---------
# ensures that we never leak any connection counts
# in the shared memory
# --------
test: ensure_no_shared_connection_leak
test: check_mx

test: generated_identity
test: drop_database
test: check_cluster_state<|MERGE_RESOLUTION|>--- conflicted
+++ resolved
@@ -110,11 +110,9 @@
 test: run_command_on_all_nodes
 test: background_task_queue_monitor
 test: other_databases
-<<<<<<< HEAD
 test: grant_role_2pc
-=======
 test: citus_internal_access
->>>>>>> 24188959
+
 
 # Causal clock test
 test: clock

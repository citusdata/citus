/*
 * worker_shard_visibility.c
 *
 * Implements the functions for hiding shards on the Citus MX
 * worker (data) nodes.
 *
 * Copyright (c) Citus Data, Inc.
 */

#include "postgres.h"

#include "miscadmin.h"

#include "catalog/index.h"
#include "catalog/namespace.h"
#include "catalog/pg_class.h"
#include "catalog/pg_type.h"
#include "nodes/makefuncs.h"
#include "nodes/nodeFuncs.h"
#include "utils/lsyscache.h"
#include "utils/syscache.h"
#include "utils/varlena.h"

#include "distributed/backend_data.h"
#include "distributed/coordinator_protocol.h"
#include "distributed/listutils.h"
#include "distributed/local_executor.h"
#include "distributed/metadata_cache.h"
#include "distributed/query_colocation_checker.h"
#include "distributed/worker_protocol.h"
#include "distributed/worker_shard_visibility.h"


/* HideShardsMode is used to determine whether to hide shards */
typedef enum HideShardsMode
{
	CHECK_APPLICATION_NAME,
	HIDE_SHARDS_FROM_APPLICATION,
	DO_NOT_HIDE_SHARDS
} HideShardsMode;

/* Config variable managed via guc.c */
bool OverrideTableVisibility = true;
bool EnableManualChangesToShards = false;

/* show shards when the application_name starts with one of: */
char *ShowShardsForAppNamePrefixes = "";

/* cache of whether or not to hide shards */
static HideShardsMode HideShards = CHECK_APPLICATION_NAME;

static bool ShouldHideShards(void);
static bool ShouldHideShardsInternal(void);
static bool IsPgBgWorker(void);
static bool FilterShardsFromPgclass(Node *node, void *context);
static Node * CreateRelationIsAKnownShardFilter(int pgClassVarno);
static bool HasRangeTableRef(Node *node, int *varno);

PG_FUNCTION_INFO_V1(citus_table_is_visible);
PG_FUNCTION_INFO_V1(relation_is_a_known_shard);


/*
 * relation_is_a_known_shard a wrapper around RelationIsAKnownShard(), so
 * see the details there. The function also treats the indexes on shards
 * as if they were shards.
 */
Datum
relation_is_a_known_shard(PG_FUNCTION_ARGS)
{
	CheckCitusVersion(ERROR);

	Oid relationId = PG_GETARG_OID(0);
	PG_RETURN_BOOL(RelationIsAKnownShard(relationId));
}


/*
 * citus_table_is_visible aims to behave exactly the same with
 * pg_table_is_visible with only one exception. The former one
 * returns false for the relations that are known to be shards.
 */
Datum
citus_table_is_visible(PG_FUNCTION_ARGS)
{
	CheckCitusVersion(ERROR);

	Oid relationId = PG_GETARG_OID(0);
	char relKind = '\0';

	/*
	 * We don't want to deal with not valid/existing relations
	 * as pg_table_is_visible does.
	 */
	if (!SearchSysCacheExists1(RELOID, ObjectIdGetDatum(relationId)))
	{
		PG_RETURN_NULL();
	}

	if (!RelationIsVisible(relationId))
	{
		/* relation is not on the search path */
		PG_RETURN_BOOL(false);
	}

	if (RelationIsAKnownShard(relationId))
	{
		/*
		 * If the input relation is an index we simply replace the
		 * relationId with the corresponding relation to hide indexes
		 * as well. See RelationIsAKnownShard() for the details and give
		 * more meaningful debug message here.
		 */
		relKind = get_rel_relkind(relationId);
		if (relKind == RELKIND_INDEX || relKind == RELKIND_PARTITIONED_INDEX)
		{
			ereport(DEBUG2, (errmsg("skipping index \"%s\" since it belongs to a shard",
									get_rel_name(relationId))));
		}
		else
		{
			ereport(DEBUG2, (errmsg("skipping relation \"%s\" since it is a shard",
									get_rel_name(relationId))));
		}

		PG_RETURN_BOOL(false);
	}

	PG_RETURN_BOOL(RelationIsVisible(relationId));
}


/*
 * ErrorIfRelationIsAKnownShard errors out if the relation with relationId is
 * a shard relation.
 */
void
ErrorIfRelationIsAKnownShard(Oid relationId)
{
	if (!RelationIsAKnownShard(relationId))
	{
		return;
	}

	const char *relationName = get_rel_name(relationId);

	ereport(ERROR, (errmsg("relation \"%s\" is a shard relation ", relationName)));
}


/*
 * ErrorIfIllegallyChangingKnownShard errors out if the relation with relationId is
 * a known shard and manual changes on known shards are disabled. This is
 * valid for only non-citus (external) connections.
 */
void
ErrorIfIllegallyChangingKnownShard(Oid relationId)
{
	/* allow Citus to make changes, and allow the user if explicitly enabled */
	if (LocalExecutorShardId != INVALID_SHARD_ID ||
		IsCitusInternalBackend() ||
		IsRebalancerInternalBackend() ||
		EnableManualChangesToShards)
	{
		return;
	}

	if (RelationIsAKnownShard(relationId))
	{
		const char *relationName = get_rel_name(relationId);
		ereport(ERROR, (errmsg("cannot modify \"%s\" because it is a shard of "
							   "a distributed table",
							   relationName),
						errhint("Use the distributed table or set "
								"citus.enable_manual_changes_to_shards to on "
								"to modify shards directly")));
	}
}


/*
 * RelationIsAKnownShard gets a relationId, check whether it's a shard of
 * any distributed table.
 */
bool
RelationIsAKnownShard(Oid shardRelationId)
{
	bool missingOk = true;
	char relKind = '\0';

	if (!OidIsValid(shardRelationId))
	{
		/* we cannot continue without a valid Oid */
		return false;
	}

	if (IsCoordinator())
	{
		bool coordinatorIsKnown = false;
		PrimaryNodeForGroup(0, &coordinatorIsKnown);

		if (!coordinatorIsKnown)
		{
			/*
			 * We're not interested in shards in the coordinator
			 * or non-mx worker nodes, unless the coordinator is
			 * in pg_dist_node.
			 */
			return false;
		}
	}

	/*
	 * We do not take locks here, because that might block a query on pg_class.
	 */

	if (!SearchSysCacheExists1(RELOID, ObjectIdGetDatum(shardRelationId)))
	{
		/* relation does not exist */
		return false;
	}

	/*
	 * If the input relation is an index we simply replace the
	 * relationId with the corresponding relation to hide indexes
	 * as well.
	 */
	relKind = get_rel_relkind(shardRelationId);
	if (relKind == RELKIND_INDEX || relKind == RELKIND_PARTITIONED_INDEX)
	{
		shardRelationId = IndexGetRelation(shardRelationId, false);
	}

	/* get the shard's relation name */
	char *shardRelationName = get_rel_name(shardRelationId);

	uint64 shardId = ExtractShardIdFromTableName(shardRelationName, missingOk);
	if (shardId == INVALID_SHARD_ID)
	{
		/*
		 * The format of the table name does not align with
		 * our shard name definition.
		 */
		return false;
	}

	/* try to get the relation id */
	Oid relationId = LookupShardRelationFromCatalog(shardId, true);
	if (!OidIsValid(relationId))
	{
		/* there is no such relation */
		return false;
	}

	/* verify that their namespaces are the same */
	if (get_rel_namespace(shardRelationId) != get_rel_namespace(relationId))
	{
		return false;
	}

	/*
	 * Now get the relation name and append the shardId to it. We need
	 * to do that because otherwise a local table with a valid shardId
	 * appended to its name could be misleading.
	 */
	char *generatedRelationName = get_rel_name(relationId);
	AppendShardIdToName(&generatedRelationName, shardId);
	if (strncmp(shardRelationName, generatedRelationName, NAMEDATALEN) == 0)
	{
		/* we found the distributed table that the input shard belongs to */
		return true;
	}

	return false;
}


/*
 * HideShardsFromSomeApplications transforms queries to pg_class to
 * filter out known shards if the application_name does not match any of
 * the prefixes in citus.show_shards_for_app_name_prefix.
 */
void
HideShardsFromSomeApplications(Query *query)
{
	if (!OverrideTableVisibility || HideShards == DO_NOT_HIDE_SHARDS ||
		!CitusHasBeenLoaded() || !CheckCitusVersion(DEBUG2))
	{
		return;
	}

	if (ShouldHideShards())
	{
		FilterShardsFromPgclass((Node *) query, NULL);
	}
}


/*
 * ShouldHideShards returns whether we should hide shards in the current
 * session. It only checks the application_name once and then uses a
 * cached response unless either the application_name or
 * citus.show_shards_for_app_name_prefix changes.
 */
static bool
ShouldHideShards(void)
{
	if (HideShards == CHECK_APPLICATION_NAME)
	{
		if (ShouldHideShardsInternal())
		{
			HideShards = HIDE_SHARDS_FROM_APPLICATION;
			return true;
		}
		else
		{
			HideShards = DO_NOT_HIDE_SHARDS;
			return false;
		}
	}
	else
	{
		return HideShards == HIDE_SHARDS_FROM_APPLICATION;
	}
}


/*
 * ResetHideShardsDecision resets the decision whether to hide shards.
 */
void
ResetHideShardsDecision(void)
{
	HideShards = CHECK_APPLICATION_NAME;
}


/*
 * ShouldHideShardsInternal determines whether we should hide shards based on
 * the current application name.
 */
static bool
ShouldHideShardsInternal(void)
{
	if (MyBackendType == B_BG_WORKER)
	{
		if (IsPgBgWorker())
		{
			/*
			 * If a background worker belongs to Postgres, we should
			 * never hide shards. For other background workers, enforce
			 * the application_name check below.
			 */
			return false;
		}
	}
	else if (MyBackendType != B_BACKEND && MyBackendType != B_WAL_SENDER)
	{
		/*
		 * We are aiming only to hide shards from client
		 * backends or certain background workers(see above),
		 */
		return false;
	}

	if (IsCitusInternalBackend() || IsRebalancerInternalBackend() ||
		IsCitusRunCommandBackend() || IsCitusShardTransferBackend())
	{
		/* we never hide shards from Citus */
		return false;
	}

	List *prefixList = NIL;

	/* SplitGUCList scribbles on the input */
	char *splitCopy = pstrdup(ShowShardsForAppNamePrefixes);

	if (!SplitGUCList(splitCopy, ',', &prefixList))
	{
		/* invalid GUC value, ignore */
		return true;
	}

	char *appNamePrefix = NULL;
	foreach_declared_ptr(appNamePrefix, prefixList)
	{
		/* never hide shards when one of the prefixes is * */
		if (strcmp(appNamePrefix, "*") == 0)
		{
			return false;
		}

		/* compare only the first first <prefixLength> characters */
		int prefixLength = strlen(appNamePrefix);
		if (strncmp(application_name, appNamePrefix, prefixLength) == 0)
		{
			return false;
		}
	}

	/* default behaviour: hide shards */
	return true;
}


/*
 * IsPgBgWorker returns true if the current background worker
 * belongs to Postgres.
 */
static bool
IsPgBgWorker(void)
{
	Assert(MyBackendType == B_BG_WORKER);

	if (MyBgworkerEntry)
	{
		return strcmp(MyBgworkerEntry->bgw_library_name, "postgres") == 0;
	}

	return false;
}


/*
 * FilterShardsFromPgclass adds a "relation_is_a_known_shard(oid) IS NOT TRUE"
 * filter to the quals of queries that query pg_class.
 */
static bool
FilterShardsFromPgclass(Node *node, void *context)
{
	if (node == NULL)
	{
		return false;
	}

	if (IsA(node, Query))
	{
		Query *query = (Query *) node;
		MemoryContext queryContext = GetMemoryChunkContext(query);

		/*
		 * We process the whole rtable rather than visiting individual RangeTblEntry's
		 * in the walker, since we need to know the varno to generate the right
		 * filter.
		 */
		int varno = 0;
		RangeTblEntry *rangeTableEntry = NULL;

		foreach_declared_ptr(rangeTableEntry, query->rtable)
		{
			varno++;

			if (rangeTableEntry->rtekind != RTE_RELATION ||
				rangeTableEntry->relid != RelationRelationId)
			{
				/* not pg_class */
				continue;
			}

			/*
			 * Skip if pg_class is not actually queried. This is possible on
			 * INSERT statements that insert into pg_class.
			 */
			if (!expression_tree_walker((Node *) query->jointree->fromlist,
										HasRangeTableRef, &varno))
			{
				/* the query references pg_class */
				continue;
			}

			/* make sure the expression is in the right memory context */
			MemoryContext originalContext = MemoryContextSwitchTo(queryContext);

<<<<<<< HEAD

			/* add relation_is_a_known_shard(oid) IS NOT TRUE to the quals of the query */
			Node *newQual = CreateRelationIsAKnownShardFilter(varno);
			Node *oldQuals = query->jointree->quals;
			if (oldQuals)
			{
				query->jointree->quals = (Node *) makeBoolExpr(
					AND_EXPR,
					list_make2(oldQuals, newQual),
					-1);
			}
			else
			{
				query->jointree->quals = newQual;
=======
			/* add relation_is_a_known_shard(oid) IS NOT TRUE to the quals of the query */
			Node *newQual = CreateRelationIsAKnownShardFilter(varno);

#if PG_VERSION_NUM >= PG_VERSION_17

			/*
			 * In PG17, MERGE queries introduce a new struct `mergeJoinCondition`.
			 * We need to handle this condition safely.
			 */
			if (query->mergeJoinCondition != NULL)
			{
				/* Add the filter to mergeJoinCondition */
				query->mergeJoinCondition = (Node *) makeBoolExpr(
					AND_EXPR,
					list_make2(query->mergeJoinCondition, newQual),
					-1);
			}
			else
#endif
			{
				/* Handle older versions or queries without mergeJoinCondition */
				Node *oldQuals = query->jointree->quals;
				if (oldQuals)
				{
					query->jointree->quals = (Node *) makeBoolExpr(
						AND_EXPR,
						list_make2(oldQuals, newQual),
						-1);
				}
				else
				{
					query->jointree->quals = newQual;
				}
>>>>>>> 43f3786c
			}

			MemoryContextSwitchTo(originalContext);
		}

		return query_tree_walker((Query *) node, FilterShardsFromPgclass, context, 0);
	}

	return expression_tree_walker(node, FilterShardsFromPgclass, context);
}


/*
 * HasRangeTableRef passed to expression_tree_walker to check if a node is a
 * RangeTblRef of the given varno is present in a fromlist.
 */
static bool
HasRangeTableRef(Node *node, int *varno)
{
	if (node == NULL)
	{
		return false;
	}

	if (IsA(node, RangeTblRef))
	{
		RangeTblRef *rangeTblRef = (RangeTblRef *) node;
		return rangeTblRef->rtindex == *varno;
	}

	return expression_tree_walker(node, HasRangeTableRef, varno);
}


/*
 * CreateRelationIsAKnownShardFilter constructs an expression of the form:
 * pg_catalog.relation_is_a_known_shard(oid) IS NOT TRUE
 *
 * The difference between "NOT pg_catalog.relation_is_a_known_shard(oid)" and
 * "pg_catalog.relation_is_a_known_shard(oid) IS NOT TRUE" is that the former
 * will return FALSE if the function returns NULL, while the second will return
 * TRUE. This difference is important in the case of outer joins, because this
 * filter might be applied on an oid that is then NULL.
 */
static Node *
CreateRelationIsAKnownShardFilter(int pgClassVarno)
{
	/* oid is always the first column */
	AttrNumber oidAttNum = 1;

	Var *oidVar = makeVar(pgClassVarno, oidAttNum, OIDOID, -1, InvalidOid, 0);

	/* build the call to read_intermediate_result */
	FuncExpr *funcExpr = makeNode(FuncExpr);
	funcExpr->funcid = RelationIsAKnownShardFuncId();
	funcExpr->funcretset = false;
	funcExpr->funcvariadic = false;
	funcExpr->funcformat = 0;
	funcExpr->funccollid = 0;
	funcExpr->inputcollid = 0;
	funcExpr->location = -1;
	funcExpr->args = list_make1(oidVar);

	BooleanTest *notExpr = makeNode(BooleanTest);
	notExpr->booltesttype = IS_NOT_TRUE;
	notExpr->arg = (Expr *) funcExpr;
	notExpr->location = -1;

	return (Node *) notExpr;
}<|MERGE_RESOLUTION|>--- conflicted
+++ resolved
@@ -471,22 +471,6 @@
 			/* make sure the expression is in the right memory context */
 			MemoryContext originalContext = MemoryContextSwitchTo(queryContext);
 
-<<<<<<< HEAD
-
-			/* add relation_is_a_known_shard(oid) IS NOT TRUE to the quals of the query */
-			Node *newQual = CreateRelationIsAKnownShardFilter(varno);
-			Node *oldQuals = query->jointree->quals;
-			if (oldQuals)
-			{
-				query->jointree->quals = (Node *) makeBoolExpr(
-					AND_EXPR,
-					list_make2(oldQuals, newQual),
-					-1);
-			}
-			else
-			{
-				query->jointree->quals = newQual;
-=======
 			/* add relation_is_a_known_shard(oid) IS NOT TRUE to the quals of the query */
 			Node *newQual = CreateRelationIsAKnownShardFilter(varno);
 
@@ -520,7 +504,6 @@
 				{
 					query->jointree->quals = newQual;
 				}
->>>>>>> 43f3786c
 			}
 
 			MemoryContextSwitchTo(originalContext);

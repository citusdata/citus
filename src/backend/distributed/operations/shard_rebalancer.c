--- conflicted
+++ resolved
@@ -445,22 +445,11 @@
 	uint64 shardId = PG_GETARG_INT64(0);
 	bool missingOk = false;
 	ShardPlacement *shardPlacement = ActiveShardPlacement(shardId, missingOk);
-<<<<<<< HEAD
-=======
-	char *workerNodeName = shardPlacement->nodeName;
-	uint32 workerNodePort = shardPlacement->nodePort;
-	uint32 connectionFlag = 0;
-	PGresult *result = NULL;
-	bool raiseErrors = true;
-
-	/* we skip child tables of a partitioned table if this boolean variable is true */
-	bool optimizePartitionCalculations = true;
 
 	MemoryContext localContext = AllocSetContextCreate(CurrentMemoryContext,
 													   "CostByDiscSizeContext",
 													   ALLOCSET_DEFAULT_SIZES);
 	MemoryContext oldContext = MemoryContextSwitchTo(localContext);
->>>>>>> 23a505d4
 	ShardInterval *shardInterval = LoadShardInterval(shardId);
 	List *colocatedShardList = ColocatedShardIntervalList(shardInterval);
 
@@ -468,37 +457,10 @@
 														 shardPlacement->nodeName,
 														 shardPlacement->nodePort);
 
-<<<<<<< HEAD
-	if (colocationSizeInBytes <= 0)
-=======
-	if (queryResult != RESPONSE_OKAY)
-	{
-		MemoryContextSwitchTo(oldContext);
-		ereport(ERROR, (errcode(ERRCODE_CONNECTION_FAILURE),
-						errmsg("cannot get the size because of a connection error")));
-	}
-
-	List *sizeList = ReadFirstColumnAsText(result);
-	if (list_length(sizeList) != 1)
-	{
-		ereport(ERROR, (errmsg(
-							"received wrong number of rows from worker, expected 1 received %d",
-							list_length(sizeList))));
-	}
-
-
-	StringInfo tableSizeStringInfo = (StringInfo) linitial(sizeList);
-	char *tableSizeString = tableSizeStringInfo->data;
-	uint64 tableSize = SafeStringToUint64(tableSizeString);
-
 	MemoryContextSwitchTo(oldContext);
 	MemoryContextReset(localContext);
 
-	PQclear(result);
-	ClearResults(connection, raiseErrors);
-
-	if (tableSize <= 0)
->>>>>>> 23a505d4
+	if (colocationSizeInBytes <= 0)
 	{
 		PG_RETURN_FLOAT4(1);
 	}

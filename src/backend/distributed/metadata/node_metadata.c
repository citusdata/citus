/*
 * node_metadata.c
 *	  Functions that operate on pg_dist_node
 *
 * Copyright (c) Citus Data, Inc.
 */
#include "postgres.h"
#include "miscadmin.h"
#include "funcapi.h"
#include "utils/plancache.h"


#include "access/genam.h"
#include "access/heapam.h"
#include "access/htup.h"
#include "access/htup_details.h"
#include "access/skey.h"
#include "access/skey.h"
#include "access/tupmacs.h"
#include "access/xact.h"
#include "catalog/indexing.h"
#include "catalog/namespace.h"
#include "commands/sequence.h"
#include "distributed/citus_acquire_lock.h"
#include "distributed/citus_safe_lib.h"
#include "distributed/colocation_utils.h"
#include "distributed/commands.h"
#include "distributed/commands/utility_hook.h"
#include "distributed/connection_management.h"
#include "distributed/maintenanced.h"
#include "distributed/coordinator_protocol.h"
#include "distributed/metadata_utility.h"
#include "distributed/metadata/distobject.h"
#include "distributed/metadata_cache.h"
#include "distributed/metadata_sync.h"
#include "distributed/multi_join_order.h"
#include "distributed/multi_router_planner.h"
#include "distributed/pg_dist_node.h"
#include "distributed/reference_table_utils.h"
#include "distributed/remote_commands.h"
#include "distributed/resource_lock.h"
#include "distributed/shardinterval_utils.h"
#include "distributed/multi_partitioning_utils.h"
#include "distributed/shared_connection_stats.h"
#include "distributed/string_utils.h"
#include "distributed/metadata/pg_dist_object.h"
#include "distributed/transaction_recovery.h"
#include "distributed/version_compat.h"
#include "distributed/worker_manager.h"
#include "distributed/worker_transaction.h"
#include "lib/stringinfo.h"
#include "postmaster/postmaster.h"
#include "storage/bufmgr.h"
#include "storage/lmgr.h"
#include "storage/lock.h"
#include "storage/fd.h"
#include "utils/builtins.h"
#include "utils/fmgroids.h"
#include "utils/lsyscache.h"
#include "utils/rel.h"
#include "utils/relcache.h"

#define INVALID_GROUP_ID -1

/* default group size */
int GroupSize = 1;

/* config variable managed via guc.c */
char *CurrentCluster = "default";

/*
 * Config variable to control whether we should replicate reference tables on
 * node activation or we should defer it to shard creation.
 */
bool ReplicateReferenceTablesOnActivate = true;

/* did current transaction modify pg_dist_node? */
bool TransactionModifiedNodeMetadata = false;

bool EnableMetadataSyncByDefault = true;

typedef struct NodeMetadata
{
	int32 groupId;
	char *nodeRack;
	bool hasMetadata;
	bool metadataSynced;
	bool isActive;
	Oid nodeRole;
	bool shouldHaveShards;
	char *nodeCluster;
} NodeMetadata;

/* local function forward declarations */
static List * DistributedObjectMetadataSyncCommandList(void);
static List * DetachPartitionCommandList(void);
static int ActivateNode(char *nodeName, int nodePort);
static void RemoveNodeFromCluster(char *nodeName, int32 nodePort);
static void ErrorIfNodeContainsNonRemovablePlacements(WorkerNode *workerNode);
static bool PlacementHasActivePlacementOnAnotherGroup(GroupShardPlacement
													  *sourcePlacement);
static int AddNodeMetadata(char *nodeName, int32 nodePort, NodeMetadata
						   *nodeMetadata, bool *nodeAlreadyExists);
static WorkerNode * SetNodeState(char *nodeName, int32 nodePort, bool isActive);
static HeapTuple GetNodeTuple(const char *nodeName, int32 nodePort);
static int32 GetNextGroupId(void);
static int GetNextNodeId(void);
static void InsertPlaceholderCoordinatorRecord(void);
static void InsertNodeRow(int nodeid, char *nodename, int32 nodeport, NodeMetadata
						  *nodeMetadata);
static void DeleteNodeRow(char *nodename, int32 nodeport);
static void SetUpObjectMetadata(WorkerNode *workerNode);
static void AdjustSequenceLimits(WorkerNode *workerNode);
static void ClearDistributedObjectsFromNode(WorkerNode *workerNode);
static void ClearDistributedTablesFromNode(WorkerNode *workerNode);
static void SetUpDistributedTableWithDependencies(WorkerNode *workerNode);
static void SetUpMultipleDistributedTableIntegrations(WorkerNode *workerNode);
static WorkerNode * TupleToWorkerNode(TupleDesc tupleDescriptor, HeapTuple heapTuple);
static void PropagateNodeWideObjects(WorkerNode *newWorkerNode);
static WorkerNode * ModifiableWorkerNode(const char *nodeName, int32 nodePort);
static bool NodeIsLocal(WorkerNode *worker);
static void SetLockTimeoutLocally(int32 lock_cooldown);
static void UpdateNodeLocation(int32 nodeId, char *newNodeName, int32 newNodePort);
static bool UnsetMetadataSyncedForAll(void);
static char * GetMetadataSyncCommandToSetNodeColumn(WorkerNode *workerNode,
													int columnIndex,
													Datum value);
static char * NodeHasmetadataUpdateCommand(uint32 nodeId, bool hasMetadata);
static char * NodeMetadataSyncedUpdateCommand(uint32 nodeId, bool metadataSynced);
static void ErrorIfCoordinatorMetadataSetFalse(WorkerNode *workerNode, Datum value,
											   char *field);
static WorkerNode * SetShouldHaveShards(WorkerNode *workerNode, bool shouldHaveShards);
static void RemoveOldShardPlacementForNodeGroup(int groupId);

/* declarations for dynamic loading */
PG_FUNCTION_INFO_V1(citus_set_coordinator_host);
PG_FUNCTION_INFO_V1(citus_add_node);
PG_FUNCTION_INFO_V1(master_add_node);
PG_FUNCTION_INFO_V1(citus_add_inactive_node);
PG_FUNCTION_INFO_V1(master_add_inactive_node);
PG_FUNCTION_INFO_V1(citus_add_secondary_node);
PG_FUNCTION_INFO_V1(master_add_secondary_node);
PG_FUNCTION_INFO_V1(citus_set_node_property);
PG_FUNCTION_INFO_V1(master_set_node_property);
PG_FUNCTION_INFO_V1(citus_remove_node);
PG_FUNCTION_INFO_V1(master_remove_node);
PG_FUNCTION_INFO_V1(citus_disable_node);
PG_FUNCTION_INFO_V1(master_disable_node);
PG_FUNCTION_INFO_V1(citus_activate_node);
PG_FUNCTION_INFO_V1(master_activate_node);
PG_FUNCTION_INFO_V1(citus_update_node);
PG_FUNCTION_INFO_V1(master_update_node);
PG_FUNCTION_INFO_V1(get_shard_id_for_distribution_column);


/*
 * DefaultNodeMetadata creates a NodeMetadata struct with the fields set to
 * sane defaults, e.g. nodeRack = WORKER_DEFAULT_RACK.
 */
static NodeMetadata
DefaultNodeMetadata()
{
	NodeMetadata nodeMetadata;

	/* ensure uninitialized padding doesn't escape the function */
	memset_struct_0(nodeMetadata);
	nodeMetadata.nodeRack = WORKER_DEFAULT_RACK;
	nodeMetadata.shouldHaveShards = true;
	nodeMetadata.groupId = INVALID_GROUP_ID;

	return nodeMetadata;
}


/*
 * citus_set_coordinator_host configures the hostname and port through which worker
 * nodes can connect to the coordinator.
 */
Datum
citus_set_coordinator_host(PG_FUNCTION_ARGS)
{
	CheckCitusVersion(ERROR);

	text *nodeName = PG_GETARG_TEXT_P(0);
	int32 nodePort = PG_GETARG_INT32(1);
	char *nodeNameString = text_to_cstring(nodeName);

	NodeMetadata nodeMetadata = DefaultNodeMetadata();
	nodeMetadata.groupId = 0;
	nodeMetadata.shouldHaveShards = false;
	nodeMetadata.nodeRole = PG_GETARG_OID(2);

	Name nodeClusterName = PG_GETARG_NAME(3);
	nodeMetadata.nodeCluster = NameStr(*nodeClusterName);

	/* prevent concurrent modification */
	LockRelationOid(DistNodeRelationId(), RowShareLock);

	bool isCoordinatorInMetadata = false;
	WorkerNode *coordinatorNode = PrimaryNodeForGroup(COORDINATOR_GROUP_ID,
													  &isCoordinatorInMetadata);
	if (!isCoordinatorInMetadata)
	{
		bool nodeAlreadyExists = false;

		/* add the coordinator to pg_dist_node if it was not already added */
		AddNodeMetadata(nodeNameString, nodePort, &nodeMetadata,
						&nodeAlreadyExists);

		/* we just checked */
		Assert(!nodeAlreadyExists);
	}
	else
	{
		/*
		 * since AddNodeMetadata takes an exclusive lock on pg_dist_node, we
		 * do not need to worry about concurrent changes (e.g. deletion) and
		 * can proceed to update immediately.
		 */

		UpdateNodeLocation(coordinatorNode->nodeId, nodeNameString, nodePort);

		/* clear cached plans that have the old host/port */
		ResetPlanCache();
	}

	TransactionModifiedNodeMetadata = true;

	PG_RETURN_VOID();
}


/*
 * citus_add_node function adds a new node to the cluster and returns its id. It also
 * replicates all reference tables to the new node.
 */
Datum
citus_add_node(PG_FUNCTION_ARGS)
{
	CheckCitusVersion(ERROR);

	text *nodeName = PG_GETARG_TEXT_P(0);
	int32 nodePort = PG_GETARG_INT32(1);
	char *nodeNameString = text_to_cstring(nodeName);

	NodeMetadata nodeMetadata = DefaultNodeMetadata();
	bool nodeAlreadyExists = false;
	nodeMetadata.groupId = PG_GETARG_INT32(2);

	if (!EnableDependencyCreation)
	{
		ereport(ERROR, (errmsg("citus.enable_object_propagation must be on to "
							   "add node")));
	}

	/*
	 * During tests this function is called before nodeRole and nodeCluster have been
	 * created.
	 */
	if (PG_NARGS() == 3)
	{
		nodeMetadata.nodeRole = InvalidOid;
		nodeMetadata.nodeCluster = "default";
	}
	else
	{
		Name nodeClusterName = PG_GETARG_NAME(4);
		nodeMetadata.nodeCluster = NameStr(*nodeClusterName);

		nodeMetadata.nodeRole = PG_GETARG_OID(3);
	}

	if (nodeMetadata.groupId == COORDINATOR_GROUP_ID)
	{
		/* by default, we add the coordinator without shards */
		nodeMetadata.shouldHaveShards = false;
	}

	int nodeId = AddNodeMetadata(nodeNameString, nodePort, &nodeMetadata,
								 &nodeAlreadyExists);
	TransactionModifiedNodeMetadata = true;

	/*
	 * After adding new node, if the node did not already exist, we will activate
	 * the node. This means we will replicate all reference tables to the new
	 * node.
	 */
	if (!nodeAlreadyExists)
	{
		ActivateNode(nodeNameString, nodePort);
	}

	PG_RETURN_INT32(nodeId);
}


/*
 * master_add_node is a wrapper function for old UDF name.
 */
Datum
master_add_node(PG_FUNCTION_ARGS)
{
	return citus_add_node(fcinfo);
}


/*
 * citus_add_inactive_node function adds a new node to the cluster as inactive node
 * and returns id of the newly added node. It does not replicate reference
 * tables to the new node, it only adds new node to the pg_dist_node table.
 */
Datum
citus_add_inactive_node(PG_FUNCTION_ARGS)
{
	CheckCitusVersion(ERROR);

	text *nodeName = PG_GETARG_TEXT_P(0);
	int32 nodePort = PG_GETARG_INT32(1);
	char *nodeNameString = text_to_cstring(nodeName);
	Name nodeClusterName = PG_GETARG_NAME(4);

	NodeMetadata nodeMetadata = DefaultNodeMetadata();
	bool nodeAlreadyExists = false;
	nodeMetadata.groupId = PG_GETARG_INT32(2);
	nodeMetadata.nodeRole = PG_GETARG_OID(3);
	nodeMetadata.nodeCluster = NameStr(*nodeClusterName);

	if (nodeMetadata.groupId == COORDINATOR_GROUP_ID)
	{
		ereport(ERROR, (errmsg("coordinator node cannot be added as inactive node")));
	}

	int nodeId = AddNodeMetadata(nodeNameString, nodePort, &nodeMetadata,
								 &nodeAlreadyExists);
	TransactionModifiedNodeMetadata = true;

	PG_RETURN_INT32(nodeId);
}


/*
 * master_add_inactive_node is a wrapper function for old UDF name.
 */
Datum
master_add_inactive_node(PG_FUNCTION_ARGS)
{
	return citus_add_inactive_node(fcinfo);
}


/*
 * citus_add_secondary_node adds a new secondary node to the cluster. It accepts as
 * arguments the primary node it should share a group with.
 */
Datum
citus_add_secondary_node(PG_FUNCTION_ARGS)
{
	CheckCitusVersion(ERROR);

	text *nodeName = PG_GETARG_TEXT_P(0);
	int32 nodePort = PG_GETARG_INT32(1);
	char *nodeNameString = text_to_cstring(nodeName);

	text *primaryName = PG_GETARG_TEXT_P(2);
	int32 primaryPort = PG_GETARG_INT32(3);
	char *primaryNameString = text_to_cstring(primaryName);

	Name nodeClusterName = PG_GETARG_NAME(4);
	NodeMetadata nodeMetadata = DefaultNodeMetadata();
	bool nodeAlreadyExists = false;

	nodeMetadata.groupId = GroupForNode(primaryNameString, primaryPort);
	nodeMetadata.nodeCluster = NameStr(*nodeClusterName);
	nodeMetadata.nodeRole = SecondaryNodeRoleId();
	nodeMetadata.isActive = true;

	int nodeId = AddNodeMetadata(nodeNameString, nodePort, &nodeMetadata,
								 &nodeAlreadyExists);
	TransactionModifiedNodeMetadata = true;

	PG_RETURN_INT32(nodeId);
}


/*
 * master_add_secondary_node is a wrapper function for old UDF name.
 */
Datum
master_add_secondary_node(PG_FUNCTION_ARGS)
{
	return citus_add_secondary_node(fcinfo);
}


/*
 * citus_remove_node function removes the provided node from the pg_dist_node table of
 * the master node and all nodes with metadata.
 * The call to the citus_remove_node should be done by the super user and the specified
 * node should not have any active placements.
 * This function also deletes all reference table placements belong to the given node from
 * pg_dist_placement, but it does not drop actual placement at the node. In the case of
 * re-adding the node, citus_add_node first drops and re-creates the reference tables.
 */
Datum
citus_remove_node(PG_FUNCTION_ARGS)
{
	CheckCitusVersion(ERROR);

	text *nodeNameText = PG_GETARG_TEXT_P(0);
	int32 nodePort = PG_GETARG_INT32(1);

	RemoveNodeFromCluster(text_to_cstring(nodeNameText), nodePort);
	TransactionModifiedNodeMetadata = true;

	PG_RETURN_VOID();
}


/*
 * master_remove_node is a wrapper function for old UDF name.
 */
Datum
master_remove_node(PG_FUNCTION_ARGS)
{
	return citus_remove_node(fcinfo);
}


/*
 * citus_disable_node function sets isactive value of the provided node as inactive at
 * coordinator and all nodes with metadata regardless of the node having an active shard
 * placement.
 *
 * The call to the citus_disable_node must be done by the super user.
 *
 * This function also deletes all reference table placements belong to the given node
 * from pg_dist_placement, but it does not drop actual placement at the node. In the case
 * of re-activating the node, citus_add_node first drops and re-creates the reference
 * tables.
 */
Datum
citus_disable_node(PG_FUNCTION_ARGS)
{
	text *nodeNameText = PG_GETARG_TEXT_P(0);
	int32 nodePort = PG_GETARG_INT32(1);
	bool forceDisableNode = PG_GETARG_BOOL(2);

	char *nodeName = text_to_cstring(nodeNameText);
	WorkerNode *workerNode = ModifiableWorkerNode(nodeName, nodePort);

	/* there is no concept of invalid coordinator */
	bool isActive = false;
	ErrorIfCoordinatorMetadataSetFalse(workerNode, BoolGetDatum(isActive),
									   "isactive");

	WorkerNode *firstWorkerNode = GetFirstPrimaryWorkerNode();
	if (!forceDisableNode && firstWorkerNode &&
		firstWorkerNode->nodeId == workerNode->nodeId)
	{
		/*
		 * We sync metadata async and optionally in the background worker,
		 * it would mean that some nodes might get the updates while other
		 * not. And, if the node metadata that is changing is the first
		 * worker node, the problem gets nasty. We serialize modifications
		 * to replicated tables by acquiring locks on the first worker node.
		 *
		 * If some nodes get the metadata changes and some do not, they'd be
		 * acquiring the locks on different nodes. Hence, having the
		 * possibility of diverged shard placements for the same shard.
		 *
		 * To prevent that, we currently do not allow disabling the first
		 * worker node.
		 */
		ereport(ERROR, (errcode(ERRCODE_OBJECT_NOT_IN_PREREQUISITE_STATE),
						errmsg("disabling the first worker node in the "
							   "metadata is not allowed"),
						errhint("You can force disabling node, but this operation "
								"might cause replicated shards to diverge: SELECT "
								"citus_disable_node('%s', %d, force:=true);",
								workerNode->workerName,
								nodePort)));
	}

	/*
	 * First, locally mark the node as inactive. We'll later trigger background
	 * worker to sync the metadata changes to the relevant nodes.
	 */
	workerNode =
		SetWorkerColumnLocalOnly(workerNode,
								 Anum_pg_dist_node_isactive,
								 BoolGetDatum(isActive));
	if (NodeIsPrimary(workerNode))
	{
		/*
		 * We do not allow disabling nodes if it contains any
		 * primary placement that is the "only" active placement
		 * for any given shard.
		 */
		ErrorIfNodeContainsNonRemovablePlacements(workerNode);

		bool onlyConsiderActivePlacements = false;
		if (NodeGroupHasShardPlacements(workerNode->groupId,
										onlyConsiderActivePlacements))
		{
			ereport(NOTICE, (errmsg(
								 "Node %s:%d has active shard placements. Some queries "
								 "may fail after this operation. Use "
								 "SELECT citus_activate_node('%s', %d) to activate this "
								 "node back.",
								 workerNode->workerName, nodePort,
								 workerNode->workerName,
								 nodePort)));
		}
	}

	TransactionModifiedNodeMetadata = true;

	/*
	 * We have not propagated the metadata changes yet, make sure that all the
	 * active nodes get the metadata updates. We defer this operation to the
	 * background worker to make it possible disabling nodes when multiple nodes
	 * are down.
	 *
	 * Note that the active placements reside on the active nodes. Hence, when
	 * Citus finds active placements, it filters out the placements that are on
	 * the disabled nodes. That's why, we don't have to change/sync placement
	 * metadata at this point. Instead, we defer that to citus_activate_node()
	 * where we expect all nodes up and running.
	 */
	if (UnsetMetadataSyncedForAll())
	{
		TriggerMetadataSyncOnCommit();
	}

	PG_RETURN_VOID();
}


/*
 * master_disable_node is a wrapper function for old UDF name.
 */
Datum
master_disable_node(PG_FUNCTION_ARGS)
{
	return citus_disable_node(fcinfo);
}


/*
 * citus_set_node_property sets a property of the node
 */
Datum
citus_set_node_property(PG_FUNCTION_ARGS)
{
	text *nodeNameText = PG_GETARG_TEXT_P(0);
	int32 nodePort = PG_GETARG_INT32(1);
	text *propertyText = PG_GETARG_TEXT_P(2);
	bool value = PG_GETARG_BOOL(3);

	WorkerNode *workerNode = ModifiableWorkerNode(text_to_cstring(nodeNameText),
												  nodePort);

	if (strcmp(text_to_cstring(propertyText), "shouldhaveshards") == 0)
	{
		SetShouldHaveShards(workerNode, value);
	}
	else
	{
		ereport(ERROR, (errmsg(
							"only the 'shouldhaveshards' property can be set using this function"
							)));
	}

	TransactionModifiedNodeMetadata = true;

	PG_RETURN_VOID();
}


/*
 * master_set_node_property is a wrapper function for old UDF name.
 */
Datum
master_set_node_property(PG_FUNCTION_ARGS)
{
	return citus_set_node_property(fcinfo);
}


/*
 * SetUpMultipleDistributedTableIntegrations set up the multiple integrations
 * including
 *
 * (i) Foreign keys
 * (ii) Partionining hierarchy
 *
 * on the given worker node.
 */
static void
SetUpMultipleDistributedTableIntegrations(WorkerNode *workerNode)
{
	List *distributedTableList = CitusTableList();
	List *propagatedTableList = NIL;
	List *multipleTableIntegrationCommandList = NIL;

	CitusTableCacheEntry *cacheEntry = NULL;
	foreach_ptr(cacheEntry, distributedTableList)
	{
		if (ShouldSyncTableMetadata(cacheEntry->relationId))
		{
			propagatedTableList = lappend(propagatedTableList, cacheEntry);
		}
	}

	/* construct the foreign key constraints after all tables are created */
	foreach_ptr(cacheEntry, propagatedTableList)
	{
		Oid relationId = cacheEntry->relationId;

		if (IsTableOwnedByExtension(relationId))
		{
			/* skip foreign key creation when the Citus table is owned by an extension */
			continue;
		}

		List *foreignConstraintCommands =
			GetReferencingForeignConstaintCommands(relationId);

		multipleTableIntegrationCommandList = list_concat(
			multipleTableIntegrationCommandList,
			foreignConstraintCommands);
	}

	/* construct partitioning hierarchy after all tables are created */
	foreach_ptr(cacheEntry, propagatedTableList)
	{
		Oid relationId = cacheEntry->relationId;

		if (IsTableOwnedByExtension(relationId))
		{
			/* skip partition creation when the Citus table is owned by an extension */
			continue;
		}

		if (PartitionTable(relationId))
		{
			char *alterTableAttachPartitionCommands =
				GenerateAlterTableAttachPartitionCommand(relationId);

			multipleTableIntegrationCommandList = lappend(
				multipleTableIntegrationCommandList,
				alterTableAttachPartitionCommands);
		}
	}

	multipleTableIntegrationCommandList = lcons(DISABLE_DDL_PROPAGATION,
												multipleTableIntegrationCommandList);
	multipleTableIntegrationCommandList = lappend(multipleTableIntegrationCommandList,
												  ENABLE_DDL_PROPAGATION);
	SendMetadataCommandListToWorkerInCoordinatedTransaction(workerNode->workerName,
															workerNode->workerPort,
															CitusExtensionOwnerName(),
															multipleTableIntegrationCommandList);
}


/*
 * SetUpObjectMetadata sets up the metadata depending on the distributed object
 * on the given node.
 */
static void
SetUpObjectMetadata(WorkerNode *workerNode)
{
	List *distributedTableList = CitusTableList();
	List *propagatedTableList = NIL;
	List *metadataSnapshotCommandList = NIL;

	/* create the list of tables whose metadata will be created */
	CitusTableCacheEntry *cacheEntry = NULL;
	foreach_ptr(cacheEntry, distributedTableList)
	{
		if (ShouldSyncTableMetadata(cacheEntry->relationId))
		{
			propagatedTableList = lappend(propagatedTableList, cacheEntry);
		}
	}

	/* after all tables are created, create the metadata */
	foreach_ptr(cacheEntry, propagatedTableList)
	{
		Oid clusteredTableId = cacheEntry->relationId;

		/* add the table metadata command first*/
		char *metadataCommand = DistributionCreateCommand(cacheEntry);
		metadataSnapshotCommandList = lappend(metadataSnapshotCommandList,
											  metadataCommand);

		/* add the truncate trigger command after the table became distributed */
		if (!IsForeignTable(clusteredTableId))
		{
			char *truncateTriggerCreateCommand =
				TruncateTriggerCreateCommand(clusteredTableId);
			metadataSnapshotCommandList = lappend(metadataSnapshotCommandList,
												truncateTriggerCreateCommand);
		}

		/* add the pg_dist_shard{,placement} entries */
		List *shardIntervalList = LoadShardIntervalList(clusteredTableId);
		List *shardCreateCommandList = ShardListInsertCommand(shardIntervalList);

		metadataSnapshotCommandList = list_concat(metadataSnapshotCommandList,
												  shardCreateCommandList);
	}

	/* As the last step, propagate the pg_dist_object entities */
	if (ShouldPropagate())
	{
		List *distributedObjectSyncCommandList =
			DistributedObjectMetadataSyncCommandList();
		metadataSnapshotCommandList = list_concat(metadataSnapshotCommandList,
												  distributedObjectSyncCommandList);
	}

	metadataSnapshotCommandList = lcons(DISABLE_DDL_PROPAGATION,
										metadataSnapshotCommandList);
	metadataSnapshotCommandList = lappend(metadataSnapshotCommandList,
										  ENABLE_DDL_PROPAGATION);

	char *currentUser = CurrentUserName();
	SendMetadataCommandListToWorkerInCoordinatedTransaction(workerNode->workerName,
															workerNode->workerPort,
															currentUser,
															metadataSnapshotCommandList);
}


/*
 * AdjustSequenceLimits adjusts the limits of sequences on the given node
 */
static void
AdjustSequenceLimits(WorkerNode *workerNode)
{
	List *distributedTableList = CitusTableList();
	List *propagatedTableList = NIL;
	List *metadataSnapshotCommandList = NIL;

	/* create the list of tables whose metadata will be created */
	CitusTableCacheEntry *cacheEntry = NULL;
	foreach_ptr(cacheEntry, distributedTableList)
	{
		if (ShouldSyncTableMetadata(cacheEntry->relationId))
		{
			propagatedTableList = lappend(propagatedTableList, cacheEntry);
		}
	}

	/* after all tables are created, create the metadata */
	foreach_ptr(cacheEntry, propagatedTableList)
	{
		Oid relationId = cacheEntry->relationId;

		List *workerSequenceDDLCommands = SequenceDDLCommandsForTable(relationId);
		metadataSnapshotCommandList = list_concat(metadataSnapshotCommandList,
												  workerSequenceDDLCommands);
	}

	metadataSnapshotCommandList = lcons(DISABLE_DDL_PROPAGATION,
										metadataSnapshotCommandList);
	metadataSnapshotCommandList = lappend(metadataSnapshotCommandList,
										  ENABLE_DDL_PROPAGATION);

	char *currentUser = CurrentUserName();
	SendMetadataCommandListToWorkerInCoordinatedTransaction(workerNode->workerName,
															workerNode->workerPort,
															currentUser,
															metadataSnapshotCommandList);
}


/*
 * DistributedObjectMetadataSyncCommandList returns the necessary commands to create
 * pg_dist_object entries on the new node.
 */
static List *
DistributedObjectMetadataSyncCommandList(void)
{
	HeapTuple pgDistObjectTup = NULL;
	Relation pgDistObjectRel = table_open(DistObjectRelationId(), AccessShareLock);
	Relation pgDistObjectIndexRel = index_open(DistObjectPrimaryKeyIndexId(),
											   AccessShareLock);
	TupleDesc pgDistObjectDesc = RelationGetDescr(pgDistObjectRel);

	List *objectAddressList = NIL;
	List *distArgumentIndexList = NIL;
	List *colocationIdList = NIL;

	/* It is not strictly necessary to read the tuples in order.
	 * However, it is useful to get consistent behavior, both for regression
	 * tests and also in production systems.
	 */
	SysScanDesc pgDistObjectScan = systable_beginscan_ordered(pgDistObjectRel,
															  pgDistObjectIndexRel, NULL,
															  0, NULL);
	while (HeapTupleIsValid(pgDistObjectTup = systable_getnext_ordered(pgDistObjectScan,
																	   ForwardScanDirection)))
	{
		Form_pg_dist_object pg_dist_object = (Form_pg_dist_object) GETSTRUCT(
			pgDistObjectTup);

		ObjectAddress *address = palloc(sizeof(ObjectAddress));

		ObjectAddressSubSet(*address, pg_dist_object->classid, pg_dist_object->objid,
							pg_dist_object->objsubid);

		bool distributionArgumentIndexIsNull = false;
		Datum distributionArgumentIndexDatum =
			heap_getattr(pgDistObjectTup,
						 Anum_pg_dist_object_distribution_argument_index,
						 pgDistObjectDesc,
						 &distributionArgumentIndexIsNull);
		int32 distributionArgumentIndex = DatumGetInt32(distributionArgumentIndexDatum);

		bool colocationIdIsNull = false;
		Datum colocationIdDatum =
			heap_getattr(pgDistObjectTup,
						 Anum_pg_dist_object_colocationid,
						 pgDistObjectDesc,
						 &colocationIdIsNull);
		int32 colocationId = DatumGetInt32(colocationIdDatum);

		objectAddressList = lappend(objectAddressList, address);

		if (distributionArgumentIndexIsNull)
		{
			distArgumentIndexList = lappend_int(distArgumentIndexList,
												INVALID_DISTRIBUTION_ARGUMENT_INDEX);
		}
		else
		{
			distArgumentIndexList = lappend_int(distArgumentIndexList,
												distributionArgumentIndex);
		}

		if (colocationIdIsNull)
		{
			colocationIdList = lappend_int(colocationIdList,
										   INVALID_COLOCATION_ID);
		}
		else
		{
			colocationIdList = lappend_int(colocationIdList, colocationId);
		}
	}

	systable_endscan_ordered(pgDistObjectScan);
	index_close(pgDistObjectIndexRel, AccessShareLock);
	relation_close(pgDistObjectRel, NoLock);

	char *workerMetadataUpdateCommand =
		MarkObjectsDistributedCreateCommand(objectAddressList,
											distArgumentIndexList,
											colocationIdList);
	List *commandList = list_make1(workerMetadataUpdateCommand);

	return commandList;
}


/*
 * ClearDistributedTablesFromNode clear (shell) distributed tables from the given node.
 */
static void
ClearDistributedTablesFromNode(WorkerNode *workerNode)
{
	List *clearDistributedTablesCommandList = NIL;

	List *detachPartitionCommandList = DetachPartitionCommandList();

	clearDistributedTablesCommandList = list_concat(clearDistributedTablesCommandList,
													detachPartitionCommandList);

	clearDistributedTablesCommandList = lappend(clearDistributedTablesCommandList,
												REMOVE_ALL_CLUSTERED_TABLES_ONLY_COMMAND);

	clearDistributedTablesCommandList = list_concat(list_make1(DISABLE_DDL_PROPAGATION),
													clearDistributedTablesCommandList);
	clearDistributedTablesCommandList = list_concat(clearDistributedTablesCommandList,
													list_make1(
														ENABLE_DDL_PROPAGATION));

	SendMetadataCommandListToWorkerInCoordinatedTransaction(workerNode->workerName,
															workerNode->workerPort,
															CitusExtensionOwnerName(),
															clearDistributedTablesCommandList);
}


/*
 * ClearDistributedObjectsFromNode clears all the distributed objects, metadata and partition hierarchy from the given node.
 */
static void
ClearDistributedObjectsFromNode(WorkerNode *workerNode)
{
	List *clearDistTableInfoCommandList = NIL;

	clearDistTableInfoCommandList = lappend(clearDistTableInfoCommandList,
											DELETE_ALL_PARTITIONS);

	clearDistTableInfoCommandList = lappend(clearDistTableInfoCommandList,
											DELETE_ALL_SHARDS);

	clearDistTableInfoCommandList = lappend(clearDistTableInfoCommandList,
											DELETE_ALL_PLACEMENTS);

	clearDistTableInfoCommandList = lappend(clearDistTableInfoCommandList,
											DELETE_ALL_DISTRIBUTED_OBJECTS);

	clearDistTableInfoCommandList = list_concat(list_make1(DISABLE_DDL_PROPAGATION),
												clearDistTableInfoCommandList);
	clearDistTableInfoCommandList = list_concat(clearDistTableInfoCommandList, list_make1(
													ENABLE_DDL_PROPAGATION));

	char *currentUser = CurrentUserName();
	SendMetadataCommandListToWorkerInCoordinatedTransaction(workerNode->workerName,
															workerNode->workerPort,
															currentUser,
															clearDistTableInfoCommandList);
}


/*
 * SetUpDistributedTableWithDependencies sets up up the following on a node if it's
 * a primary node that currently stores data:
 * - All dependencies (e.g., types, schemas, sequences)
 * - All shell distributed table
 * - Reference tables, because they are needed to handle queries efficiently.
 * - Distributed functions
 *
 * Note that we do not create the distributed dependencies on the coordinator
 * since all the dependencies should be present in the coordinator already.
 */
static void
SetUpDistributedTableWithDependencies(WorkerNode *newWorkerNode)
{
	if (NodeIsPrimary(newWorkerNode))
	{
		EnsureNoModificationsHaveBeenDone();

		Assert(ShouldPropagate());
		if (!NodeIsCoordinator(newWorkerNode))
		{
			ClearDistributedTablesFromNode(newWorkerNode);
			PropagateNodeWideObjects(newWorkerNode);
			ReplicateAllDependenciesToNode(newWorkerNode->workerName,
										   newWorkerNode->workerPort);
			SetUpMultipleDistributedTableIntegrations(newWorkerNode);
		}

		if (ReplicateReferenceTablesOnActivate)
		{
			ReplicateAllReferenceTablesToNode(newWorkerNode->workerName,
											  newWorkerNode->workerPort);
		}
	}
}


/*
 * PropagateNodeWideObjects is called during node activation to propagate any object that
 * should be propagated for every node. These are generally not linked to any distributed
 * object but change system wide behaviour.
 */
static void
PropagateNodeWideObjects(WorkerNode *newWorkerNode)
{
	/* collect all commands */
	List *ddlCommands = NIL;

	if (EnableAlterRoleSetPropagation)
	{
		/*
		 * Get commands for database and postgres wide settings. Since these settings are not
		 * linked to any role that can be distributed we need to distribute them seperately
		 */
		List *alterRoleSetCommands = GenerateAlterRoleSetCommandForRole(InvalidOid);
		ddlCommands = list_concat(ddlCommands, alterRoleSetCommands);
	}

	if (list_length(ddlCommands) > 0)
	{
		/* if there are command wrap them in enable_ddl_propagation off */
		ddlCommands = lcons(DISABLE_DDL_PROPAGATION, ddlCommands);
		ddlCommands = lappend(ddlCommands, ENABLE_DDL_PROPAGATION);

<<<<<<< HEAD
		/* send commands to new workers*/
		SendMetadataCommandListToWorkerInCoordinatedTransaction(newWorkerNode->workerName,
																newWorkerNode->workerPort,
																CitusExtensionOwnerName(),
=======
		/* send commands to new workers, the current user should be a superuser */
		Assert(superuser());
		SendMetadataCommandListToWorkerInCoordinatedTransaction(newWorkerNode->workerName,
																newWorkerNode->workerPort,
																CurrentUserName(),
>>>>>>> 885601c0
																ddlCommands);
	}
}


/*
 * ModifiableWorkerNode gets the requested WorkerNode and also gets locks
 * required for modifying it. This fails if the node does not exist.
 */
static WorkerNode *
ModifiableWorkerNode(const char *nodeName, int32 nodePort)
{
	CheckCitusVersion(ERROR);
	EnsureCoordinator();

	/* take an exclusive lock on pg_dist_node to serialize pg_dist_node changes */
	LockRelationOid(DistNodeRelationId(), ExclusiveLock);

	WorkerNode *workerNode = FindWorkerNodeAnyCluster(nodeName, nodePort);
	if (workerNode == NULL)
	{
		ereport(ERROR, (errmsg("node at \"%s:%u\" does not exist", nodeName, nodePort)));
	}

	return workerNode;
}


/*
 * citus_activate_node UDF activates the given node. It sets the node's isactive
 * value to active and replicates all reference tables to that node.
 */
Datum
citus_activate_node(PG_FUNCTION_ARGS)
{
	text *nodeNameText = PG_GETARG_TEXT_P(0);
	int32 nodePort = PG_GETARG_INT32(1);

	if (!EnableDependencyCreation)
	{
		ereport(ERROR, (errmsg("citus.enable_object_propagation must be on to "
							   "activate node")));
	}

	WorkerNode *workerNode = ModifiableWorkerNode(text_to_cstring(nodeNameText),
												  nodePort);
	ActivateNode(workerNode->workerName, workerNode->workerPort);

	TransactionModifiedNodeMetadata = true;

	PG_RETURN_INT32(workerNode->nodeId);
}


/*
 * master_activate_node is a wrapper function for old UDF name.
 */
Datum
master_activate_node(PG_FUNCTION_ARGS)
{
	return citus_activate_node(fcinfo);
}


/*
 * GroupForNode returns the group which a given node belongs to.
 *
 * It only works if the requested node is a part of CurrentCluster.
 */
uint32
GroupForNode(char *nodeName, int nodePort)
{
	WorkerNode *workerNode = FindWorkerNode(nodeName, nodePort);

	if (workerNode == NULL)
	{
		ereport(ERROR, (errmsg("node at \"%s:%u\" does not exist", nodeName, nodePort)));
	}

	return workerNode->groupId;
}


/*
 * NodeIsPrimaryAndRemote returns whether the argument represents the remote
 * primary node.
 */
bool
NodeIsPrimaryAndRemote(WorkerNode *worker)
{
	return NodeIsPrimary(worker) && !NodeIsLocal(worker);
}


/*
 * NodeIsPrimary returns whether the argument represents a primary node.
 */
bool
NodeIsPrimary(WorkerNode *worker)
{
	Oid primaryRole = PrimaryNodeRoleId();

	/* if nodeRole does not yet exist, all nodes are primary nodes */
	if (primaryRole == InvalidOid)
	{
		return true;
	}

	return worker->nodeRole == primaryRole;
}


/*
 * NodeIsLocal returns whether the argument represents the local node.
 */
static bool
NodeIsLocal(WorkerNode *worker)
{
	return worker->groupId == GetLocalGroupId();
}


/*
 * NodeIsSecondary returns whether the argument represents a secondary node.
 */
bool
NodeIsSecondary(WorkerNode *worker)
{
	Oid secondaryRole = SecondaryNodeRoleId();

	/* if nodeRole does not yet exist, all nodes are primary nodes */
	if (secondaryRole == InvalidOid)
	{
		return false;
	}

	return worker->nodeRole == secondaryRole;
}


/*
 * NodeIsReadable returns whether we're allowed to send SELECT queries to this
 * node.
 */
bool
NodeIsReadable(WorkerNode *workerNode)
{
	if (ReadFromSecondaries == USE_SECONDARY_NODES_NEVER &&
		NodeIsPrimary(workerNode))
	{
		return true;
	}

	if (ReadFromSecondaries == USE_SECONDARY_NODES_ALWAYS &&
		NodeIsSecondary(workerNode))
	{
		return true;
	}

	return false;
}


/*
 * PrimaryNodeForGroup returns the (unique) primary in the specified group.
 *
 * If there are any nodes in the requested group and groupContainsNodes is not NULL
 * it will set the bool groupContainsNodes references to true.
 */
WorkerNode *
PrimaryNodeForGroup(int32 groupId, bool *groupContainsNodes)
{
	WorkerNode *workerNode = NULL;
	HASH_SEQ_STATUS status;
	HTAB *workerNodeHash = GetWorkerNodeHash();

	hash_seq_init(&status, workerNodeHash);

	while ((workerNode = hash_seq_search(&status)) != NULL)
	{
		int32 workerNodeGroupId = workerNode->groupId;
		if (workerNodeGroupId != groupId)
		{
			continue;
		}

		if (groupContainsNodes != NULL)
		{
			*groupContainsNodes = true;
		}

		if (NodeIsPrimary(workerNode))
		{
			hash_seq_term(&status);
			return workerNode;
		}
	}

	return NULL;
}


/*
 * ActivateNode activates the node with nodeName and nodePort. Currently, activation
 * includes only replicating the reference tables and setting isactive column of the
 * given node.
 */
static int
ActivateNode(char *nodeName, int nodePort)
{
	bool isActive = true;

<<<<<<< HEAD
=======
	/*
	 * We currently require the object propagation to happen via superuser,
	 * see #5139. While activating a node, we sync both metadata and object
	 * propagation.
	 *
	 * In order to have a fully transactional semantics with add/activate
	 * node operations, we require superuser. Note that for creating
	 * non-owned objects, we already require a superuser connection.
	 * By ensuring the current user to be a superuser, we can guarantee
	 * to send all commands within the same remote transaction.
	 */
>>>>>>> 885601c0
	EnsureSuperUser();

	/* take an exclusive lock on pg_dist_node to serialize pg_dist_node changes */
	LockRelationOid(DistNodeRelationId(), ExclusiveLock);

	/*
	 * First, locally mark the node is active, if everything goes well,
	 * we are going to sync this information to all the metadata nodes.
	 */
	WorkerNode *workerNode = FindWorkerNodeAnyCluster(nodeName, nodePort);
	if (workerNode == NULL)
	{
		ereport(ERROR, (errmsg("node at \"%s:%u\" does not exist", nodeName, nodePort)));
	}

	/*
	 * Delete existing reference and replicated table placements on the
	 * given groupId if the group has been disabled earlier (e.g., isActive
	 * set to false).
	 *
	 * Sync the metadata changes to all existing metadata nodes irrespective
	 * of the current nodes' metadata sync state. We expect all nodes up
	 * and running when another node is activated.
	 */
	if (!workerNode->isActive && NodeIsPrimary(workerNode))
	{
		bool localOnly = false;
		DeleteAllReplicatedTablePlacementsFromNodeGroup(workerNode->groupId,
														localOnly);
	}

	workerNode =
		SetWorkerColumnLocalOnly(workerNode, Anum_pg_dist_node_isactive,
								 BoolGetDatum(isActive));

	bool syncMetadata = EnableMetadataSyncByDefault && NodeIsPrimary(workerNode);

	if (syncMetadata)
	{
		/*
		 * We are going to sync the metadata anyway in this transaction, so do
		 * not fail just because the current metadata is not synced.
		 */
		SetWorkerColumn(workerNode, Anum_pg_dist_node_metadatasynced,
						BoolGetDatum(true));
	}

	SetUpDistributedTableWithDependencies(workerNode);

	if (syncMetadata)
	{
		StartMetadataSyncToNode(nodeName, nodePort);

		if (!NodeIsCoordinator(workerNode) && NodeIsPrimary(workerNode))
		{
			ClearDistributedObjectsFromNode(workerNode);
			SetUpObjectMetadata(workerNode);
			AdjustSequenceLimits(workerNode);
		}
	}

	/* finally, let all other active metadata nodes to learn about this change */
	WorkerNode *newWorkerNode = SetNodeState(nodeName, nodePort, isActive);
	Assert(newWorkerNode->nodeId == workerNode->nodeId);

	return newWorkerNode->nodeId;
}


/*
 * DetachPartitionCommandList returns list of DETACH commands to detach partitions
 * of all distributed tables. This function is used for detaching partitions in MX
 * workers before DROPping distributed partitioned tables in them. Thus, we are
 * disabling DDL propagation to the beginning of the commands (we are also enabling
 * DDL propagation at the end of command list to swtich back to original state). As
 * an extra step, if there are no partitions to DETACH, this function simply returns
 * empty list to not disable/enable DDL propagation for nothing.
 */
static List *
DetachPartitionCommandList(void)
{
	List *detachPartitionCommandList = NIL;
	List *distributedTableList = CitusTableList();

	/* we iterate over all distributed partitioned tables and DETACH their partitions */
	CitusTableCacheEntry *cacheEntry = NULL;
	foreach_ptr(cacheEntry, distributedTableList)
	{
		if (!PartitionedTable(cacheEntry->relationId))
		{
			continue;
		}

		List *partitionList = PartitionList(cacheEntry->relationId);
		List *detachCommands =
			GenerateDetachPartitionCommandRelationIdList(partitionList);
		detachPartitionCommandList = list_concat(detachPartitionCommandList,
												 detachCommands);
	}

	if (list_length(detachPartitionCommandList) == 0)
	{
		return NIL;
	}

	detachPartitionCommandList = lcons(DISABLE_DDL_PROPAGATION,
									   detachPartitionCommandList);

	/*
	 * We probably do not need this but as an extra precaution, we are enabling
	 * DDL propagation to switch back to original state.
	 */
	detachPartitionCommandList = lappend(detachPartitionCommandList,
										 ENABLE_DDL_PROPAGATION);

	return detachPartitionCommandList;
}


/*
 * citus_update_node moves the requested node to a different nodename and nodeport. It
 * locks to ensure no queries are running concurrently; and is intended for customers who
 * are running their own failover solution.
 */
Datum
citus_update_node(PG_FUNCTION_ARGS)
{
	CheckCitusVersion(ERROR);

	int32 nodeId = PG_GETARG_INT32(0);

	text *newNodeName = PG_GETARG_TEXT_P(1);
	int32 newNodePort = PG_GETARG_INT32(2);

	/*
	 * force is used when an update needs to happen regardless of conflicting locks. This
	 * feature is important to force the update during a failover due to failure, eg. by
	 * a high-availability system such as pg_auto_failover. The strategy is to start a
	 * background worker that actively cancels backends holding conflicting locks with
	 * this backend.
	 *
	 * Defaults to false
	 */
	bool force = PG_GETARG_BOOL(3);
	int32 lock_cooldown = PG_GETARG_INT32(4);

	char *newNodeNameString = text_to_cstring(newNodeName);
	List *placementList = NIL;
	BackgroundWorkerHandle *handle = NULL;

	WorkerNode *workerNodeWithSameAddress = FindWorkerNodeAnyCluster(newNodeNameString,
																	 newNodePort);
	if (workerNodeWithSameAddress != NULL)
	{
		/* a node with the given hostname and port already exists in the metadata */

		if (workerNodeWithSameAddress->nodeId == nodeId)
		{
			/* it's the node itself, meaning this is a noop update */
			PG_RETURN_VOID();
		}
		else
		{
			ereport(ERROR, (errcode(ERRCODE_OBJECT_NOT_IN_PREREQUISITE_STATE),
							errmsg("there is already another node with the specified "
								   "hostname and port")));
		}
	}

	WorkerNode *workerNode = LookupNodeByNodeId(nodeId);
	if (workerNode == NULL)
	{
		ereport(ERROR, (errcode(ERRCODE_NO_DATA_FOUND),
						errmsg("node %u not found", nodeId)));
	}


	/*
	 * If the node is a primary node we block reads and writes.
	 *
	 * This lock has two purposes:
	 *
	 * - Ensure buggy code in Citus doesn't cause failures when the
	 *   nodename/nodeport of a node changes mid-query
	 *
	 * - Provide fencing during failover, after this function returns all
	 *   connections will use the new node location.
	 *
	 * Drawback:
	 *
	 * - This function blocks until all previous queries have finished. This
	 *   means that long-running queries will prevent failover.
	 *
	 *   In case of node failure said long-running queries will fail in the end
	 *   anyway as they will be unable to commit successfully on the failed
	 *   machine. To cause quick failure of these queries use force => true
	 *   during the invocation of citus_update_node to terminate conflicting
	 *   backends proactively.
	 *
	 * It might be worth blocking reads to a secondary for the same reasons,
	 * though we currently only query secondaries on follower clusters
	 * where these locks will have no effect.
	 */
	if (NodeIsPrimary(workerNode))
	{
		/*
		 * before acquiring the locks check if we want a background worker to help us to
		 * aggressively obtain the locks.
		 */
		if (force)
		{
			handle = StartLockAcquireHelperBackgroundWorker(MyProcPid, lock_cooldown);
			if (!handle)
			{
				/*
				 * We failed to start a background worker, which probably means that we exceeded
				 * max_worker_processes, and this is unlikely to be resolved by retrying. We do not want
				 * to repeatedly throw an error because if citus_update_node is called to complete a
				 * failover then finishing is the only way to bring the cluster back up. Therefore we
				 * give up on killing other backends and simply wait for the lock. We do set
				 * lock_timeout to lock_cooldown, because we don't want to wait forever to get a lock.
				 */
				SetLockTimeoutLocally(lock_cooldown);
				ereport(WARNING, (errmsg(
									  "could not start background worker to kill backends with conflicting"
									  " locks to force the update. Degrading to acquiring locks "
									  "with a lock time out."),
								  errhint(
									  "Increasing max_worker_processes might help.")));
			}
		}

		placementList = AllShardPlacementsOnNodeGroup(workerNode->groupId);
		LockShardsInPlacementListMetadata(placementList, AccessExclusiveLock);
	}

	/*
	 * if we have planned statements such as prepared statements, we should clear the cache so that
	 * the planned cache doesn't return the old nodename/nodepost.
	 */
	ResetPlanCache();

	UpdateNodeLocation(nodeId, newNodeNameString, newNodePort);

	/* we should be able to find the new node from the metadata */
	workerNode = FindWorkerNode(newNodeNameString, newNodePort);
	Assert(workerNode->nodeId == nodeId);

	/*
	 * Propagate the updated pg_dist_node entry to all metadata workers.
	 * citus-ha uses citus_update_node() in a prepared transaction, and
	 * we don't support coordinated prepared transactions, so we cannot
	 * propagate the changes to the worker nodes here. Instead we mark
	 * all metadata nodes as not-synced and ask maintenanced to do the
	 * propagation.
	 *
	 * It is possible that maintenance daemon does the first resync too
	 * early, but that's fine, since this will start a retry loop with
	 * 5 second intervals until sync is complete.
	 */
	if (UnsetMetadataSyncedForAll())
	{
		TriggerMetadataSyncOnCommit();
	}

	if (handle != NULL)
	{
		/*
		 * this will be called on memory context cleanup as well, if the worker has been
		 * terminated already this will be a noop
		 */
		TerminateBackgroundWorker(handle);
	}

	TransactionModifiedNodeMetadata = true;

	PG_RETURN_VOID();
}


/*
 * master_update_node is a wrapper function for old UDF name.
 */
Datum
master_update_node(PG_FUNCTION_ARGS)
{
	return citus_update_node(fcinfo);
}


/*
 * SetLockTimeoutLocally sets the lock_timeout to the given value.
 * This setting is local.
 */
static void
SetLockTimeoutLocally(int32 lockCooldown)
{
	set_config_option("lock_timeout", ConvertIntToString(lockCooldown),
					  (superuser() ? PGC_SUSET : PGC_USERSET), PGC_S_SESSION,
					  GUC_ACTION_LOCAL, true, 0, false);
}


static void
UpdateNodeLocation(int32 nodeId, char *newNodeName, int32 newNodePort)
{
	const bool indexOK = true;

	ScanKeyData scanKey[1];
	Datum values[Natts_pg_dist_node];
	bool isnull[Natts_pg_dist_node];
	bool replace[Natts_pg_dist_node];

	Relation pgDistNode = table_open(DistNodeRelationId(), RowExclusiveLock);
	TupleDesc tupleDescriptor = RelationGetDescr(pgDistNode);

	ScanKeyInit(&scanKey[0], Anum_pg_dist_node_nodeid,
				BTEqualStrategyNumber, F_INT4EQ, Int32GetDatum(nodeId));

	SysScanDesc scanDescriptor = systable_beginscan(pgDistNode, DistNodeNodeIdIndexId(),
													indexOK,
													NULL, 1, scanKey);

	HeapTuple heapTuple = systable_getnext(scanDescriptor);
	if (!HeapTupleIsValid(heapTuple))
	{
		ereport(ERROR, (errmsg("could not find valid entry for node \"%s:%d\"",
							   newNodeName, newNodePort)));
	}

	memset(replace, 0, sizeof(replace));

	values[Anum_pg_dist_node_nodeport - 1] = Int32GetDatum(newNodePort);
	isnull[Anum_pg_dist_node_nodeport - 1] = false;
	replace[Anum_pg_dist_node_nodeport - 1] = true;

	values[Anum_pg_dist_node_nodename - 1] = CStringGetTextDatum(newNodeName);
	isnull[Anum_pg_dist_node_nodename - 1] = false;
	replace[Anum_pg_dist_node_nodename - 1] = true;

	heapTuple = heap_modify_tuple(heapTuple, tupleDescriptor, values, isnull, replace);

	CatalogTupleUpdate(pgDistNode, &heapTuple->t_self, heapTuple);

	CitusInvalidateRelcacheByRelid(DistNodeRelationId());

	CommandCounterIncrement();

	systable_endscan(scanDescriptor);
	table_close(pgDistNode, NoLock);
}


/*
 * get_shard_id_for_distribution_column function takes a distributed table name and a
 * distribution value then returns shard id of the shard which belongs to given table and
 * contains given value. This function only works for hash distributed tables.
 */
Datum
get_shard_id_for_distribution_column(PG_FUNCTION_ARGS)
{
	CheckCitusVersion(ERROR);

	ShardInterval *shardInterval = NULL;

	/*
	 * To have optional parameter as NULL, we defined this UDF as not strict, therefore
	 * we need to check all parameters for NULL values.
	 */
	if (PG_ARGISNULL(0))
	{
		ereport(ERROR, (errcode(ERRCODE_NULL_VALUE_NOT_ALLOWED),
						errmsg("relation cannot be NULL")));
	}

	Oid relationId = PG_GETARG_OID(0);
	EnsureTablePermissions(relationId, ACL_SELECT);

	if (!IsCitusTable(relationId))
	{
		ereport(ERROR, (errcode(ERRCODE_INVALID_TABLE_DEFINITION),
						errmsg("relation is not distributed")));
	}

	if (IsCitusTableType(relationId, CITUS_TABLE_WITH_NO_DIST_KEY))
	{
		List *shardIntervalList = LoadShardIntervalList(relationId);
		if (shardIntervalList == NIL)
		{
			PG_RETURN_INT64(0);
		}

		shardInterval = (ShardInterval *) linitial(shardIntervalList);
	}
	else if (IsCitusTableType(relationId, HASH_DISTRIBUTED) ||
			 IsCitusTableType(relationId, RANGE_DISTRIBUTED))
	{
		CitusTableCacheEntry *cacheEntry = GetCitusTableCacheEntry(relationId);

		/* if given table is not reference table, distributionValue cannot be NULL */
		if (PG_ARGISNULL(1))
		{
			ereport(ERROR, (errcode(ERRCODE_NULL_VALUE_NOT_ALLOWED),
							errmsg("distribution value cannot be NULL for tables other "
								   "than reference tables.")));
		}

		Datum inputDatum = PG_GETARG_DATUM(1);
		Oid inputDataType = get_fn_expr_argtype(fcinfo->flinfo, 1);
		char *distributionValueString = DatumToString(inputDatum, inputDataType);

		Var *distributionColumn = DistPartitionKeyOrError(relationId);
		Oid distributionDataType = distributionColumn->vartype;

		Datum distributionValueDatum = StringToDatum(distributionValueString,
													 distributionDataType);

		shardInterval = FindShardInterval(distributionValueDatum, cacheEntry);
	}
	else
	{
		ereport(ERROR, (errcode(ERRCODE_FEATURE_NOT_SUPPORTED),
						errmsg("finding shard id of given distribution value is only "
							   "supported for hash partitioned tables, range partitioned "
							   "tables and reference tables.")));
	}

	if (shardInterval != NULL)
	{
		PG_RETURN_INT64(shardInterval->shardId);
	}

	PG_RETURN_INT64(0);
}


/*
 * FindWorkerNode searches over the worker nodes and returns the workerNode
 * if it already exists. Else, the function returns NULL.
 */
WorkerNode *
FindWorkerNode(const char *nodeName, int32 nodePort)
{
	HTAB *workerNodeHash = GetWorkerNodeHash();
	bool handleFound = false;

	WorkerNode *searchedNode = (WorkerNode *) palloc0(sizeof(WorkerNode));
	strlcpy(searchedNode->workerName, nodeName, WORKER_LENGTH);
	searchedNode->workerPort = nodePort;

	void *hashKey = (void *) searchedNode;
	WorkerNode *cachedWorkerNode = (WorkerNode *) hash_search(workerNodeHash, hashKey,
															  HASH_FIND,
															  &handleFound);
	if (handleFound)
	{
		WorkerNode *workerNode = (WorkerNode *) palloc(sizeof(WorkerNode));
		*workerNode = *cachedWorkerNode;
		return workerNode;
	}

	return NULL;
}


/*
 * FindWorkerNode searches over the worker nodes and returns the workerNode
 * if it exists otherwise it errors out.
 */
WorkerNode *
FindWorkerNodeOrError(const char *nodeName, int32 nodePort)
{
	WorkerNode *node = FindWorkerNode(nodeName, nodePort);
	if (node == NULL)
	{
		ereport(ERROR, (errcode(ERRCODE_NO_DATA_FOUND),
						errmsg("node %s:%d not found", nodeName, nodePort)));
	}
	return node;
}


/*
 * FindWorkerNodeAnyCluster returns the workerNode no matter which cluster it is a part
 * of. FindWorkerNodes, like almost every other function, acts as if nodes in other
 * clusters do not exist.
 */
WorkerNode *
FindWorkerNodeAnyCluster(const char *nodeName, int32 nodePort)
{
	WorkerNode *workerNode = NULL;

	Relation pgDistNode = table_open(DistNodeRelationId(), AccessShareLock);
	TupleDesc tupleDescriptor = RelationGetDescr(pgDistNode);

	HeapTuple heapTuple = GetNodeTuple(nodeName, nodePort);
	if (heapTuple != NULL)
	{
		workerNode = TupleToWorkerNode(tupleDescriptor, heapTuple);
	}

	table_close(pgDistNode, NoLock);
	return workerNode;
}


/*
 * ReadDistNode iterates over pg_dist_node table, converts each row
 * into it's memory representation (i.e., WorkerNode) and adds them into
 * a list. Lastly, the list is returned to the caller.
 *
 * It skips nodes which are not in the current clusters unless requested to do otherwise
 * by includeNodesFromOtherClusters.
 */
List *
ReadDistNode(bool includeNodesFromOtherClusters)
{
	ScanKeyData scanKey[1];
	int scanKeyCount = 0;
	List *workerNodeList = NIL;

	Relation pgDistNode = table_open(DistNodeRelationId(), AccessShareLock);

	SysScanDesc scanDescriptor = systable_beginscan(pgDistNode,
													InvalidOid, false,
													NULL, scanKeyCount, scanKey);

	TupleDesc tupleDescriptor = RelationGetDescr(pgDistNode);

	HeapTuple heapTuple = systable_getnext(scanDescriptor);
	while (HeapTupleIsValid(heapTuple))
	{
		WorkerNode *workerNode = TupleToWorkerNode(tupleDescriptor, heapTuple);

		if (includeNodesFromOtherClusters ||
			strncmp(workerNode->nodeCluster, CurrentCluster, WORKER_LENGTH) == 0)
		{
			/* the coordinator acts as if it never sees nodes not in it's cluster */
			workerNodeList = lappend(workerNodeList, workerNode);
		}

		heapTuple = systable_getnext(scanDescriptor);
	}

	systable_endscan(scanDescriptor);
	table_close(pgDistNode, NoLock);

	return workerNodeList;
}


/*
 * RemoveNodeFromCluster removes the provided node from the pg_dist_node table of
 * the master node and all nodes with metadata.
 * The call to the master_remove_node should be done by the super user. If there are
 * active shard placements on the node; the function errors out.
 * This function also deletes all reference table placements belong to the given node from
 * pg_dist_placement, but it does not drop actual placement at the node. It also
 * modifies replication factor of the colocation group of reference tables, so that
 * replication factor will be equal to worker count.
 */
static void
RemoveNodeFromCluster(char *nodeName, int32 nodePort)
{
	WorkerNode *workerNode = ModifiableWorkerNode(nodeName, nodePort);
	if (NodeIsPrimary(workerNode))
	{
		ErrorIfNodeContainsNonRemovablePlacements(workerNode);

		/*
		 * Delete reference table placements so they are not taken into account
		 * for the check if there are placements after this.
		 */
		bool localOnly = false;
		DeleteAllReplicatedTablePlacementsFromNodeGroup(workerNode->groupId,
														localOnly);

		/*
		 * Secondary nodes are read-only, never 2PC is used.
		 * Hence, no items can be inserted to pg_dist_transaction
		 * for secondary nodes.
		 */
		DeleteWorkerTransactions(workerNode);
	}

	DeleteNodeRow(workerNode->workerName, nodePort);

	RemoveOldShardPlacementForNodeGroup(workerNode->groupId);

	char *nodeDeleteCommand = NodeDeleteCommand(workerNode->nodeId);

	/* make sure we don't have any lingering session lifespan connections */
	CloseNodeConnectionsAfterTransaction(workerNode->workerName, nodePort);

	SendCommandToWorkersWithMetadata(nodeDeleteCommand);
}


/*
 * ErrorIfNodeContainsNonRemovablePlacements throws an error if the input node
 * contains at least one placement on the node that is the last active
 * placement.
 */
static void
ErrorIfNodeContainsNonRemovablePlacements(WorkerNode *workerNode)
{
	int32 groupId = workerNode->groupId;
	List *shardPlacements = AllShardPlacementsOnNodeGroup(groupId);
	GroupShardPlacement *placement = NULL;
	foreach_ptr(placement, shardPlacements)
	{
		if (!PlacementHasActivePlacementOnAnotherGroup(placement))
		{
			Oid relationId = RelationIdForShard(placement->shardId);
			char *qualifiedRelationName = generate_qualified_relation_name(relationId);

			ereport(ERROR, (errmsg("cannot remove or disable the node "
								   "%s:%d because because it contains "
								   "the only shard placement for "
								   "shard " UINT64_FORMAT, workerNode->workerName,
								   workerNode->workerPort, placement->shardId),
							errdetail("One of the table(s) that prevents the operation "
									  "complete successfully is %s",
									  qualifiedRelationName),
							errhint("To proceed, either drop the tables or use "
									"undistribute_table() function to convert "
									"them to local tables")));
		}
	}
}


/*
 * PlacementHasActivePlacementOnAnotherGroup returns true if there is at least
 * one more active placement of the input sourcePlacement on another group.
 */
static bool
PlacementHasActivePlacementOnAnotherGroup(GroupShardPlacement *sourcePlacement)
{
	uint64 shardId = sourcePlacement->shardId;
	List *activePlacementList = ActiveShardPlacementList(shardId);

	bool foundActivePlacementOnAnotherGroup = false;
	ShardPlacement *activePlacement = NULL;
	foreach_ptr(activePlacement, activePlacementList)
	{
		if (activePlacement->groupId != sourcePlacement->groupId)
		{
			foundActivePlacementOnAnotherGroup = true;
			break;
		}
	}

	return foundActivePlacementOnAnotherGroup;
}


/*
 * RemoveOldShardPlacementForNodeGroup removes all old shard placements
 * for the given node group from pg_dist_placement.
 */
static void
RemoveOldShardPlacementForNodeGroup(int groupId)
{
	/*
	 * Prevent concurrent deferred drop
	 */
	LockPlacementCleanup();
	List *shardPlacementsOnNode = AllShardPlacementsOnNodeGroup(groupId);
	GroupShardPlacement *placement = NULL;
	foreach_ptr(placement, shardPlacementsOnNode)
	{
		if (placement->shardState == SHARD_STATE_TO_DELETE)
		{
			DeleteShardPlacementRow(placement->placementId);
		}
	}
}


/* CountPrimariesWithMetadata returns the number of primary nodes which have metadata. */
uint32
CountPrimariesWithMetadata(void)
{
	uint32 primariesWithMetadata = 0;
	WorkerNode *workerNode = NULL;

	HASH_SEQ_STATUS status;
	HTAB *workerNodeHash = GetWorkerNodeHash();

	hash_seq_init(&status, workerNodeHash);

	while ((workerNode = hash_seq_search(&status)) != NULL)
	{
		if (workerNode->hasMetadata && NodeIsPrimary(workerNode))
		{
			primariesWithMetadata++;
		}
	}

	return primariesWithMetadata;
}


/*
 * AddNodeMetadata checks the given node information and adds the specified node to the
 * pg_dist_node table of the master and workers with metadata.
 * If the node already exists, the function returns the id of the node.
 * If not, the following procedure is followed while adding a node: If the groupId is not
 * explicitly given by the user, the function picks the group that the new node should
 * be in with respect to GroupSize. Then, the new node is inserted into the local
 * pg_dist_node as well as the nodes with hasmetadata=true.
 */
static int
AddNodeMetadata(char *nodeName, int32 nodePort,
				NodeMetadata *nodeMetadata,
				bool *nodeAlreadyExists)
{
	EnsureCoordinator();

	*nodeAlreadyExists = false;

	/*
	 * Prevent / wait for concurrent modification before checking whether
	 * the worker already exists in pg_dist_node.
	 */
	LockRelationOid(DistNodeRelationId(), RowShareLock);

	WorkerNode *workerNode = FindWorkerNodeAnyCluster(nodeName, nodePort);
	if (workerNode != NULL)
	{
		/* return early without holding locks when the node already exists */
		*nodeAlreadyExists = true;

		return workerNode->nodeId;
	}

	/*
	 * We are going to change pg_dist_node, prevent any concurrent reads that
	 * are not tolerant to concurrent node addition by taking an exclusive
	 * lock (conflicts with all but AccessShareLock).
	 *
	 * We may want to relax or have more fine-grained locking in the future
	 * to allow users to add multiple nodes concurrently.
	 */
	LockRelationOid(DistNodeRelationId(), ExclusiveLock);

	/* recheck in case 2 node additions pass the first check concurrently */
	workerNode = FindWorkerNodeAnyCluster(nodeName, nodePort);
	if (workerNode != NULL)
	{
		*nodeAlreadyExists = true;

		return workerNode->nodeId;
	}

	if (nodeMetadata->groupId != COORDINATOR_GROUP_ID &&
		strcmp(nodeName, "localhost") != 0)
	{
		/*
		 * User tries to add a worker with a non-localhost address. If the coordinator
		 * is added with "localhost" as well, the worker won't be able to connect.
		 */

		bool isCoordinatorInMetadata = false;
		WorkerNode *coordinatorNode = PrimaryNodeForGroup(COORDINATOR_GROUP_ID,
														  &isCoordinatorInMetadata);
		if (isCoordinatorInMetadata &&
			strcmp(coordinatorNode->workerName, "localhost") == 0)
		{
			ereport(ERROR, (errmsg("cannot add a worker node when the coordinator "
								   "hostname is set to localhost"),
							errdetail("Worker nodes need to be able to connect to the "
									  "coordinator to transfer data."),
							errhint("Use SELECT citus_set_coordinator_host('<hostname>') "
									"to configure the coordinator hostname")));
		}
	}

	/*
	 * When adding the first worker when the coordinator has shard placements,
	 * print a notice on how to drain the coordinator.
	 */
	if (nodeMetadata->groupId != COORDINATOR_GROUP_ID && CoordinatorAddedAsWorkerNode() &&
		ActivePrimaryNonCoordinatorNodeCount() == 0 &&
		NodeGroupHasShardPlacements(COORDINATOR_GROUP_ID, true))
	{
		WorkerNode *coordinator = CoordinatorNodeIfAddedAsWorkerOrError();

		ereport(NOTICE, (errmsg("shards are still on the coordinator after adding the "
								"new node"),
						 errhint("Use SELECT rebalance_table_shards(); to balance "
								 "shards data between workers and coordinator or "
								 "SELECT citus_drain_node(%s,%d); to permanently "
								 "move shards away from the coordinator.",
								 quote_literal_cstr(coordinator->workerName),
								 coordinator->workerPort)));
	}

	/* user lets Citus to decide on the group that the newly added node should be in */
	if (nodeMetadata->groupId == INVALID_GROUP_ID)
	{
		nodeMetadata->groupId = GetNextGroupId();
	}

	if (nodeMetadata->groupId == COORDINATOR_GROUP_ID)
	{
		/*
		 * Coordinator has always the authoritative metadata, reflect this
		 * fact in the pg_dist_node.
		 */
		nodeMetadata->hasMetadata = true;
		nodeMetadata->metadataSynced = true;

		/*
		 * There is no concept of "inactive" coordinator, so hard code it.
		 */
		nodeMetadata->isActive = true;
	}

	/* if nodeRole hasn't been added yet there's a constraint for one-node-per-group */
	if (nodeMetadata->nodeRole != InvalidOid && nodeMetadata->nodeRole ==
		PrimaryNodeRoleId())
	{
		WorkerNode *existingPrimaryNode = PrimaryNodeForGroup(nodeMetadata->groupId,
															  NULL);

		if (existingPrimaryNode != NULL)
		{
			ereport(ERROR, (errmsg("group %d already has a primary node",
								   nodeMetadata->groupId)));
		}
	}

	if (nodeMetadata->nodeRole == PrimaryNodeRoleId())
	{
		if (strncmp(nodeMetadata->nodeCluster,
					WORKER_DEFAULT_CLUSTER,
					WORKER_LENGTH) != 0)
		{
			ereport(ERROR, (errmsg("primaries must be added to the default cluster")));
		}
	}

	/* generate the new node id from the sequence */
	int nextNodeIdInt = GetNextNodeId();

	InsertNodeRow(nextNodeIdInt, nodeName, nodePort, nodeMetadata);

	workerNode = FindWorkerNodeAnyCluster(nodeName, nodePort);

	/* send the delete command to all primary nodes with metadata */
	char *nodeDeleteCommand = NodeDeleteCommand(workerNode->nodeId);
	SendCommandToWorkersWithMetadata(nodeDeleteCommand);

	/* finally prepare the insert command and send it to all primary nodes */
	uint32 primariesWithMetadata = CountPrimariesWithMetadata();
	if (primariesWithMetadata != 0)
	{
		List *workerNodeList = list_make1(workerNode);
		char *nodeInsertCommand = NodeListInsertCommand(workerNodeList);

		SendCommandToWorkersWithMetadata(nodeInsertCommand);
	}

	return workerNode->nodeId;
}


/*
 * SetWorkerColumn function sets the column with the specified index
 * on the worker in pg_dist_node, by calling SetWorkerColumnLocalOnly.
 * It also sends the same command for node update to other metadata nodes.
 * If anything fails during the transaction, we rollback it.
 * Returns the new worker node after the modification.
 */
WorkerNode *
SetWorkerColumn(WorkerNode *workerNode, int columnIndex, Datum value)
{
	workerNode = SetWorkerColumnLocalOnly(workerNode, columnIndex, value);

	char *metadataSyncCommand = GetMetadataSyncCommandToSetNodeColumn(workerNode,
																	  columnIndex,
																	  value);

	SendCommandToWorkersWithMetadata(metadataSyncCommand);

	return workerNode;
}


/*
 * SetWorkerColumnOptional function sets the column with the specified index
 * on the worker in pg_dist_node, by calling SetWorkerColumnLocalOnly.
 * It also sends the same command optionally for node update to other metadata nodes,
 * meaning that failures are ignored. Returns the new worker node after the modification.
 */
WorkerNode *
SetWorkerColumnOptional(WorkerNode *workerNode, int columnIndex, Datum value)
{
	char *metadataSyncCommand = GetMetadataSyncCommandToSetNodeColumn(workerNode,
																	  columnIndex,
																	  value);

	List *workerNodeList = TargetWorkerSetNodeList(NON_COORDINATOR_METADATA_NODES,
												   ShareLock);

	/* open connections in parallel */
	WorkerNode *worker = NULL;
	foreach_ptr(worker, workerNodeList)
	{
		bool success = SendOptionalMetadataCommandListToWorkerInCoordinatedTransaction(
			worker->workerName, worker->workerPort,
			CurrentUserName(),
			list_make1(metadataSyncCommand));

		if (!success)
		{
			/* metadata out of sync, mark the worker as not synced */
			ereport(WARNING, (errmsg("Updating the metadata of the node %s:%d "
									 "is failed on node %s:%d."
									 "Metadata on %s:%d is marked as out of sync.",
									 workerNode->workerName, workerNode->workerPort,
									 worker->workerName, worker->workerPort,
									 worker->workerName, worker->workerPort)));

			SetWorkerColumnLocalOnly(worker, Anum_pg_dist_node_metadatasynced,
									 BoolGetDatum(false));
		}
		else if (workerNode->nodeId == worker->nodeId)
		{
			/*
			 * If this is the node we want to update and it is updated succesfully,
			 * then we can safely update the flag on the coordinator as well.
			 */
			SetWorkerColumnLocalOnly(workerNode, columnIndex, value);
		}
	}

	return FindWorkerNode(workerNode->workerName, workerNode->workerPort);
}


/*
 * SetWorkerColumnLocalOnly function sets the column with the specified index
 * (see pg_dist_node.h) on the worker in pg_dist_node.
 * It returns the new worker node after the modification.
 */
WorkerNode *
SetWorkerColumnLocalOnly(WorkerNode *workerNode, int columnIndex, Datum value)
{
	Relation pgDistNode = table_open(DistNodeRelationId(), RowExclusiveLock);
	TupleDesc tupleDescriptor = RelationGetDescr(pgDistNode);
	HeapTuple heapTuple = GetNodeTuple(workerNode->workerName, workerNode->workerPort);

	Datum values[Natts_pg_dist_node];
	bool isnull[Natts_pg_dist_node];
	bool replace[Natts_pg_dist_node];

	if (heapTuple == NULL)
	{
		ereport(ERROR, (errmsg("could not find valid entry for node \"%s:%d\"",
							   workerNode->workerName, workerNode->workerPort)));
	}

	memset(replace, 0, sizeof(replace));
	values[columnIndex - 1] = value;
	isnull[columnIndex - 1] = false;
	replace[columnIndex - 1] = true;

	heapTuple = heap_modify_tuple(heapTuple, tupleDescriptor, values, isnull, replace);

	CatalogTupleUpdate(pgDistNode, &heapTuple->t_self, heapTuple);

	CitusInvalidateRelcacheByRelid(DistNodeRelationId());
	CommandCounterIncrement();

	WorkerNode *newWorkerNode = TupleToWorkerNode(tupleDescriptor, heapTuple);

	table_close(pgDistNode, NoLock);

	return newWorkerNode;
}


/*
 * GetMetadataSyncCommandToSetNodeColumn checks if the given workerNode and value is
 * valid or not. Then it returns the necessary metadata sync command as a string.
 */
static char *
GetMetadataSyncCommandToSetNodeColumn(WorkerNode *workerNode, int columnIndex, Datum
									  value)
{
	char *metadataSyncCommand = NULL;

	switch (columnIndex)
	{
		case Anum_pg_dist_node_hasmetadata:
		{
			ErrorIfCoordinatorMetadataSetFalse(workerNode, value, "hasmetadata");
			metadataSyncCommand = NodeHasmetadataUpdateCommand(workerNode->nodeId,
															   DatumGetBool(value));
			break;
		}

		case Anum_pg_dist_node_isactive:
		{
			ErrorIfCoordinatorMetadataSetFalse(workerNode, value, "isactive");

			metadataSyncCommand = NodeStateUpdateCommand(workerNode->nodeId,
														 DatumGetBool(value));
			break;
		}

		case Anum_pg_dist_node_shouldhaveshards:
		{
			metadataSyncCommand = ShouldHaveShardsUpdateCommand(workerNode->nodeId,
																DatumGetBool(value));
			break;
		}

		case Anum_pg_dist_node_metadatasynced:
		{
			ErrorIfCoordinatorMetadataSetFalse(workerNode, value, "metadatasynced");
			metadataSyncCommand = NodeMetadataSyncedUpdateCommand(workerNode->nodeId,
																  DatumGetBool(value));
			break;
		}

		default:
		{
			ereport(ERROR, (errmsg("could not find valid entry for node \"%s:%d\"",
								   workerNode->workerName, workerNode->workerPort)));
		}
	}

	return metadataSyncCommand;
}


/*
 * NodeHasmetadataUpdateCommand generates and returns a SQL UPDATE command
 * that updates the hasmetada column of pg_dist_node, for the given nodeid.
 */
static char *
NodeHasmetadataUpdateCommand(uint32 nodeId, bool hasMetadata)
{
	StringInfo updateCommand = makeStringInfo();
	char *hasMetadataString = hasMetadata ? "TRUE" : "FALSE";
	appendStringInfo(updateCommand,
					 "UPDATE pg_dist_node SET hasmetadata = %s "
					 "WHERE nodeid = %u",
					 hasMetadataString, nodeId);
	return updateCommand->data;
}


/*
 * NodeMetadataSyncedUpdateCommand generates and returns a SQL UPDATE command
 * that updates the metadataSynced column of pg_dist_node, for the given nodeid.
 */
static char *
NodeMetadataSyncedUpdateCommand(uint32 nodeId, bool metadataSynced)
{
	StringInfo updateCommand = makeStringInfo();
	char *hasMetadataString = metadataSynced ? "TRUE" : "FALSE";
	appendStringInfo(updateCommand,
					 "UPDATE pg_dist_node SET metadatasynced = %s "
					 "WHERE nodeid = %u",
					 hasMetadataString, nodeId);
	return updateCommand->data;
}


/*
 * ErrorIfCoordinatorMetadataSetFalse throws an error if the input node
 * is the coordinator and the value is false.
 */
static void
ErrorIfCoordinatorMetadataSetFalse(WorkerNode *workerNode, Datum value, char *field)
{
	bool valueBool = DatumGetBool(value);
	if (!valueBool && workerNode->groupId == COORDINATOR_GROUP_ID)
	{
		ereport(ERROR, (errmsg("cannot change \"%s\" field of the "
							   "coordinator node", field)));
	}
}


/*
 * SetShouldHaveShards function sets the shouldhaveshards column of the
 * specified worker in pg_dist_node. also propagates this to other metadata nodes.
 * It returns the new worker node after the modification.
 */
static WorkerNode *
SetShouldHaveShards(WorkerNode *workerNode, bool shouldHaveShards)
{
	return SetWorkerColumn(workerNode, Anum_pg_dist_node_shouldhaveshards, BoolGetDatum(
							   shouldHaveShards));
}


/*
 * SetNodeState function sets the isactive column of the specified worker in
 * pg_dist_node to isActive. Also propagates this to other metadata nodes.
 * It returns the new worker node after the modification.
 */
static WorkerNode *
SetNodeState(char *nodeName, int nodePort, bool isActive)
{
	WorkerNode *workerNode = FindWorkerNodeAnyCluster(nodeName, nodePort);
	return SetWorkerColumn(workerNode, Anum_pg_dist_node_isactive, BoolGetDatum(
							   isActive));
}


/*
 * GetNodeTuple function returns the heap tuple of given nodeName and nodePort. If the
 * node is not found this function returns NULL.
 *
 * This function may return worker nodes from other clusters.
 */
static HeapTuple
GetNodeTuple(const char *nodeName, int32 nodePort)
{
	Relation pgDistNode = table_open(DistNodeRelationId(), AccessShareLock);
	const int scanKeyCount = 2;
	const bool indexOK = false;

	ScanKeyData scanKey[2];
	HeapTuple nodeTuple = NULL;

	ScanKeyInit(&scanKey[0], Anum_pg_dist_node_nodename,
				BTEqualStrategyNumber, F_TEXTEQ, CStringGetTextDatum(nodeName));
	ScanKeyInit(&scanKey[1], Anum_pg_dist_node_nodeport,
				BTEqualStrategyNumber, F_INT4EQ, Int32GetDatum(nodePort));
	SysScanDesc scanDescriptor = systable_beginscan(pgDistNode, InvalidOid, indexOK,
													NULL, scanKeyCount, scanKey);

	HeapTuple heapTuple = systable_getnext(scanDescriptor);
	if (HeapTupleIsValid(heapTuple))
	{
		nodeTuple = heap_copytuple(heapTuple);
	}

	systable_endscan(scanDescriptor);
	table_close(pgDistNode, NoLock);

	return nodeTuple;
}


/*
 * GetNextGroupId allocates and returns a unique groupId for the group
 * to be created. This allocation occurs both in shared memory and in write
 * ahead logs; writing to logs avoids the risk of having groupId collisions.
 *
 * Please note that the caller is still responsible for finalizing node data
 * and the groupId with the master node. Further note that this function relies
 * on an internal sequence created in initdb to generate unique identifiers.
 */
int32
GetNextGroupId()
{
	text *sequenceName = cstring_to_text(GROUPID_SEQUENCE_NAME);
	Oid sequenceId = ResolveRelationId(sequenceName, false);
	Datum sequenceIdDatum = ObjectIdGetDatum(sequenceId);
	Oid savedUserId = InvalidOid;
	int savedSecurityContext = 0;

	GetUserIdAndSecContext(&savedUserId, &savedSecurityContext);
	SetUserIdAndSecContext(CitusExtensionOwner(), SECURITY_LOCAL_USERID_CHANGE);

	/* generate new and unique shardId from sequence */
	Datum groupIdDatum = DirectFunctionCall1(nextval_oid, sequenceIdDatum);

	SetUserIdAndSecContext(savedUserId, savedSecurityContext);

	int32 groupId = DatumGetInt32(groupIdDatum);

	return groupId;
}


/*
 * GetNextNodeId allocates and returns a unique nodeId for the node
 * to be added. This allocation occurs both in shared memory and in write
 * ahead logs; writing to logs avoids the risk of having nodeId collisions.
 *
 * Please note that the caller is still responsible for finalizing node data
 * and the nodeId with the master node. Further note that this function relies
 * on an internal sequence created in initdb to generate unique identifiers.
 */
int
GetNextNodeId()
{
	text *sequenceName = cstring_to_text(NODEID_SEQUENCE_NAME);
	Oid sequenceId = ResolveRelationId(sequenceName, false);
	Datum sequenceIdDatum = ObjectIdGetDatum(sequenceId);
	Oid savedUserId = InvalidOid;
	int savedSecurityContext = 0;

	GetUserIdAndSecContext(&savedUserId, &savedSecurityContext);
	SetUserIdAndSecContext(CitusExtensionOwner(), SECURITY_LOCAL_USERID_CHANGE);

	/* generate new and unique shardId from sequence */
	Datum nextNodeIdDatum = DirectFunctionCall1(nextval_oid, sequenceIdDatum);

	SetUserIdAndSecContext(savedUserId, savedSecurityContext);

	int nextNodeId = DatumGetUInt32(nextNodeIdDatum);

	return nextNodeId;
}


/*
 * EnsureCoordinator checks if the current node is the coordinator. If it does not,
 * the function errors out.
 */
void
EnsureCoordinator(void)
{
	int32 localGroupId = GetLocalGroupId();

	if (localGroupId != 0)
	{
		ereport(ERROR, (errmsg("operation is not allowed on this node"),
						errhint("Connect to the coordinator and run it again.")));
	}
}


/*
 * InsertCoordinatorIfClusterEmpty can be used to ensure Citus tables can be
 * created even on a node that has just performed CREATE EXTENSION citus;
 */
void
InsertCoordinatorIfClusterEmpty(void)
{
	/* prevent concurrent node additions */
	Relation pgDistNode = table_open(DistNodeRelationId(), RowShareLock);

	if (!HasAnyNodes())
	{
		/*
		 * create_distributed_table being called for the first time and there are
		 * no pg_dist_node records. Add a record for the coordinator.
		 */
		InsertPlaceholderCoordinatorRecord();
	}

	/*
	 * We release the lock, if InsertPlaceholderCoordinatorRecord was called
	 * we already have a strong (RowExclusive) lock.
	 */
	table_close(pgDistNode, RowShareLock);
}


/*
 * InsertPlaceholderCoordinatorRecord inserts a placeholder record for the coordinator
 * to be able to create distributed tables on a single node.
 */
static void
InsertPlaceholderCoordinatorRecord(void)
{
	NodeMetadata nodeMetadata = DefaultNodeMetadata();
	nodeMetadata.groupId = 0;
	nodeMetadata.shouldHaveShards = true;
	nodeMetadata.nodeRole = PrimaryNodeRoleId();
	nodeMetadata.nodeCluster = "default";

	bool nodeAlreadyExists = false;

	/* as long as there is a single node, localhost should be ok */
	AddNodeMetadata(LocalHostName, PostPortNumber, &nodeMetadata, &nodeAlreadyExists);
}


/*
 * InsertNodeRow opens the node system catalog, and inserts a new row with the
 * given values into that system catalog.
 *
 * NOTE: If you call this function you probably need to have taken a
 * ShareRowExclusiveLock then checked that you're not adding a second primary to
 * an existing group. If you don't it's possible for the metadata to become inconsistent.
 */
static void
InsertNodeRow(int nodeid, char *nodeName, int32 nodePort, NodeMetadata *nodeMetadata)
{
	Datum values[Natts_pg_dist_node];
	bool isNulls[Natts_pg_dist_node];

	Datum nodeClusterStringDatum = CStringGetDatum(nodeMetadata->nodeCluster);
	Datum nodeClusterNameDatum = DirectFunctionCall1(namein, nodeClusterStringDatum);

	/* form new shard tuple */
	memset(values, 0, sizeof(values));
	memset(isNulls, false, sizeof(isNulls));

	values[Anum_pg_dist_node_nodeid - 1] = UInt32GetDatum(nodeid);
	values[Anum_pg_dist_node_groupid - 1] = Int32GetDatum(nodeMetadata->groupId);
	values[Anum_pg_dist_node_nodename - 1] = CStringGetTextDatum(nodeName);
	values[Anum_pg_dist_node_nodeport - 1] = UInt32GetDatum(nodePort);
	values[Anum_pg_dist_node_noderack - 1] = CStringGetTextDatum(nodeMetadata->nodeRack);
	values[Anum_pg_dist_node_hasmetadata - 1] = BoolGetDatum(nodeMetadata->hasMetadata);
	values[Anum_pg_dist_node_metadatasynced - 1] = BoolGetDatum(
		nodeMetadata->metadataSynced);
	values[Anum_pg_dist_node_isactive - 1] = BoolGetDatum(nodeMetadata->isActive);
	values[Anum_pg_dist_node_noderole - 1] = ObjectIdGetDatum(nodeMetadata->nodeRole);
	values[Anum_pg_dist_node_nodecluster - 1] = nodeClusterNameDatum;
	values[Anum_pg_dist_node_shouldhaveshards - 1] = BoolGetDatum(
		nodeMetadata->shouldHaveShards);

	Relation pgDistNode = table_open(DistNodeRelationId(), RowExclusiveLock);

	TupleDesc tupleDescriptor = RelationGetDescr(pgDistNode);
	HeapTuple heapTuple = heap_form_tuple(tupleDescriptor, values, isNulls);

	CatalogTupleInsert(pgDistNode, heapTuple);

	CitusInvalidateRelcacheByRelid(DistNodeRelationId());

	/* increment the counter so that next command can see the row */
	CommandCounterIncrement();

	/* close relation */
	table_close(pgDistNode, NoLock);
}


/*
 * DeleteNodeRow removes the requested row from pg_dist_node table if it exists.
 */
static void
DeleteNodeRow(char *nodeName, int32 nodePort)
{
	const int scanKeyCount = 2;
	bool indexOK = false;

	ScanKeyData scanKey[2];
	Relation pgDistNode = table_open(DistNodeRelationId(), RowExclusiveLock);

	/*
	 * simple_heap_delete() expects that the caller has at least an
	 * AccessShareLock on replica identity index.
	 */
	Relation replicaIndex = index_open(RelationGetReplicaIndex(pgDistNode),
									   AccessShareLock);

	ScanKeyInit(&scanKey[0], Anum_pg_dist_node_nodename,
				BTEqualStrategyNumber, F_TEXTEQ, CStringGetTextDatum(nodeName));
	ScanKeyInit(&scanKey[1], Anum_pg_dist_node_nodeport,
				BTEqualStrategyNumber, F_INT4EQ, Int32GetDatum(nodePort));

	SysScanDesc heapScan = systable_beginscan(pgDistNode, InvalidOid, indexOK,
											  NULL, scanKeyCount, scanKey);

	HeapTuple heapTuple = systable_getnext(heapScan);

	if (!HeapTupleIsValid(heapTuple))
	{
		ereport(ERROR, (errmsg("could not find valid entry for node \"%s:%d\"",
							   nodeName, nodePort)));
	}

	simple_heap_delete(pgDistNode, &(heapTuple->t_self));

	systable_endscan(heapScan);

	/* ensure future commands don't use the node we just removed */
	CitusInvalidateRelcacheByRelid(DistNodeRelationId());

	/* increment the counter so that next command won't see the row */
	CommandCounterIncrement();

	table_close(replicaIndex, AccessShareLock);
	table_close(pgDistNode, NoLock);
}


/*
 * TupleToWorkerNode takes in a heap tuple from pg_dist_node, and
 * converts this tuple to an equivalent struct in memory. The function assumes
 * the caller already has locks on the tuple, and doesn't perform any locking.
 */
static WorkerNode *
TupleToWorkerNode(TupleDesc tupleDescriptor, HeapTuple heapTuple)
{
	Datum datumArray[Natts_pg_dist_node];
	bool isNullArray[Natts_pg_dist_node];

	Assert(!HeapTupleHasNulls(heapTuple));

	/*
	 * This function can be called before "ALTER TABLE ... ADD COLUMN nodecluster ...",
	 * therefore heap_deform_tuple() won't set the isNullArray for this column. We
	 * initialize it true to be safe in that case.
	 */
	memset(isNullArray, true, sizeof(isNullArray));

	/*
	 * We use heap_deform_tuple() instead of heap_getattr() to expand tuple
	 * to contain missing values when ALTER TABLE ADD COLUMN happens.
	 */
	heap_deform_tuple(heapTuple, tupleDescriptor, datumArray, isNullArray);

	char *nodeName = DatumGetCString(datumArray[Anum_pg_dist_node_nodename - 1]);
	char *nodeRack = DatumGetCString(datumArray[Anum_pg_dist_node_noderack - 1]);

	WorkerNode *workerNode = (WorkerNode *) palloc0(sizeof(WorkerNode));
	workerNode->nodeId = DatumGetUInt32(datumArray[Anum_pg_dist_node_nodeid - 1]);
	workerNode->workerPort = DatumGetUInt32(datumArray[Anum_pg_dist_node_nodeport - 1]);
	workerNode->groupId = DatumGetInt32(datumArray[Anum_pg_dist_node_groupid - 1]);
	strlcpy(workerNode->workerName, TextDatumGetCString(nodeName), WORKER_LENGTH);
	strlcpy(workerNode->workerRack, TextDatumGetCString(nodeRack), WORKER_LENGTH);
	workerNode->hasMetadata = DatumGetBool(datumArray[Anum_pg_dist_node_hasmetadata - 1]);
	workerNode->metadataSynced =
		DatumGetBool(datumArray[Anum_pg_dist_node_metadatasynced - 1]);
	workerNode->isActive = DatumGetBool(datumArray[Anum_pg_dist_node_isactive - 1]);
	workerNode->nodeRole = DatumGetObjectId(datumArray[Anum_pg_dist_node_noderole - 1]);
	workerNode->shouldHaveShards = DatumGetBool(
		datumArray[Anum_pg_dist_node_shouldhaveshards -
				   1]);

	/*
	 * nodecluster column can be missing. In the case of extension creation/upgrade,
	 * master_initialize_node_metadata function is called before the nodecluster
	 * column is added to pg_dist_node table.
	 */
	if (!isNullArray[Anum_pg_dist_node_nodecluster - 1])
	{
		Name nodeClusterName =
			DatumGetName(datumArray[Anum_pg_dist_node_nodecluster - 1]);
		char *nodeClusterString = NameStr(*nodeClusterName);
		strlcpy(workerNode->nodeCluster, nodeClusterString, NAMEDATALEN);
	}

	return workerNode;
}


/*
 * StringToDatum transforms a string representation into a Datum.
 */
Datum
StringToDatum(char *inputString, Oid dataType)
{
	Oid typIoFunc = InvalidOid;
	Oid typIoParam = InvalidOid;
	int32 typeModifier = -1;

	getTypeInputInfo(dataType, &typIoFunc, &typIoParam);
	getBaseTypeAndTypmod(dataType, &typeModifier);

	Datum datum = OidInputFunctionCall(typIoFunc, inputString, typIoParam, typeModifier);

	return datum;
}


/*
 * DatumToString returns the string representation of the given datum.
 */
char *
DatumToString(Datum datum, Oid dataType)
{
	Oid typIoFunc = InvalidOid;
	bool typIsVarlena = false;

	getTypeOutputInfo(dataType, &typIoFunc, &typIsVarlena);
	char *outputString = OidOutputFunctionCall(typIoFunc, datum);

	return outputString;
}


/*
 * UnsetMetadataSyncedForAll sets the metadatasynced column of all metadata
 * nodes to false. It returns true if it updated at least a node.
 */
static bool
UnsetMetadataSyncedForAll(void)
{
	bool updatedAtLeastOne = false;
	ScanKeyData scanKey[2];
	int scanKeyCount = 2;
	bool indexOK = false;

	/*
	 * Concurrent citus_update_node() calls might iterate and try to update
	 * pg_dist_node in different orders. To protect against deadlock, we
	 * get an exclusive lock here.
	 */
	Relation relation = table_open(DistNodeRelationId(), ExclusiveLock);
	TupleDesc tupleDescriptor = RelationGetDescr(relation);
	ScanKeyInit(&scanKey[0], Anum_pg_dist_node_hasmetadata,
				BTEqualStrategyNumber, F_BOOLEQ, BoolGetDatum(true));
	ScanKeyInit(&scanKey[1], Anum_pg_dist_node_metadatasynced,
				BTEqualStrategyNumber, F_BOOLEQ, BoolGetDatum(true));

	CatalogIndexState indstate = CatalogOpenIndexes(relation);

	SysScanDesc scanDescriptor = systable_beginscan(relation,
													InvalidOid, indexOK,
													NULL, scanKeyCount, scanKey);

	HeapTuple heapTuple = systable_getnext(scanDescriptor);
	if (HeapTupleIsValid(heapTuple))
	{
		updatedAtLeastOne = true;
	}

	while (HeapTupleIsValid(heapTuple))
	{
		Datum values[Natts_pg_dist_node];
		bool isnull[Natts_pg_dist_node];
		bool replace[Natts_pg_dist_node];

		memset(replace, false, sizeof(replace));
		memset(isnull, false, sizeof(isnull));
		memset(values, 0, sizeof(values));

		values[Anum_pg_dist_node_metadatasynced - 1] = BoolGetDatum(false);
		replace[Anum_pg_dist_node_metadatasynced - 1] = true;

		HeapTuple newHeapTuple = heap_modify_tuple(heapTuple, tupleDescriptor, values,
												   isnull,
												   replace);

		CatalogTupleUpdateWithInfo(relation, &newHeapTuple->t_self, newHeapTuple,
								   indstate);

		CommandCounterIncrement();

		heap_freetuple(newHeapTuple);

		heapTuple = systable_getnext(scanDescriptor);
	}

	systable_endscan(scanDescriptor);
	CatalogCloseIndexes(indstate);
	table_close(relation, NoLock);

	return updatedAtLeastOne;
}<|MERGE_RESOLUTION|>--- conflicted
+++ resolved
@@ -992,18 +992,11 @@
 		ddlCommands = lcons(DISABLE_DDL_PROPAGATION, ddlCommands);
 		ddlCommands = lappend(ddlCommands, ENABLE_DDL_PROPAGATION);
 
-<<<<<<< HEAD
-		/* send commands to new workers*/
-		SendMetadataCommandListToWorkerInCoordinatedTransaction(newWorkerNode->workerName,
-																newWorkerNode->workerPort,
-																CitusExtensionOwnerName(),
-=======
 		/* send commands to new workers, the current user should be a superuser */
 		Assert(superuser());
 		SendMetadataCommandListToWorkerInCoordinatedTransaction(newWorkerNode->workerName,
 																newWorkerNode->workerPort,
 																CurrentUserName(),
->>>>>>> 885601c0
 																ddlCommands);
 	}
 }
@@ -1216,8 +1209,6 @@
 {
 	bool isActive = true;
 
-<<<<<<< HEAD
-=======
 	/*
 	 * We currently require the object propagation to happen via superuser,
 	 * see #5139. While activating a node, we sync both metadata and object
@@ -1229,7 +1220,6 @@
 	 * By ensuring the current user to be a superuser, we can guarantee
 	 * to send all commands within the same remote transaction.
 	 */
->>>>>>> 885601c0
 	EnsureSuperUser();
 
 	/* take an exclusive lock on pg_dist_node to serialize pg_dist_node changes */

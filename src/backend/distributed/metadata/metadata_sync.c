/*-------------------------------------------------------------------------
 *
 * metadata_sync.c
 *
 * Routines for synchronizing metadata to all workers.
 *
 * Copyright (c) Citus Data, Inc.
 *
 * $Id$
 *
 *-------------------------------------------------------------------------
 */

#include "postgres.h"
#include "miscadmin.h"

#include <signal.h>
#include <sys/stat.h>
#include <unistd.h>

#include "access/genam.h"
#include "access/heapam.h"
#include "access/htup_details.h"
#include "access/nbtree.h"
#include "access/sysattr.h"
#include "access/xact.h"
#include "catalog/dependency.h"
#include "catalog/indexing.h"
#include "catalog/pg_am.h"
#include "catalog/pg_attrdef.h"
#include "catalog/pg_collation.h"
#include "catalog/pg_constraint.h"
#include "catalog/pg_database.h"
#include "catalog/pg_database_d.h"
#include "catalog/pg_depend.h"
#include "catalog/pg_foreign_server.h"
#include "catalog/pg_namespace.h"
#include "catalog/pg_proc.h"
#include "catalog/pg_type.h"
#include "commands/async.h"
#include "commands/dbcommands.h"
#include "distributed/argutils.h"
#include "distributed/backend_data.h"
#include "distributed/citus_ruleutils.h"
#include "distributed/colocation_utils.h"
#include "distributed/tenant_schema_metadata.h"
#include "distributed/commands.h"
#include "distributed/deparser.h"
#include "distributed/distribution_column.h"
#include "distributed/listutils.h"
#include "distributed/metadata_utility.h"
#include "distributed/coordinator_protocol.h"
#include "distributed/maintenanced.h"
#include "distributed/metadata_cache.h"
#include "distributed/metadata_sync.h"
#include "distributed/metadata_utility.h"
#include "distributed/metadata/dependency.h"
#include "distributed/metadata/distobject.h"
#include "distributed/metadata/pg_dist_object.h"
#include "distributed/multi_executor.h"
#include "distributed/multi_join_order.h"
#include "distributed/multi_partitioning_utils.h"
#include "distributed/multi_physical_planner.h"
#include "distributed/pg_dist_colocation.h"
#include "distributed/pg_dist_node.h"
#include "distributed/pg_dist_shard.h"
#include "distributed/pg_dist_schema.h"
#include "distributed/relation_access_tracking.h"
#include "distributed/remote_commands.h"
#include "distributed/resource_lock.h"
#include "distributed/utils/array_type.h"
#include "distributed/utils/function.h"
#include "distributed/worker_manager.h"
#include "distributed/worker_protocol.h"
#include "distributed/worker_transaction.h"
#include "distributed/version_compat.h"
#include "distributed/commands/utility_hook.h"
#include "executor/spi.h"
#include "foreign/foreign.h"
#include "miscadmin.h"
#include "nodes/makefuncs.h"
#include "nodes/pg_list.h"
#include "pgstat.h"
#include "postmaster/bgworker.h"
#include "postmaster/postmaster.h"
#include "parser/parse_type.h"
#include "storage/lmgr.h"
#include "utils/builtins.h"
#include "utils/fmgroids.h"
#include "utils/lsyscache.h"
#include "utils/memutils.h"
#include "utils/snapmgr.h"
#include "utils/syscache.h"


/* managed via a GUC */
char *EnableManualMetadataChangesForUser = "";
int MetadataSyncTransMode = METADATA_SYNC_TRANSACTIONAL;


static void EnsureObjectMetadataIsSane(int distributionArgumentIndex,
									   int colocationId);
static List * GetFunctionDependenciesForObjects(ObjectAddress *objectAddress);
static char * SchemaOwnerName(Oid objectId);
static bool HasMetadataWorkers(void);
static void CreateShellTableOnWorkers(Oid relationId);
static void CreateTableMetadataOnWorkers(Oid relationId);
static void CreateDependingViewsOnWorkers(Oid relationId);
static void AddTableToPublications(Oid relationId);
static NodeMetadataSyncResult SyncNodeMetadataToNodesOptional(void);
static bool ShouldSyncTableMetadataInternal(bool hashDistributed,
											bool citusTableWithNoDistKey);
static bool SyncNodeMetadataSnapshotToNode(WorkerNode *workerNode, bool raiseOnError);
static void DropMetadataSnapshotOnNode(WorkerNode *workerNode);
static char * CreateSequenceDependencyCommand(Oid relationId, Oid sequenceId,
											  char *columnName);
static GrantStmt * GenerateGrantStmtForRights(ObjectType objectType,
											  Oid roleOid,
											  Oid objectId,
											  char *permission,
											  bool withGrantOption);
static List * GetObjectsForGrantStmt(ObjectType objectType, Oid objectId);
static AccessPriv * GetAccessPrivObjectForGrantStmt(char *permission);
static List * GenerateGrantOnSchemaQueriesFromAclItem(Oid schemaOid,
													  AclItem *aclItem);
static List * GenerateGrantOnDatabaseFromAclItem(Oid databaseOid, AclItem *aclItem);
static List * GenerateGrantOnFunctionQueriesFromAclItem(Oid schemaOid,
														AclItem *aclItem);
static List * GrantOnSequenceDDLCommands(Oid sequenceOid);
static List * GenerateGrantOnSequenceQueriesFromAclItem(Oid sequenceOid,
														AclItem *aclItem);
static char * GenerateSetRoleQuery(Oid roleOid);
static void MetadataSyncSigTermHandler(SIGNAL_ARGS);
static void MetadataSyncSigAlrmHandler(SIGNAL_ARGS);


static bool ShouldSkipMetadataChecks(void);
static void EnsurePartitionMetadataIsSane(Oid relationId, char distributionMethod,
										  int colocationId, char replicationModel,
										  Var *distributionKey);
static void EnsureCitusInitiatedOperation(void);
static void EnsureShardMetadataIsSane(Oid relationId, int64 shardId, char storageType,
									  text *shardMinValue,
									  text *shardMaxValue);
static void EnsureShardPlacementMetadataIsSane(Oid relationId, int64 shardId,
											   int64 placementId,
											   int64 shardLength, int32 groupId);
static char * ColocationGroupCreateCommand(uint32 colocationId, int shardCount,
										   int replicationFactor,
										   Oid distributionColumnType,
										   Oid distributionColumnCollation);
static char * ColocationGroupDeleteCommand(uint32 colocationId);
static char * RemoteSchemaIdExpressionById(Oid schemaId);
static char * RemoteSchemaIdExpressionByName(char *schemaName);
static char * RemoteTypeIdExpression(Oid typeId);
static char * RemoteCollationIdExpression(Oid colocationId);
static char * RemoteTableIdExpression(Oid relationId);
static void SendDatabaseGrantSyncCommands(MetadataSyncContext *context);


PG_FUNCTION_INFO_V1(start_metadata_sync_to_all_nodes);
PG_FUNCTION_INFO_V1(start_metadata_sync_to_node);
PG_FUNCTION_INFO_V1(stop_metadata_sync_to_node);
PG_FUNCTION_INFO_V1(worker_record_sequence_dependency);


/*
 * Functions to modify metadata. Normally modifying metadata requires
 * superuser. However, these functions can be called with superusers
 * or regular users as long as the regular user owns the input object.
 */
PG_FUNCTION_INFO_V1(citus_internal_add_partition_metadata);
PG_FUNCTION_INFO_V1(citus_internal_delete_partition_metadata);
PG_FUNCTION_INFO_V1(citus_internal_add_shard_metadata);
PG_FUNCTION_INFO_V1(citus_internal_add_placement_metadata);
PG_FUNCTION_INFO_V1(citus_internal_delete_placement_metadata);
PG_FUNCTION_INFO_V1(citus_internal_add_placement_metadata_legacy);
PG_FUNCTION_INFO_V1(citus_internal_update_placement_metadata);
PG_FUNCTION_INFO_V1(citus_internal_delete_shard_metadata);
PG_FUNCTION_INFO_V1(citus_internal_update_relation_colocation);
PG_FUNCTION_INFO_V1(citus_internal_add_object_metadata);
PG_FUNCTION_INFO_V1(citus_internal_add_colocation_metadata);
PG_FUNCTION_INFO_V1(citus_internal_delete_colocation_metadata);
PG_FUNCTION_INFO_V1(citus_internal_add_tenant_schema);
PG_FUNCTION_INFO_V1(citus_internal_delete_tenant_schema);
PG_FUNCTION_INFO_V1(citus_internal_update_none_dist_table_metadata);
PG_FUNCTION_INFO_V1(citus_internal_database_command);


static bool got_SIGTERM = false;
static bool got_SIGALRM = false;

#define METADATA_SYNC_APP_NAME "Citus Metadata Sync Daemon"


/*
 * start_metadata_sync_to_node function sets hasmetadata column of the given
 * node to true, and then activate node without replicating reference tables.
 */
Datum
start_metadata_sync_to_node(PG_FUNCTION_ARGS)
{
	CheckCitusVersion(ERROR);

	text *nodeName = PG_GETARG_TEXT_P(0);
	int32 nodePort = PG_GETARG_INT32(1);

	EnsureSuperUser();
	EnsureCoordinator();

	char *nodeNameString = text_to_cstring(nodeName);
	WorkerNode *workerNode = ModifiableWorkerNode(nodeNameString, nodePort);

	/*
	 * Create MetadataSyncContext which is used throughout nodes' activation.
	 * It contains activated nodes, bare connections if the mode is nontransactional,
	 * and a memory context for allocation.
	 */
	bool collectCommands = false;
	bool nodesAddedInSameTransaction = false;
	MetadataSyncContext *context = CreateMetadataSyncContext(list_make1(workerNode),
															 collectCommands,
															 nodesAddedInSameTransaction);

	ActivateNodeList(context);
	TransactionModifiedNodeMetadata = true;

	PG_RETURN_VOID();
}


/*
 * start_metadata_sync_to_all_nodes function sets hasmetadata column of
 * all the primary worker nodes to true, and then activate nodes without
 * replicating reference tables.
 */
Datum
start_metadata_sync_to_all_nodes(PG_FUNCTION_ARGS)
{
	CheckCitusVersion(ERROR);

	EnsureSuperUser();
	EnsureCoordinator();

	List *nodeList = ActivePrimaryNonCoordinatorNodeList(RowShareLock);

	/*
	 * Create MetadataSyncContext which is used throughout nodes' activation.
	 * It contains activated nodes, bare connections if the mode is nontransactional,
	 * and a memory context for allocation.
	 */
	bool collectCommands = false;
	bool nodesAddedInSameTransaction = false;
	MetadataSyncContext *context = CreateMetadataSyncContext(nodeList,
															 collectCommands,
															 nodesAddedInSameTransaction);

	ActivateNodeList(context);
	TransactionModifiedNodeMetadata = true;

	PG_RETURN_BOOL(true);
}


/*
 * SyncCitusTableMetadata syncs citus table metadata to worker nodes with metadata.
 * Our definition of metadata includes the shell table and its inter relations with
 * other shell tables, corresponding pg_dist_object, pg_dist_partiton, pg_dist_shard
 * and pg_dist_shard placement entries. This function also propagates the views that
 * depend on the given relation, to the metadata workers, and adds the relation to
 * the appropriate publications.
 */
void
SyncCitusTableMetadata(Oid relationId)
{
	CreateShellTableOnWorkers(relationId);
	CreateTableMetadataOnWorkers(relationId);
	CreateInterTableRelationshipOfRelationOnWorkers(relationId);

	if (!IsTableOwnedByExtension(relationId))
	{
		ObjectAddress relationAddress = { 0 };
		ObjectAddressSet(relationAddress, RelationRelationId, relationId);
		MarkObjectDistributed(&relationAddress);
	}

	CreateDependingViewsOnWorkers(relationId);
	AddTableToPublications(relationId);
}


/*
 * CreateDependingViewsOnWorkers takes a relationId and creates the views that depend on
 * that relation on workers with metadata. Propagated views are marked as distributed.
 */
static void
CreateDependingViewsOnWorkers(Oid relationId)
{
	List *views = GetDependingViews(relationId);

	if (list_length(views) < 1)
	{
		/* no view to propagate */
		return;
	}

	SendCommandToWorkersWithMetadata(DISABLE_DDL_PROPAGATION);

	Oid viewOid = InvalidOid;
	foreach_oid(viewOid, views)
	{
		if (!ShouldMarkRelationDistributed(viewOid))
		{
			continue;
		}

		ObjectAddress *viewAddress = palloc0(sizeof(ObjectAddress));
		ObjectAddressSet(*viewAddress, RelationRelationId, viewOid);
		EnsureAllObjectDependenciesExistOnAllNodes(list_make1(viewAddress));

		char *createViewCommand = CreateViewDDLCommand(viewOid);
		char *alterViewOwnerCommand = AlterViewOwnerCommand(viewOid);

		SendCommandToWorkersWithMetadata(createViewCommand);
		SendCommandToWorkersWithMetadata(alterViewOwnerCommand);

		MarkObjectDistributed(viewAddress);
	}

	SendCommandToWorkersWithMetadata(ENABLE_DDL_PROPAGATION);
}


/*
 * AddTableToPublications adds the table to a publication on workers with metadata.
 */
static void
AddTableToPublications(Oid relationId)
{
	List *publicationIds = GetRelationPublications(relationId);
	if (publicationIds == NIL)
	{
		return;
	}

	Oid publicationId = InvalidOid;

	SendCommandToWorkersWithMetadata(DISABLE_DDL_PROPAGATION);

	foreach_oid(publicationId, publicationIds)
	{
		ObjectAddress *publicationAddress = palloc0(sizeof(ObjectAddress));
		ObjectAddressSet(*publicationAddress, PublicationRelationId, publicationId);
		List *addresses = list_make1(publicationAddress);

		if (!ShouldPropagateAnyObject(addresses))
		{
			/* skip non-distributed publications */
			continue;
		}

		/* ensure schemas exist */
		EnsureAllObjectDependenciesExistOnAllNodes(addresses);

		bool isAdd = true;
		char *alterPublicationCommand =
			GetAlterPublicationTableDDLCommand(publicationId, relationId, isAdd);

		/* send ALTER PUBLICATION .. ADD to workers with metadata */
		SendCommandToWorkersWithMetadata(alterPublicationCommand);
	}

	SendCommandToWorkersWithMetadata(ENABLE_DDL_PROPAGATION);
}


/*
 * EnsureSequentialModeMetadataOperations makes sure that the current transaction is
 * already in sequential mode, or can still safely be put in sequential mode,
 * it errors if that is not possible. The error contains information for the user to
 * retry the transaction with sequential mode set from the beginning.
 *
 * Metadata objects (e.g., distributed table on the workers) exists only 1 instance of
 * the type used by potentially multiple other shards/connections. To make sure all
 * shards/connections in the transaction can interact with the metadata needs to be
 * visible on all connections used by the transaction, meaning we can only use 1
 * connection per node.
 */
void
EnsureSequentialModeMetadataOperations(void)
{
	if (!IsTransactionBlock())
	{
		/* we do not need to switch to sequential mode if we are not in a transaction */
		return;
	}

	if (ParallelQueryExecutedInTransaction())
	{
		ereport(ERROR, (errmsg(
							"cannot execute metadata syncing operation because there was a "
							"parallel operation on a distributed table in the "
							"transaction"),
						errdetail("When modifying metadata, Citus needs to "
								  "perform all operations over a single connection per "
								  "node to ensure consistency."),
						errhint("Try re-running the transaction with "
								"\"SET LOCAL citus.multi_shard_modify_mode TO "
								"\'sequential\';\"")));
	}

	ereport(DEBUG1, (errmsg("switching to sequential query execution mode"),
					 errdetail("Metadata synced or stopped syncing. To make "
							   "sure subsequent commands see the metadata correctly "
							   "we need to make sure to use only one connection for "
							   "all future commands")));
	SetLocalMultiShardModifyModeToSequential();
}


/*
 * stop_metadata_sync_to_node function sets the hasmetadata column of the specified node
 * to false in pg_dist_node table, thus indicating that the specified worker node does not
 * receive DDL changes anymore and cannot be used for issuing queries.
 */
Datum
stop_metadata_sync_to_node(PG_FUNCTION_ARGS)
{
	CheckCitusVersion(ERROR);
	EnsureCoordinator();
	EnsureSuperUser();

	text *nodeName = PG_GETARG_TEXT_P(0);
	int32 nodePort = PG_GETARG_INT32(1);
	bool clearMetadata = PG_GETARG_BOOL(2);
	char *nodeNameString = text_to_cstring(nodeName);

	LockRelationOid(DistNodeRelationId(), ExclusiveLock);

	WorkerNode *workerNode = FindWorkerNodeAnyCluster(nodeNameString, nodePort);
	if (workerNode == NULL)
	{
		ereport(ERROR, (errcode(ERRCODE_OBJECT_NOT_IN_PREREQUISITE_STATE),
						errmsg("node (%s,%d) does not exist", nodeNameString, nodePort)));
	}

	if (NodeIsCoordinator(workerNode))
	{
		ereport(NOTICE, (errmsg("node (%s,%d) is the coordinator and should have "
								"metadata, skipping stopping the metadata sync",
								nodeNameString, nodePort)));
		PG_RETURN_VOID();
	}

	if (clearMetadata)
	{
		if (NodeIsPrimary(workerNode))
		{
			ereport(NOTICE, (errmsg("dropping metadata on the node (%s,%d)",
									nodeNameString, nodePort)));
			DropMetadataSnapshotOnNode(workerNode);
		}
		else
		{
			/*
			 * If this is a secondary node we can't actually clear metadata from it,
			 * we assume the primary node is cleared.
			 */
			ereport(NOTICE, (errmsg("(%s,%d) is a secondary node: to clear the metadata,"
									" you should clear metadata from the primary node",
									nodeNameString, nodePort)));
		}
	}

	workerNode = SetWorkerColumn(workerNode, Anum_pg_dist_node_hasmetadata, BoolGetDatum(
									 false));
	workerNode = SetWorkerColumn(workerNode, Anum_pg_dist_node_metadatasynced,
								 BoolGetDatum(false));

	TransactionModifiedNodeMetadata = true;

	PG_RETURN_VOID();
}


/*
 * ClusterHasKnownMetadataWorkers returns true if the node executing the function
 * knows at least one worker with metadata. We do it
 * (a) by checking the node that executes the function is a worker with metadata
 * (b) the coordinator knows at least one worker with metadata.
 */
bool
ClusterHasKnownMetadataWorkers()
{
	bool workerWithMetadata = false;

	if (!IsCoordinator())
	{
		workerWithMetadata = true;
	}

	if (workerWithMetadata || HasMetadataWorkers())
	{
		return true;
	}

	return false;
}


/*
 * ShouldSyncUserCommandForObject checks if the user command should be synced to the
 * worker nodes for the given object.
 */
bool
ShouldSyncUserCommandForObject(ObjectAddress objectAddress)
{
	if (objectAddress.classId == RelationRelationId)
	{
		Oid relOid = objectAddress.objectId;
		return ShouldSyncTableMetadata(relOid) ||
			   ShouldSyncSequenceMetadata(relOid) ||
			   get_rel_relkind(relOid) == RELKIND_VIEW;
	}

	return false;
}


/*
 * ShouldSyncTableMetadata checks if the metadata of a distributed table should be
 * propagated to metadata workers, i.e. the table is a hash distributed table or
 * a Citus table that doesn't have shard key.
 */
bool
ShouldSyncTableMetadata(Oid relationId)
{
	if (!EnableMetadataSync ||
		!OidIsValid(relationId) || !IsCitusTable(relationId))
	{
		return false;
	}

	CitusTableCacheEntry *tableEntry = GetCitusTableCacheEntry(relationId);

	bool hashDistributed = IsCitusTableTypeCacheEntry(tableEntry, HASH_DISTRIBUTED);
	bool citusTableWithNoDistKey =
		!HasDistributionKeyCacheEntry(tableEntry);

	return ShouldSyncTableMetadataInternal(hashDistributed, citusTableWithNoDistKey);
}


/*
 * ShouldSyncTableMetadataViaCatalog checks if the metadata of a Citus table should
 * be propagated to metadata workers, i.e. the table is an MX table or Citus table
 * that doesn't have shard key.
 * Tables with streaming replication model (which means RF=1) and hash distribution are
 * considered as MX tables.
 *
 * ShouldSyncTableMetadataViaCatalog does not use the CitusTableCache and instead reads
 * from catalog tables directly.
 */
bool
ShouldSyncTableMetadataViaCatalog(Oid relationId)
{
	if (!OidIsValid(relationId) || !IsCitusTableViaCatalog(relationId))
	{
		return false;
	}

	char partitionMethod = PartitionMethodViaCatalog(relationId);
	bool hashDistributed = partitionMethod == DISTRIBUTE_BY_HASH;
	bool citusTableWithNoDistKey = partitionMethod == DISTRIBUTE_BY_NONE;

	return ShouldSyncTableMetadataInternal(hashDistributed, citusTableWithNoDistKey);
}


/*
 * FetchRelationIdFromPgPartitionHeapTuple returns relation id from given heap tuple.
 */
Oid
FetchRelationIdFromPgPartitionHeapTuple(HeapTuple heapTuple, TupleDesc tupleDesc)
{
	Assert(heapTuple->t_tableOid == DistPartitionRelationId());

	bool isNullArray[Natts_pg_dist_partition];
	Datum datumArray[Natts_pg_dist_partition];
	heap_deform_tuple(heapTuple, tupleDesc, datumArray, isNullArray);

	Datum relationIdDatum = datumArray[Anum_pg_dist_partition_logicalrelid - 1];
	Oid relationId = DatumGetObjectId(relationIdDatum);

	return relationId;
}


/*
 * ShouldSyncTableMetadataInternal decides whether we should sync the metadata for a table
 * based on whether it is a hash distributed table, or a citus table with no distribution
 * key.
 *
 * This function is here to make sure that ShouldSyncTableMetadata and
 * ShouldSyncTableMetadataViaCatalog behaves the same way.
 */
static bool
ShouldSyncTableMetadataInternal(bool hashDistributed, bool citusTableWithNoDistKey)
{
	return hashDistributed || citusTableWithNoDistKey;
}


/*
 * ShouldSyncSequenceMetadata checks if the metadata of a sequence should be
 * propagated to metadata workers, i.e. the sequence is marked as distributed
 */
bool
ShouldSyncSequenceMetadata(Oid relationId)
{
	if (!OidIsValid(relationId) || !(get_rel_relkind(relationId) == RELKIND_SEQUENCE))
	{
		return false;
	}

	ObjectAddress *sequenceAddress = palloc0(sizeof(ObjectAddress));
	ObjectAddressSet(*sequenceAddress, RelationRelationId, relationId);

	return IsAnyObjectDistributed(list_make1(sequenceAddress));
}


/*
 * SyncMetadataSnapshotToNode does the following:
 * SyncNodeMetadataSnapshotToNode does the following:
 *  1. Sets the localGroupId on the worker so the worker knows which tuple in
 *     pg_dist_node represents itself.
 *  2. Recreates the node metadata on the given worker.
 * If raiseOnError is true, it errors out if synchronization fails.
 */
static bool
SyncNodeMetadataSnapshotToNode(WorkerNode *workerNode, bool raiseOnError)
{
	char *currentUser = CurrentUserName();

	/* generate and add the local group id's update query */
	char *localGroupIdUpdateCommand = LocalGroupIdUpdateCommand(workerNode->groupId);

	/* generate the queries which drop the node metadata */
	List *dropMetadataCommandList = NodeMetadataDropCommands();

	/* generate the queries which create the node metadata from scratch */
	List *createMetadataCommandList = NodeMetadataCreateCommands();

	List *recreateMetadataSnapshotCommandList = list_make1(localGroupIdUpdateCommand);
	recreateMetadataSnapshotCommandList = list_concat(recreateMetadataSnapshotCommandList,
													  dropMetadataCommandList);
	recreateMetadataSnapshotCommandList = list_concat(recreateMetadataSnapshotCommandList,
													  createMetadataCommandList);

	/*
	 * Send the snapshot recreation commands in a single remote transaction and
	 * if requested, error out in any kind of failure. Note that it is not
	 * required to send createMetadataSnapshotCommandList in the same transaction
	 * that we send nodeDeleteCommand and nodeInsertCommand commands below.
	 */
	if (raiseOnError)
	{
		SendMetadataCommandListToWorkerListInCoordinatedTransaction(list_make1(
																		workerNode),
																	currentUser,
																	recreateMetadataSnapshotCommandList);
		return true;
	}
	else
	{
		bool success =
			SendOptionalMetadataCommandListToWorkerInCoordinatedTransaction(
				workerNode->workerName, workerNode->workerPort,
				currentUser, recreateMetadataSnapshotCommandList);

		return success;
	}
}


/*
 * DropMetadataSnapshotOnNode creates the queries which drop the metadata and sends them
 * to the worker given as parameter.
 */
static void
DropMetadataSnapshotOnNode(WorkerNode *workerNode)
{
	EnsureSequentialModeMetadataOperations();

	char *userName = CurrentUserName();

	/*
	 * Detach partitions, break dependencies between sequences and table then
	 * remove shell tables first.
	 */
	bool singleTransaction = true;
	List *dropMetadataCommandList = DetachPartitionCommandList();
	dropMetadataCommandList = lappend(dropMetadataCommandList,
									  BREAK_ALL_CITUS_TABLE_SEQUENCE_DEPENDENCY_COMMAND);
	dropMetadataCommandList = lappend(dropMetadataCommandList,
									  WorkerDropAllShellTablesCommand(singleTransaction));
	dropMetadataCommandList = list_concat(dropMetadataCommandList,
										  NodeMetadataDropCommands());
	dropMetadataCommandList = lappend(dropMetadataCommandList,
									  LocalGroupIdUpdateCommand(0));

	/* remove all dist table and object/table related metadata afterwards */
	dropMetadataCommandList = lappend(dropMetadataCommandList, DELETE_ALL_PARTITIONS);
	dropMetadataCommandList = lappend(dropMetadataCommandList, DELETE_ALL_SHARDS);
	dropMetadataCommandList = lappend(dropMetadataCommandList, DELETE_ALL_PLACEMENTS);
	dropMetadataCommandList = lappend(dropMetadataCommandList,
									  DELETE_ALL_DISTRIBUTED_OBJECTS);
	dropMetadataCommandList = lappend(dropMetadataCommandList, DELETE_ALL_COLOCATION);

	Assert(superuser());
	SendOptionalMetadataCommandListToWorkerInCoordinatedTransaction(
		workerNode->workerName,
		workerNode->workerPort,
		userName,
		dropMetadataCommandList);
}


/*
 * NodeMetadataCreateCommands returns list of queries that are
 * required to create the current metadata snapshot of the node that the
 * function is called. The metadata snapshot commands includes the
 * following queries:
 *
 * (i)   Query that populates pg_dist_node table
 */
List *
NodeMetadataCreateCommands(void)
{
	List *metadataSnapshotCommandList = NIL;
	bool includeNodesFromOtherClusters = true;
	List *workerNodeList = ReadDistNode(includeNodesFromOtherClusters);

	/* make sure we have deterministic output for our tests */
	workerNodeList = SortList(workerNodeList, CompareWorkerNodes);

	/* generate insert command for pg_dist_node table */
	char *nodeListInsertCommand = NodeListInsertCommand(workerNodeList);
	metadataSnapshotCommandList = lappend(metadataSnapshotCommandList,
										  nodeListInsertCommand);

	return metadataSnapshotCommandList;
}


/*
 * CitusTableMetadataCreateCommandList returns the set of commands necessary to
 * create the given distributed table metadata on a worker.
 */
List *
CitusTableMetadataCreateCommandList(Oid relationId)
{
	CitusTableCacheEntry *cacheEntry = GetCitusTableCacheEntry(relationId);

	List *commandList = NIL;

	/* command to insert pg_dist_partition entry */
	char *metadataCommand = DistributionCreateCommand(cacheEntry);
	commandList = lappend(commandList, metadataCommand);

	/* commands to insert pg_dist_shard & pg_dist_placement entries */
	List *shardIntervalList = LoadShardIntervalList(relationId);
	List *shardMetadataInsertCommandList = ShardListInsertCommand(shardIntervalList);
	commandList = list_concat(commandList, shardMetadataInsertCommandList);

	return commandList;
}


/*
 * NodeMetadataDropCommands returns list of queries that are required to
 * drop all the metadata of the node that are not related to clustered tables.
 * The drop metadata snapshot commands includes the following queries:
 *
 * (i) Queries that delete all the rows from pg_dist_node table
 */
List *
NodeMetadataDropCommands(void)
{
	List *dropSnapshotCommandList = NIL;

	dropSnapshotCommandList = lappend(dropSnapshotCommandList, DELETE_ALL_NODES);

	return dropSnapshotCommandList;
}


/*
 * NodeListInsertCommand generates a single multi-row INSERT command that can be
 * executed to insert the nodes that are in workerNodeList to pg_dist_node table.
 */
char *
NodeListInsertCommand(List *workerNodeList)
{
	StringInfo nodeListInsertCommand = makeStringInfo();
	int workerCount = list_length(workerNodeList);
	int processedWorkerNodeCount = 0;
	Oid primaryRole = PrimaryNodeRoleId();

	/* if there are no workers, return NULL */
	if (workerCount == 0)
	{
		return nodeListInsertCommand->data;
	}

	if (primaryRole == InvalidOid)
	{
		ereport(ERROR, (errmsg("bad metadata, noderole does not exist"),
						errdetail("you should never see this, please submit "
								  "a bug report"),
						errhint("run ALTER EXTENSION citus UPDATE and try again")));
	}

	/* generate the query without any values yet */
	appendStringInfo(nodeListInsertCommand,
					 "INSERT INTO pg_dist_node (nodeid, groupid, nodename, nodeport, "
					 "noderack, hasmetadata, metadatasynced, isactive, noderole, "
					 "nodecluster, shouldhaveshards) VALUES ");

	/* iterate over the worker nodes, add the values */
	WorkerNode *workerNode = NULL;
	foreach_ptr(workerNode, workerNodeList)
	{
		char *hasMetadataString = workerNode->hasMetadata ? "TRUE" : "FALSE";
		char *metadataSyncedString = workerNode->metadataSynced ? "TRUE" : "FALSE";
		char *isActiveString = workerNode->isActive ? "TRUE" : "FALSE";
		char *shouldHaveShards = workerNode->shouldHaveShards ? "TRUE" : "FALSE";

		Datum nodeRoleOidDatum = ObjectIdGetDatum(workerNode->nodeRole);
		Datum nodeRoleStringDatum = DirectFunctionCall1(enum_out, nodeRoleOidDatum);
		char *nodeRoleString = DatumGetCString(nodeRoleStringDatum);

		appendStringInfo(nodeListInsertCommand,
						 "(%d, %d, %s, %d, %s, %s, %s, %s, '%s'::noderole, %s, %s)",
						 workerNode->nodeId,
						 workerNode->groupId,
						 quote_literal_cstr(workerNode->workerName),
						 workerNode->workerPort,
						 quote_literal_cstr(workerNode->workerRack),
						 hasMetadataString,
						 metadataSyncedString,
						 isActiveString,
						 nodeRoleString,
						 quote_literal_cstr(workerNode->nodeCluster),
						 shouldHaveShards);

		processedWorkerNodeCount++;
		if (processedWorkerNodeCount != workerCount)
		{
			appendStringInfo(nodeListInsertCommand, ",");
		}
	}

	return nodeListInsertCommand->data;
}


/*
 * NodeListIdempotentInsertCommand generates an idempotent multi-row INSERT command that
 * can be executed to insert the nodes that are in workerNodeList to pg_dist_node table.
 * It would insert new nodes or replace current nodes with new nodes if nodename-nodeport
 * pairs already exist.
 */
char *
NodeListIdempotentInsertCommand(List *workerNodeList)
{
	StringInfo nodeInsertIdempotentCommand = makeStringInfo();
	char *nodeInsertStr = NodeListInsertCommand(workerNodeList);
	appendStringInfoString(nodeInsertIdempotentCommand, nodeInsertStr);
	char *onConflictStr = " ON CONFLICT ON CONSTRAINT pg_dist_node_nodename_nodeport_key "
						  "DO UPDATE SET nodeid = EXCLUDED.nodeid, "
						  "groupid = EXCLUDED.groupid, "
						  "nodename = EXCLUDED.nodename, "
						  "nodeport = EXCLUDED.nodeport, "
						  "noderack = EXCLUDED.noderack, "
						  "hasmetadata = EXCLUDED.hasmetadata, "
						  "isactive = EXCLUDED.isactive, "
						  "noderole = EXCLUDED.noderole, "
						  "nodecluster = EXCLUDED.nodecluster ,"
						  "metadatasynced = EXCLUDED.metadatasynced, "
						  "shouldhaveshards = EXCLUDED.shouldhaveshards";
	appendStringInfoString(nodeInsertIdempotentCommand, onConflictStr);
	return nodeInsertIdempotentCommand->data;
}


/*
 * MarkObjectsDistributedCreateCommand generates a command that can be executed to
 * insert or update the provided objects into pg_dist_object on a worker node.
 */
char *
MarkObjectsDistributedCreateCommand(List *addresses,
									List *distributionArgumentIndexes,
									List *colocationIds,
									List *forceDelegations)
{
	StringInfo insertDistributedObjectsCommand = makeStringInfo();

	Assert(list_length(addresses) == list_length(distributionArgumentIndexes));
	Assert(list_length(distributionArgumentIndexes) == list_length(colocationIds));

	appendStringInfo(insertDistributedObjectsCommand,
					 "WITH distributed_object_data(typetext, objnames, "
					 "objargs, distargumentindex, colocationid, force_delegation)  AS (VALUES ");

	bool isFirstObject = true;
	for (int currentObjectCounter = 0; currentObjectCounter < list_length(addresses);
		 currentObjectCounter++)
	{
		ObjectAddress *address = list_nth(addresses, currentObjectCounter);
		int distributionArgumentIndex = list_nth_int(distributionArgumentIndexes,
													 currentObjectCounter);
		int colocationId = list_nth_int(colocationIds, currentObjectCounter);
		int forceDelegation = list_nth_int(forceDelegations, currentObjectCounter);
		List *names = NIL;
		List *args = NIL;

		char *objectType = getObjectTypeDescription(address, false);
		getObjectIdentityParts(address, &names, &args, false);

		if (!isFirstObject)
		{
			appendStringInfo(insertDistributedObjectsCommand, ", ");
		}
		isFirstObject = false;

		appendStringInfo(insertDistributedObjectsCommand,
						 "(%s, ARRAY[",
						 quote_literal_cstr(objectType));

		char *name = NULL;
		bool firstInNameLoop = true;
		foreach_ptr(name, names)
		{
			if (!firstInNameLoop)
			{
				appendStringInfo(insertDistributedObjectsCommand, ", ");
			}
			firstInNameLoop = false;
			appendStringInfoString(insertDistributedObjectsCommand,
								   quote_literal_cstr(name));
		}

		appendStringInfo(insertDistributedObjectsCommand, "]::text[], ARRAY[");

		char *arg;
		bool firstInArgLoop = true;
		foreach_ptr(arg, args)
		{
			if (!firstInArgLoop)
			{
				appendStringInfo(insertDistributedObjectsCommand, ", ");
			}
			firstInArgLoop = false;
			appendStringInfoString(insertDistributedObjectsCommand,
								   quote_literal_cstr(arg));
		}

		appendStringInfo(insertDistributedObjectsCommand, "]::text[], ");

		appendStringInfo(insertDistributedObjectsCommand, "%d, ",
						 distributionArgumentIndex);

		appendStringInfo(insertDistributedObjectsCommand, "%d, ",
						 colocationId);

		appendStringInfo(insertDistributedObjectsCommand, "%s)",
						 forceDelegation ? "true" : "false");
	}

	appendStringInfo(insertDistributedObjectsCommand, ") ");

	appendStringInfo(insertDistributedObjectsCommand,
					 "SELECT citus_internal_add_object_metadata("
					 "typetext, objnames, objargs, distargumentindex::int, colocationid::int, force_delegation::bool) "
					 "FROM distributed_object_data;");

	return insertDistributedObjectsCommand->data;
}


/*
 * citus_internal_add_object_metadata is an internal UDF to
 * add a row to pg_dist_object.
 */
Datum
citus_internal_add_object_metadata(PG_FUNCTION_ARGS)
{
	char *textType = TextDatumGetCString(PG_GETARG_DATUM(0));
	ArrayType *nameArray = PG_GETARG_ARRAYTYPE_P(1);
	ArrayType *argsArray = PG_GETARG_ARRAYTYPE_P(2);
	int distributionArgumentIndex = PG_GETARG_INT32(3);
	int colocationId = PG_GETARG_INT32(4);
	bool forceDelegation = PG_GETARG_INT32(5);

	if (!ShouldSkipMetadataChecks())
	{
		/* this UDF is not allowed for executing as a separate command */
		EnsureCitusInitiatedOperation();

		/*
		 * Ensure given distributionArgumentIndex and colocationId values are
		 * sane. Since we check sanity of object related parameters within
		 * PgGetObjectAddress below, we are not checking them here.
		 */
		EnsureObjectMetadataIsSane(distributionArgumentIndex, colocationId);
	}

	/*
	 * We check the acl/ownership while getting the object address. That
	 * funtion also checks the sanity of given textType, nameArray and
	 * argsArray parameters
	 */
	ObjectAddress objectAddress = PgGetObjectAddress(textType, nameArray,
													 argsArray);

	/* First, disable propagation off to not to cause infinite propagation */
	bool prevDependencyCreationValue = EnableMetadataSync;
	SetLocalEnableMetadataSync(false);

	MarkObjectDistributed(&objectAddress);

	if (distributionArgumentIndex != INVALID_DISTRIBUTION_ARGUMENT_INDEX ||
		colocationId != INVALID_COLOCATION_ID)
	{
		int *distributionArgumentIndexAddress =
			distributionArgumentIndex == INVALID_DISTRIBUTION_ARGUMENT_INDEX ?
			NULL :
			&distributionArgumentIndex;

		int *colocationIdAddress =
			colocationId == INVALID_COLOCATION_ID ?
			NULL :
			&colocationId;

		bool *forceDelegationAddress =
			forceDelegation == false ?
			NULL :
			&forceDelegation;
		UpdateFunctionDistributionInfo(&objectAddress,
									   distributionArgumentIndexAddress,
									   colocationIdAddress,
									   forceDelegationAddress);
	}

	SetLocalEnableMetadataSync(prevDependencyCreationValue);

	PG_RETURN_VOID();
}


/*
 * EnsureObjectMetadataIsSane checks whether the distribution argument index and
 * colocation id metadata params for distributed object is sane. You can look
 * PgGetObjectAddress to find checks related to object sanity.
 */
static void
EnsureObjectMetadataIsSane(int distributionArgumentIndex, int colocationId)
{
	if (distributionArgumentIndex != INVALID_DISTRIBUTION_ARGUMENT_INDEX)
	{
		if (distributionArgumentIndex < 0 ||
			distributionArgumentIndex > FUNC_MAX_ARGS)
		{
			ereport(ERROR, errmsg("distribution_argument_index must be between"
								  " 0 and %d", FUNC_MAX_ARGS));
		}
	}

	if (colocationId != INVALID_COLOCATION_ID)
	{
		if (colocationId < 0)
		{
			ereport(ERROR, errmsg("colocationId must be a positive number"));
		}
	}
}


/*
 * DistributionCreateCommands generates a commands that can be
 * executed to replicate the metadata for a Citus table.
 */
char *
DistributionCreateCommand(CitusTableCacheEntry *cacheEntry)
{
	StringInfo insertDistributionCommand = makeStringInfo();
	Oid relationId = cacheEntry->relationId;
	char distributionMethod = cacheEntry->partitionMethod;
	char *qualifiedRelationName =
		generate_qualified_relation_name(relationId);
	uint32 colocationId = cacheEntry->colocationId;
	char replicationModel = cacheEntry->replicationModel;
	StringInfo tablePartitionKeyNameString = makeStringInfo();

	if (!HasDistributionKeyCacheEntry(cacheEntry))
	{
		appendStringInfo(tablePartitionKeyNameString, "NULL");
	}
	else
	{
		char *partitionKeyColumnName =
			ColumnToColumnName(relationId, (Node *) cacheEntry->partitionColumn);
		appendStringInfo(tablePartitionKeyNameString, "%s",
						 quote_literal_cstr(partitionKeyColumnName));
	}

	appendStringInfo(insertDistributionCommand,
					 "SELECT citus_internal_add_partition_metadata "
					 "(%s::regclass, '%c', %s, %d, '%c')",
					 quote_literal_cstr(qualifiedRelationName),
					 distributionMethod,
					 tablePartitionKeyNameString->data,
					 colocationId,
					 replicationModel);

	return insertDistributionCommand->data;
}


/*
 * DistributionDeleteCommand generates a command that can be executed
 * to drop a distributed table and its metadata on a remote node.
 */
char *
DistributionDeleteCommand(const char *schemaName, const char *tableName)
{
	StringInfo deleteDistributionCommand = makeStringInfo();

	char *distributedRelationName = quote_qualified_identifier(schemaName, tableName);

	appendStringInfo(deleteDistributionCommand,
					 "SELECT worker_drop_distributed_table(%s)",
					 quote_literal_cstr(distributedRelationName));

	return deleteDistributionCommand->data;
}


/*
 * DistributionDeleteMetadataCommand returns a query to delete pg_dist_partition
 * metadata from a worker node for a given table.
 */
char *
DistributionDeleteMetadataCommand(Oid relationId)
{
	StringInfo deleteCommand = makeStringInfo();
	char *qualifiedRelationName = generate_qualified_relation_name(relationId);

	appendStringInfo(deleteCommand,
					 "SELECT pg_catalog.citus_internal_delete_partition_metadata(%s)",
					 quote_literal_cstr(qualifiedRelationName));

	return deleteCommand->data;
}


/*
 * TableOwnerResetCommand generates a commands that can be executed
 * to reset the table owner.
 */
char *
TableOwnerResetCommand(Oid relationId)
{
	StringInfo ownerResetCommand = makeStringInfo();
	char *qualifiedRelationName = generate_qualified_relation_name(relationId);
	char *tableOwnerName = TableOwner(relationId);

	appendStringInfo(ownerResetCommand,
					 "ALTER TABLE %s OWNER TO %s",
					 qualifiedRelationName,
					 quote_identifier(tableOwnerName));

	return ownerResetCommand->data;
}


/*
 * ShardListInsertCommand generates a single command that can be
 * executed to replicate shard and shard placement metadata for the
 * given shard intervals. The function assumes that each shard has a
 * single placement, and asserts this information.
 */
List *
ShardListInsertCommand(List *shardIntervalList)
{
	List *commandList = NIL;
	int shardCount = list_length(shardIntervalList);

	/* if there are no shards, return empty list */
	if (shardCount == 0)
	{
		return commandList;
	}

	/* add placements to insertPlacementCommand */
	StringInfo insertPlacementCommand = makeStringInfo();
	appendStringInfo(insertPlacementCommand,
					 "WITH placement_data(shardid, "
					 "shardlength, groupid, placementid)  AS (VALUES ");

	ShardInterval *shardInterval = NULL;
	bool firstPlacementProcessed = false;
	foreach_ptr(shardInterval, shardIntervalList)
	{
		uint64 shardId = shardInterval->shardId;
		List *shardPlacementList = ActiveShardPlacementList(shardId);

		ShardPlacement *placement = NULL;
		foreach_ptr(placement, shardPlacementList)
		{
			if (firstPlacementProcessed)
			{
				/*
				 * As long as this is not the first placement of the first shard,
				 * append the comma.
				 */
				appendStringInfo(insertPlacementCommand, ", ");
			}
			firstPlacementProcessed = true;

			appendStringInfo(insertPlacementCommand,
							 "(%ld, %ld, %d, %ld)",
							 shardId,
							 placement->shardLength,
							 placement->groupId,
							 placement->placementId);
		}
	}

	appendStringInfo(insertPlacementCommand, ") ");

	appendStringInfo(insertPlacementCommand,
					 "SELECT citus_internal_add_placement_metadata("
					 "shardid, shardlength, groupid, placementid) "
					 "FROM placement_data;");

	/* now add shards to insertShardCommand */
	StringInfo insertShardCommand = makeStringInfo();
	appendStringInfo(insertShardCommand,
					 "WITH shard_data(relationname, shardid, storagetype, "
					 "shardminvalue, shardmaxvalue)  AS (VALUES ");

	foreach_ptr(shardInterval, shardIntervalList)
	{
		uint64 shardId = shardInterval->shardId;
		Oid distributedRelationId = shardInterval->relationId;
		char *qualifiedRelationName = generate_qualified_relation_name(
			distributedRelationId);
		StringInfo minHashToken = makeStringInfo();
		StringInfo maxHashToken = makeStringInfo();

		if (shardInterval->minValueExists)
		{
			appendStringInfo(minHashToken, "'%d'", DatumGetInt32(
								 shardInterval->minValue));
		}
		else
		{
			appendStringInfo(minHashToken, "NULL");
		}

		if (shardInterval->maxValueExists)
		{
			appendStringInfo(maxHashToken, "'%d'", DatumGetInt32(
								 shardInterval->maxValue));
		}
		else
		{
			appendStringInfo(maxHashToken, "NULL");
		}

		appendStringInfo(insertShardCommand,
						 "(%s::regclass, %ld, '%c'::\"char\", %s, %s)",
						 quote_literal_cstr(qualifiedRelationName),
						 shardId,
						 shardInterval->storageType,
						 minHashToken->data,
						 maxHashToken->data);

		if (llast(shardIntervalList) != shardInterval)
		{
			appendStringInfo(insertShardCommand, ", ");
		}
	}

	appendStringInfo(insertShardCommand, ") ");

	appendStringInfo(insertShardCommand,
					 "SELECT citus_internal_add_shard_metadata(relationname, shardid, "
					 "storagetype, shardminvalue, shardmaxvalue) "
					 "FROM shard_data;");

	/*
	 * There are no active placements for the table, so do not create the
	 * command as it'd lead to syntax error.
	 *
	 * This is normally not an expected situation, however the current
	 * implementation of citus_disable_node allows to disable nodes with
	 * the only active placements. So, for example a single shard/placement
	 * distributed table on a disabled node might trigger zero placement
	 * case.
	 *
	 * TODO: remove this check once citus_disable_node errors out for
	 * the above scenario.
	 */
	if (firstPlacementProcessed)
	{
		/* first insert shards, than the placements */
		commandList = lappend(commandList, insertShardCommand->data);
		commandList = lappend(commandList, insertPlacementCommand->data);
	}

	return commandList;
}


/*
 * ShardListDeleteCommand generates a command list that can be executed to delete
 * shard and shard placement metadata for the given shard.
 */
List *
ShardDeleteCommandList(ShardInterval *shardInterval)
{
	uint64 shardId = shardInterval->shardId;

	StringInfo deleteShardCommand = makeStringInfo();
	appendStringInfo(deleteShardCommand,
					 "SELECT citus_internal_delete_shard_metadata(%ld);", shardId);

	return list_make1(deleteShardCommand->data);
}


/*
 * NodeDeleteCommand generate a command that can be
 * executed to delete the metadata for a worker node.
 */
char *
NodeDeleteCommand(uint32 nodeId)
{
	StringInfo nodeDeleteCommand = makeStringInfo();

	appendStringInfo(nodeDeleteCommand,
					 "DELETE FROM pg_dist_node "
					 "WHERE nodeid = %u", nodeId);

	return nodeDeleteCommand->data;
}


/*
 * NodeStateUpdateCommand generates a command that can be executed to update
 * isactive column of a node in pg_dist_node table.
 */
char *
NodeStateUpdateCommand(uint32 nodeId, bool isActive)
{
	StringInfo nodeStateUpdateCommand = makeStringInfo();
	char *isActiveString = isActive ? "TRUE" : "FALSE";

	appendStringInfo(nodeStateUpdateCommand,
					 "UPDATE pg_dist_node SET isactive = %s "
					 "WHERE nodeid = %u", isActiveString, nodeId);

	return nodeStateUpdateCommand->data;
}


/*
 * ShouldHaveShardsUpdateCommand generates a command that can be executed to
 * update the shouldhaveshards column of a node in pg_dist_node table.
 */
char *
ShouldHaveShardsUpdateCommand(uint32 nodeId, bool shouldHaveShards)
{
	StringInfo nodeStateUpdateCommand = makeStringInfo();
	char *shouldHaveShardsString = shouldHaveShards ? "TRUE" : "FALSE";

	appendStringInfo(nodeStateUpdateCommand,
					 "UPDATE pg_catalog.pg_dist_node SET shouldhaveshards = %s "
					 "WHERE nodeid = %u", shouldHaveShardsString, nodeId);

	return nodeStateUpdateCommand->data;
}


/*
 * ColocationIdUpdateCommand creates the SQL command to change the colocationId
 * of the table with the given name to the given colocationId in pg_dist_partition
 * table.
 */
char *
ColocationIdUpdateCommand(Oid relationId, uint32 colocationId)
{
	StringInfo command = makeStringInfo();
	char *qualifiedRelationName = generate_qualified_relation_name(relationId);
	appendStringInfo(command,
					 "SELECT citus_internal_update_relation_colocation(%s::regclass, %d)",
					 quote_literal_cstr(qualifiedRelationName), colocationId);

	return command->data;
}


/*
 * PlacementUpsertCommand creates a SQL command for upserting a pg_dist_placment
 * entry with the given properties. In the case of a conflict on placementId, the command
 * updates all properties (excluding the placementId) with the given ones.
 */
char *
PlacementUpsertCommand(uint64 shardId, uint64 placementId,
					   uint64 shardLength, int32 groupId)
{
	StringInfo command = makeStringInfo();

	appendStringInfo(command, UPSERT_PLACEMENT, shardId, shardLength,
					 groupId, placementId);

	return command->data;
}


/*
 * LocalGroupIdUpdateCommand creates the SQL command required to set the local group id
 * of a worker and returns the command in a string.
 */
char *
LocalGroupIdUpdateCommand(int32 groupId)
{
	StringInfo updateCommand = makeStringInfo();

	appendStringInfo(updateCommand, "UPDATE pg_dist_local_group SET groupid = %d",
					 groupId);

	return updateCommand->data;
}


/*
 * DDLCommandsForSequence returns the DDL commands needs to be run to create the
 * sequence and alter the owner to the given owner name.
 */
List *
DDLCommandsForSequence(Oid sequenceOid, char *ownerName)
{
	List *sequenceDDLList = NIL;
	char *sequenceDef = pg_get_sequencedef_string(sequenceOid);
	char *escapedSequenceDef = quote_literal_cstr(sequenceDef);
	StringInfo wrappedSequenceDef = makeStringInfo();
	StringInfo sequenceGrantStmt = makeStringInfo();
	char *sequenceName = generate_qualified_relation_name(sequenceOid);
	Form_pg_sequence sequenceData = pg_get_sequencedef(sequenceOid);
	Oid sequenceTypeOid = sequenceData->seqtypid;
	char *typeName = format_type_be(sequenceTypeOid);

	/* create schema if needed */
	appendStringInfo(wrappedSequenceDef,
					 WORKER_APPLY_SEQUENCE_COMMAND,
					 escapedSequenceDef,
					 quote_literal_cstr(typeName));

	appendStringInfo(sequenceGrantStmt,
					 "ALTER SEQUENCE %s OWNER TO %s", sequenceName,
					 quote_identifier(ownerName));

	sequenceDDLList = lappend(sequenceDDLList, wrappedSequenceDef->data);
	sequenceDDLList = lappend(sequenceDDLList, sequenceGrantStmt->data);
	sequenceDDLList = list_concat(sequenceDDLList, GrantOnSequenceDDLCommands(
									  sequenceOid));

	return sequenceDDLList;
}


/*
 * GetAttributeTypeOid returns the OID of the type of the attribute of
 * provided relationId that has the provided attnum
 */
Oid
GetAttributeTypeOid(Oid relationId, AttrNumber attnum)
{
	Oid resultOid = InvalidOid;

	ScanKeyData key[2];

	/* Grab an appropriate lock on the pg_attribute relation */
	Relation attrel = table_open(AttributeRelationId, AccessShareLock);

	/* Use the index to scan only system attributes of the target relation */
	ScanKeyInit(&key[0],
				Anum_pg_attribute_attrelid,
				BTEqualStrategyNumber, F_OIDEQ,
				ObjectIdGetDatum(relationId));
	ScanKeyInit(&key[1],
				Anum_pg_attribute_attnum,
				BTLessEqualStrategyNumber, F_INT2LE,
				Int16GetDatum(attnum));

	SysScanDesc scan = systable_beginscan(attrel, AttributeRelidNumIndexId, true, NULL, 2,
										  key);

	HeapTuple attributeTuple;
	while (HeapTupleIsValid(attributeTuple = systable_getnext(scan)))
	{
		Form_pg_attribute att = (Form_pg_attribute) GETSTRUCT(attributeTuple);
		resultOid = att->atttypid;
	}

	systable_endscan(scan);
	table_close(attrel, AccessShareLock);

	return resultOid;
}


/*
 * GetDependentSequencesWithRelation appends the attnum and id of sequences that
 * have direct (owned sequences) or indirect dependency with the given relationId,
 * to the lists passed as NIL initially.
 * For both cases, we use the intermediate AttrDefault object from pg_depend.
 * If attnum is specified, we only return the sequences related to that
 * attribute of the relationId.
 * See DependencyType for the possible values of depType.
 * We use DEPENDENCY_INTERNAL for sequences created by identity column.
 * DEPENDENCY_AUTO for regular sequences.
 */
void
GetDependentSequencesWithRelation(Oid relationId, List **seqInfoList,
								  AttrNumber attnum, char depType)
{
	Assert(*seqInfoList == NIL);

	List *attrdefResult = NIL;
	List *attrdefAttnumResult = NIL;
	ScanKeyData key[3];
	HeapTuple tup;

	Relation depRel = table_open(DependRelationId, AccessShareLock);

	ScanKeyInit(&key[0],
				Anum_pg_depend_refclassid,
				BTEqualStrategyNumber, F_OIDEQ,
				ObjectIdGetDatum(RelationRelationId));
	ScanKeyInit(&key[1],
				Anum_pg_depend_refobjid,
				BTEqualStrategyNumber, F_OIDEQ,
				ObjectIdGetDatum(relationId));
	if (attnum)
	{
		ScanKeyInit(&key[2],
					Anum_pg_depend_refobjsubid,
					BTEqualStrategyNumber, F_INT4EQ,
					Int32GetDatum(attnum));
	}

	SysScanDesc scan = systable_beginscan(depRel, DependReferenceIndexId, true,
										  NULL, attnum ? 3 : 2, key);

	while (HeapTupleIsValid(tup = systable_getnext(scan)))
	{
		Form_pg_depend deprec = (Form_pg_depend) GETSTRUCT(tup);

		if (deprec->classid == AttrDefaultRelationId &&
			deprec->objsubid == 0 &&
			deprec->refobjsubid != 0 &&
			deprec->deptype == depType)
		{
			/*
			 * We are going to generate corresponding SequenceInfo
			 * in the following loop.
			 */
			attrdefResult = lappend_oid(attrdefResult, deprec->objid);
			attrdefAttnumResult = lappend_int(attrdefAttnumResult, deprec->refobjsubid);
		}
		else if (deprec->deptype == depType &&
				 deprec->refobjsubid != 0 &&
				 deprec->classid == RelationRelationId &&
				 get_rel_relkind(deprec->objid) == RELKIND_SEQUENCE)
		{
			SequenceInfo *seqInfo = (SequenceInfo *) palloc(sizeof(SequenceInfo));

			seqInfo->sequenceOid = deprec->objid;
			seqInfo->attributeNumber = deprec->refobjsubid;
			seqInfo->isNextValDefault = false;

			*seqInfoList = lappend(*seqInfoList, seqInfo);
		}
	}

	systable_endscan(scan);

	table_close(depRel, AccessShareLock);

	AttrNumber attrdefAttnum = InvalidAttrNumber;
	Oid attrdefOid = InvalidOid;
	forboth_int_oid(attrdefAttnum, attrdefAttnumResult, attrdefOid, attrdefResult)
	{
		List *sequencesFromAttrDef = GetSequencesFromAttrDef(attrdefOid);

		/* to simplify and eliminate cases like "DEFAULT nextval('..') - nextval('..')" */
		if (list_length(sequencesFromAttrDef) > 1)
		{
			ereport(ERROR, (errmsg(
								"More than one sequence in a column default"
								" is not supported for distribution "
								"or for adding local tables to metadata")));
		}

		if (list_length(sequencesFromAttrDef) == 1)
		{
			SequenceInfo *seqInfo = (SequenceInfo *) palloc(sizeof(SequenceInfo));

			seqInfo->sequenceOid = linitial_oid(sequencesFromAttrDef);
			seqInfo->attributeNumber = attrdefAttnum;
			seqInfo->isNextValDefault = true;

			*seqInfoList = lappend(*seqInfoList, seqInfo);
		}
	}
}


/*
 * GetSequencesFromAttrDef returns a list of sequence OIDs that have
 * dependency with the given attrdefOid in pg_depend
 */
List *
GetSequencesFromAttrDef(Oid attrdefOid)
{
	List *sequencesResult = NIL;
	ScanKeyData key[2];
	HeapTuple tup;

	Relation depRel = table_open(DependRelationId, AccessShareLock);

	ScanKeyInit(&key[0],
				Anum_pg_depend_classid,
				BTEqualStrategyNumber, F_OIDEQ,
				ObjectIdGetDatum(AttrDefaultRelationId));
	ScanKeyInit(&key[1],
				Anum_pg_depend_objid,
				BTEqualStrategyNumber, F_OIDEQ,
				ObjectIdGetDatum(attrdefOid));

	SysScanDesc scan = systable_beginscan(depRel, DependDependerIndexId, true,
										  NULL, 2, key);

	while (HeapTupleIsValid(tup = systable_getnext(scan)))
	{
		Form_pg_depend deprec = (Form_pg_depend) GETSTRUCT(tup);

		if (deprec->refclassid == RelationRelationId &&
			deprec->deptype == DEPENDENCY_NORMAL &&
			get_rel_relkind(deprec->refobjid) == RELKIND_SEQUENCE)
		{
			sequencesResult = lappend_oid(sequencesResult, deprec->refobjid);
		}
	}

	systable_endscan(scan);

	table_close(depRel, AccessShareLock);

	return sequencesResult;
}


/*
 * GetDependentFunctionsWithRelation returns the dependent functions for the
 * given relation id.
 */
List *
GetDependentFunctionsWithRelation(Oid relationId)
{
	List *referencingObjects = NIL;
	List *functionOids = NIL;
	ScanKeyData key[2];
	HeapTuple tup;

	Relation depRel = table_open(DependRelationId, AccessShareLock);

	ScanKeyInit(&key[0],
				Anum_pg_depend_refclassid,
				BTEqualStrategyNumber, F_OIDEQ,
				ObjectIdGetDatum(RelationRelationId));
	ScanKeyInit(&key[1],
				Anum_pg_depend_refobjid,
				BTEqualStrategyNumber, F_OIDEQ,
				ObjectIdGetDatum(relationId));

	SysScanDesc scan = systable_beginscan(depRel, DependReferenceIndexId, true,
										  NULL, 2, key);

	while (HeapTupleIsValid(tup = systable_getnext(scan)))
	{
		Form_pg_depend deprec = (Form_pg_depend) GETSTRUCT(tup);

		/*
		 * objsubid is nonzero only for table columns and zero for anything else.
		 * Since we are trying to find a dependency from the column of a table to
		 * function we've added deprec->refobjsubid != 0 check.
		 *
		 * We are following DEPENDENCY_AUTO for dependencies via column and
		 * DEPENDENCY_NORMAL anything else. Since only procedure dependencies
		 * for those dependencies will be obtained in GetFunctionDependenciesForObjects
		 * following both dependency types are not harmful.
		 */
		if ((deprec->refobjsubid != 0 && deprec->deptype == DEPENDENCY_AUTO) ||
			deprec->deptype == DEPENDENCY_NORMAL)
		{
			ObjectAddress *refAddress = palloc(sizeof(ObjectAddress));
			ObjectAddressSubSet(*refAddress, deprec->classid,
								deprec->objid,
								deprec->objsubid);
			referencingObjects = lappend(referencingObjects, refAddress);
		}
	}

	systable_endscan(scan);

	table_close(depRel, AccessShareLock);

	ObjectAddress *referencingObject = NULL;
	foreach_ptr(referencingObject, referencingObjects)
	{
		functionOids = list_concat(functionOids,
								   GetFunctionDependenciesForObjects(referencingObject));
	}

	return functionOids;
}


/*
 * GetFunctionDependenciesForObjects returns a list of function OIDs that have
 * dependency with the given object
 */
static List *
GetFunctionDependenciesForObjects(ObjectAddress *objectAddress)
{
	List *functionOids = NIL;
	ScanKeyData key[3];
	HeapTuple tup;

	Relation depRel = table_open(DependRelationId, AccessShareLock);

	ScanKeyInit(&key[0],
				Anum_pg_depend_classid,
				BTEqualStrategyNumber, F_OIDEQ,
				ObjectIdGetDatum(objectAddress->classId));
	ScanKeyInit(&key[1],
				Anum_pg_depend_objid,
				BTEqualStrategyNumber, F_OIDEQ,
				ObjectIdGetDatum(objectAddress->objectId));
	ScanKeyInit(&key[2],
				Anum_pg_depend_objsubid,
				BTEqualStrategyNumber, F_INT4EQ,
				Int32GetDatum(objectAddress->objectSubId));

	SysScanDesc scan = systable_beginscan(depRel, DependDependerIndexId, true,
										  NULL, 3, key);

	while (HeapTupleIsValid(tup = systable_getnext(scan)))
	{
		Form_pg_depend deprec = (Form_pg_depend) GETSTRUCT(tup);

		if (deprec->refclassid == ProcedureRelationId)
		{
			functionOids = lappend_oid(functionOids, deprec->refobjid);
		}
	}

	systable_endscan(scan);

	table_close(depRel, AccessShareLock);

	return functionOids;
}


/*
 * SequenceDependencyCommandList generates commands to record the dependency
 * of sequences on tables on the worker. This dependency does not exist by
 * default since the sequences and table are created separately, but it is
 * necessary to ensure that the sequence is dropped when the table is
 * dropped.
 */
List *
SequenceDependencyCommandList(Oid relationId)
{
	List *sequenceCommandList = NIL;
	List *columnNameList = NIL;
	List *sequenceIdList = NIL;

	ExtractDefaultColumnsAndOwnedSequences(relationId, &columnNameList, &sequenceIdList);

	char *columnName = NULL;
	Oid sequenceId = InvalidOid;
	forboth_ptr_oid(columnName, columnNameList, sequenceId, sequenceIdList)
	{
		if (!OidIsValid(sequenceId))
		{
			/*
			 * ExtractDefaultColumnsAndOwnedSequences returns entries for all columns,
			 * but with 0 sequence ID unless there is default nextval(..).
			 */
			continue;
		}

		char *sequenceDependencyCommand =
			CreateSequenceDependencyCommand(relationId, sequenceId, columnName);

		sequenceCommandList = lappend(sequenceCommandList,
									  makeTableDDLCommandString(
										  sequenceDependencyCommand));
	}

	return sequenceCommandList;
}


/*
 * IdentitySequenceDependencyCommandList generate a command to execute
 * a UDF (WORKER_ADJUST_IDENTITY_COLUMN_SEQ_RANGES) on workers to modify the identity
 * columns min/max values to produce unique values on workers.
 */
List *
IdentitySequenceDependencyCommandList(Oid targetRelationId)
{
	List *commandList = NIL;

	Relation relation = relation_open(targetRelationId, AccessShareLock);
	TupleDesc tupleDescriptor = RelationGetDescr(relation);

	bool tableHasIdentityColumn = false;
	for (int attributeIndex = 0; attributeIndex < tupleDescriptor->natts;
		 attributeIndex++)
	{
		Form_pg_attribute attributeForm = TupleDescAttr(tupleDescriptor, attributeIndex);

		if (attributeForm->attidentity)
		{
			tableHasIdentityColumn = true;
			break;
		}
	}

	relation_close(relation, NoLock);

	if (tableHasIdentityColumn)
	{
		StringInfo stringInfo = makeStringInfo();
		char *tableName = generate_qualified_relation_name(targetRelationId);

		appendStringInfo(stringInfo,
						 WORKER_ADJUST_IDENTITY_COLUMN_SEQ_RANGES,
						 quote_literal_cstr(tableName));


		commandList = lappend(commandList,
							  makeTableDDLCommandString(
								  stringInfo->data));
	}

	return commandList;
}


/*
 * CreateSequenceDependencyCommand generates a query string for calling
 * worker_record_sequence_dependency on the worker to recreate a sequence->table
 * dependency.
 */
static char *
CreateSequenceDependencyCommand(Oid relationId, Oid sequenceId, char *columnName)
{
	char *relationName = generate_qualified_relation_name(relationId);
	char *sequenceName = generate_qualified_relation_name(sequenceId);

	StringInfo sequenceDependencyCommand = makeStringInfo();

	appendStringInfo(sequenceDependencyCommand,
					 "SELECT pg_catalog.worker_record_sequence_dependency"
					 "(%s::regclass,%s::regclass,%s)",
					 quote_literal_cstr(sequenceName),
					 quote_literal_cstr(relationName),
					 quote_literal_cstr(columnName));

	return sequenceDependencyCommand->data;
}


/*
 * worker_record_sequence_dependency records the fact that the sequence depends on
 * the table in pg_depend, such that it will be automatically dropped.
 */
Datum
worker_record_sequence_dependency(PG_FUNCTION_ARGS)
{
	Oid sequenceOid = PG_GETARG_OID(0);
	Oid relationOid = PG_GETARG_OID(1);
	Name columnName = PG_GETARG_NAME(2);
	const char *columnNameStr = NameStr(*columnName);

	/* lookup column definition */
	HeapTuple columnTuple = SearchSysCacheAttName(relationOid, columnNameStr);
	if (!HeapTupleIsValid(columnTuple))
	{
		ereport(ERROR, (errcode(ERRCODE_UNDEFINED_COLUMN),
						errmsg("column \"%s\" does not exist",
							   columnNameStr)));
	}

	Form_pg_attribute columnForm = (Form_pg_attribute) GETSTRUCT(columnTuple);
	if (columnForm->attnum <= 0)
	{
		ereport(ERROR, (errcode(ERRCODE_FEATURE_NOT_SUPPORTED),
						errmsg("cannot create dependency on system column \"%s\"",
							   columnNameStr)));
	}

	ObjectAddress sequenceAddr = {
		.classId = RelationRelationId,
		.objectId = sequenceOid,
		.objectSubId = 0
	};
	ObjectAddress relationAddr = {
		.classId = RelationRelationId,
		.objectId = relationOid,
		.objectSubId = columnForm->attnum
	};


	EnsureTableOwner(sequenceOid);
	EnsureTableOwner(relationOid);

	/* dependency from sequence to table */
	recordDependencyOn(&sequenceAddr, &relationAddr, DEPENDENCY_AUTO);

	ReleaseSysCache(columnTuple);

	PG_RETURN_VOID();
}


/*
 * CreateSchemaDDLCommand returns a "CREATE SCHEMA..." SQL string for creating the given
 * schema if not exists and with proper authorization.
 */
char *
CreateSchemaDDLCommand(Oid schemaId)
{
	char *schemaName = get_namespace_name(schemaId);

	StringInfo schemaNameDef = makeStringInfo();
	const char *quotedSchemaName = quote_identifier(schemaName);
	const char *ownerName = quote_identifier(SchemaOwnerName(schemaId));
	appendStringInfo(schemaNameDef, CREATE_SCHEMA_COMMAND, quotedSchemaName, ownerName);

	return schemaNameDef->data;
}


/*
 * GrantOnSchemaDDLCommands creates a list of ddl command for replicating the permissions
 * of roles on schemas.
 */
List *
GrantOnSchemaDDLCommands(Oid schemaOid)
{
	HeapTuple schemaTuple = SearchSysCache1(NAMESPACEOID, ObjectIdGetDatum(schemaOid));
	bool isNull = true;
	Datum aclDatum = SysCacheGetAttr(NAMESPACEOID, schemaTuple, Anum_pg_namespace_nspacl,
									 &isNull);
	if (isNull)
	{
		ReleaseSysCache(schemaTuple);
		return NIL;
	}
	Acl *acl = DatumGetAclPCopy(aclDatum);
	AclItem *aclDat = ACL_DAT(acl);
	int aclNum = ACL_NUM(acl);
	List *commands = NIL;

	ReleaseSysCache(schemaTuple);

	for (int i = 0; i < aclNum; i++)
	{
		commands = list_concat(commands,
							   GenerateGrantOnSchemaQueriesFromAclItem(
								   schemaOid,
								   &aclDat[i]));
	}

	return commands;
}


/*
 * GenerateGrantOnSchemaQueryFromACLItem generates a query string for replicating a users permissions
 * on a schema.
 */
List *
GenerateGrantOnSchemaQueriesFromAclItem(Oid schemaOid, AclItem *aclItem)
{
	AclMode permissions = ACLITEM_GET_PRIVS(*aclItem) & ACL_ALL_RIGHTS_SCHEMA;
	AclMode grants = ACLITEM_GET_GOPTIONS(*aclItem) & ACL_ALL_RIGHTS_SCHEMA;

	/*
	 * seems unlikely but we check if there is a grant option in the list without the actual permission
	 */
	Assert(!(grants & ACL_USAGE) || (permissions & ACL_USAGE));
	Assert(!(grants & ACL_CREATE) || (permissions & ACL_CREATE));
	Oid granteeOid = aclItem->ai_grantee;
	List *queries = NIL;

	queries = lappend(queries, GenerateSetRoleQuery(aclItem->ai_grantor));

	if (permissions & ACL_USAGE)
	{
		char *query = DeparseTreeNode((Node *) GenerateGrantStmtForRights(
										  OBJECT_SCHEMA, granteeOid, schemaOid, "USAGE",
										  grants & ACL_USAGE));
		queries = lappend(queries, query);
	}
	if (permissions & ACL_CREATE)
	{
		char *query = DeparseTreeNode((Node *) GenerateGrantStmtForRights(
										  OBJECT_SCHEMA, granteeOid, schemaOid, "CREATE",
										  grants & ACL_CREATE));
		queries = lappend(queries, query);
	}

	queries = lappend(queries, "RESET ROLE");

	return queries;
}


List *
GrantOnDatabaseDDLCommands(Oid databaseOid)
{
	HeapTuple databaseTuple = SearchSysCache1(DATABASEOID, ObjectIdGetDatum(databaseOid));
	bool isNull = true;
	Datum aclDatum = SysCacheGetAttr(DATABASEOID, databaseTuple, Anum_pg_database_datacl,
									 &isNull);
	if (isNull)
	{
		ReleaseSysCache(databaseTuple);
		return NIL;
	}
	Acl *acl = DatumGetAclPCopy(aclDatum);
	AclItem *aclDat = ACL_DAT(acl);
	int aclNum = ACL_NUM(acl);
	List *commands = NIL;

	ReleaseSysCache(databaseTuple);

	for (int i = 0; i < aclNum; i++)
	{
		commands = list_concat(commands,
							   GenerateGrantOnDatabaseFromAclItem(
								   databaseOid, &aclDat[i]));
	}

	return commands;
}


List *
GenerateGrantOnDatabaseFromAclItem(Oid databaseOid, AclItem *aclItem)
{
	AclMode permissions = ACLITEM_GET_PRIVS(*aclItem) & ACL_ALL_RIGHTS_DATABASE;
	AclMode grants = ACLITEM_GET_GOPTIONS(*aclItem) & ACL_ALL_RIGHTS_DATABASE;

	/*
	 * seems unlikely but we check if there is a grant option in the list without the actual permission
	 */
	Assert(!(grants & ACL_CONNECT) || (permissions & ACL_CONNECT));
	Assert(!(grants & ACL_CREATE) || (permissions & ACL_CREATE));
	Assert(!(grants & ACL_CREATE_TEMP) || (permissions & ACL_CREATE_TEMP));
	Oid granteeOid = aclItem->ai_grantee;
	List *queries = NIL;

	queries = lappend(queries, GenerateSetRoleQuery(aclItem->ai_grantor));

	if (permissions & ACL_CONNECT)
	{
		char *query = DeparseTreeNode((Node *) GenerateGrantStmtForRights(
										  OBJECT_DATABASE, granteeOid, databaseOid,
										  "CONNECT",
										  grants & ACL_CONNECT));
		queries = lappend(queries, query);
	}
	if (permissions & ACL_CREATE)
	{
		char *query = DeparseTreeNode((Node *) GenerateGrantStmtForRights(
										  OBJECT_DATABASE, granteeOid, databaseOid,
										  "CREATE",
										  grants & ACL_CREATE));
		queries = lappend(queries, query);
	}
	if (permissions & ACL_CREATE_TEMP)
	{
		char *query = DeparseTreeNode((Node *) GenerateGrantStmtForRights(
										  OBJECT_DATABASE, granteeOid, databaseOid,
										  "TEMPORARY",
										  grants & ACL_CREATE_TEMP));
		queries = lappend(queries, query);
	}

	queries = lappend(queries, "RESET ROLE");

	return queries;
}


/*
 * GrantOnDatabaseDDLCommands creates a list of ddl command for replicating the permissions
 * of roles on databases.
 */
List *
GrantOnDatabaseDDLCommands(Oid databaseOid)
{
	HeapTuple databaseTuple = SearchSysCache1(DATABASEOID, ObjectIdGetDatum(databaseOid));
	bool isNull = true;
	Datum aclDatum = SysCacheGetAttr(DATABASEOID, databaseTuple, Anum_pg_database_datacl,
									 &isNull);
	if (isNull)
	{
		ReleaseSysCache(databaseTuple);
		return NIL;
	}
	Acl *acl = DatumGetAclPCopy(aclDatum);
	AclItem *aclDat = ACL_DAT(acl);
	int aclNum = ACL_NUM(acl);
	List *commands = NIL;

	ReleaseSysCache(databaseTuple);

	for (int i = 0; i < aclNum; i++)
	{
		commands = list_concat(commands,
							   GenerateGrantOnDatabaseFromAclItem(
								   databaseOid, &aclDat[i]));
	}

	return commands;
}


/*
 * GenerateGrantOnDatabaseFromAclItem generates a query string for replicating a users permissions
 * on a database.
 */
List *
GenerateGrantOnDatabaseFromAclItem(Oid databaseOid, AclItem *aclItem)
{
	AclMode permissions = ACLITEM_GET_PRIVS(*aclItem) & ACL_ALL_RIGHTS_DATABASE;
	AclMode grants = ACLITEM_GET_GOPTIONS(*aclItem) & ACL_ALL_RIGHTS_DATABASE;

	/*
	 * seems unlikely but we check if there is a grant option in the list without the actual permission
	 */
	Assert(!(grants & ACL_CONNECT) || (permissions & ACL_CONNECT));
	Assert(!(grants & ACL_CREATE) || (permissions & ACL_CREATE));
	Assert(!(grants & ACL_CREATE_TEMP) || (permissions & ACL_CREATE_TEMP));
	Oid granteeOid = aclItem->ai_grantee;
	List *queries = NIL;

	queries = lappend(queries, GenerateSetRoleQuery(aclItem->ai_grantor));

	if (permissions & ACL_CONNECT)
	{
		char *query = DeparseTreeNode((Node *) GenerateGrantStmtForRights(
										  OBJECT_DATABASE, granteeOid, databaseOid,
										  "CONNECT",
										  grants & ACL_CONNECT));
		queries = lappend(queries, query);
	}
	if (permissions & ACL_CREATE)
	{
		char *query = DeparseTreeNode((Node *) GenerateGrantStmtForRights(
										  OBJECT_DATABASE, granteeOid, databaseOid,
										  "CREATE",
										  grants & ACL_CREATE));
		queries = lappend(queries, query);
	}
	if (permissions & ACL_CREATE_TEMP)
	{
		char *query = DeparseTreeNode((Node *) GenerateGrantStmtForRights(
										  OBJECT_DATABASE, granteeOid, databaseOid,
										  "TEMPORARY",
										  grants & ACL_CREATE_TEMP));
		queries = lappend(queries, query);
	}

	queries = lappend(queries, "RESET ROLE");

	return queries;
}


/*
 * GenerateGrantStmtForRights is the function for creating GrantStmt's for all
 * types of objects that are supported. It takes parameters to fill a GrantStmt's
 * fields and returns the GrantStmt.
 * The field `objects` of GrantStmt doesn't have a common structure for all types.
 * Make sure you have added your object type to GetObjectsForGrantStmt.
 */
static GrantStmt *
GenerateGrantStmtForRights(ObjectType objectType,
						   Oid roleOid,
						   Oid objectId,
						   char *permission,
						   bool withGrantOption)
{
	GrantStmt *stmt = makeNode(GrantStmt);
	stmt->is_grant = true;
	stmt->targtype = ACL_TARGET_OBJECT;
	stmt->objtype = objectType;
	stmt->objects = GetObjectsForGrantStmt(objectType, objectId);
	stmt->privileges = list_make1(GetAccessPrivObjectForGrantStmt(permission));
	stmt->grantees = list_make1(GetRoleSpecObjectForUser(roleOid));
	stmt->grant_option = withGrantOption;

	return stmt;
}


/*
 * GetObjectsForGrantStmt takes an object type and object id and returns the 'objects'
 * field to be used when creating GrantStmt. We have only one object here (the one with
 * the oid = objectId) but we pass it into the GrantStmt as a list with one element,
 * as GrantStmt->objects field is actually a list.
 */
static List *
GetObjectsForGrantStmt(ObjectType objectType, Oid objectId)
{
	switch (objectType)
	{
		/* supported object types */
		case OBJECT_SCHEMA:
		{
			return list_make1(makeString(get_namespace_name(objectId)));
		}

		/* enterprise supported object types */
		case OBJECT_FUNCTION:
		case OBJECT_AGGREGATE:
		case OBJECT_PROCEDURE:
		{
			ObjectWithArgs *owa = ObjectWithArgsFromOid(objectId);
			return list_make1(owa);
		}

		case OBJECT_FDW:
		{
			ForeignDataWrapper *fdw = GetForeignDataWrapper(objectId);
			return list_make1(makeString(fdw->fdwname));
		}

		case OBJECT_FOREIGN_SERVER:
		{
			ForeignServer *server = GetForeignServer(objectId);
			return list_make1(makeString(server->servername));
		}

		case OBJECT_SEQUENCE:
		{
			Oid namespaceOid = get_rel_namespace(objectId);
			RangeVar *sequence = makeRangeVar(get_namespace_name(namespaceOid),
											  get_rel_name(objectId), -1);
			return list_make1(sequence);
		}

		case OBJECT_DATABASE:
		{
			return list_make1(makeString(get_database_name(objectId)));
		}

		default:
		{
			elog(ERROR, "unsupported object type for GRANT");
		}
	}

	return NIL;
}


/*
 * GrantOnFunctionDDLCommands creates a list of ddl command for replicating the permissions
 * of roles on distributed functions.
 */
List *
GrantOnFunctionDDLCommands(Oid functionOid)
{
	HeapTuple proctup = SearchSysCache1(PROCOID, ObjectIdGetDatum(functionOid));

	bool isNull = true;
	Datum aclDatum = SysCacheGetAttr(PROCOID, proctup, Anum_pg_proc_proacl,
									 &isNull);
	if (isNull)
	{
		ReleaseSysCache(proctup);
		return NIL;
	}

	Acl *acl = DatumGetAclPCopy(aclDatum);
	AclItem *aclDat = ACL_DAT(acl);
	int aclNum = ACL_NUM(acl);
	List *commands = NIL;

	ReleaseSysCache(proctup);

	for (int i = 0; i < aclNum; i++)
	{
		commands = list_concat(commands,
							   GenerateGrantOnFunctionQueriesFromAclItem(
								   functionOid,
								   &aclDat[i]));
	}

	return commands;
}


/*
 * GrantOnForeignServerDDLCommands creates a list of ddl command for replicating the
 * permissions of roles on distributed foreign servers.
 */
List *
GrantOnForeignServerDDLCommands(Oid serverId)
{
	HeapTuple servertup = SearchSysCache1(FOREIGNSERVEROID, ObjectIdGetDatum(serverId));

	bool isNull = true;
	Datum aclDatum = SysCacheGetAttr(FOREIGNSERVEROID, servertup,
									 Anum_pg_foreign_server_srvacl, &isNull);
	if (isNull)
	{
		ReleaseSysCache(servertup);
		return NIL;
	}

	Acl *aclEntry = DatumGetAclPCopy(aclDatum);
	AclItem *privileges = ACL_DAT(aclEntry);
	int numberOfPrivsGranted = ACL_NUM(aclEntry);
	List *commands = NIL;

	ReleaseSysCache(servertup);

	for (int i = 0; i < numberOfPrivsGranted; i++)
	{
		commands = list_concat(commands,
							   GenerateGrantOnForeignServerQueriesFromAclItem(
								   serverId,
								   &privileges[i]));
	}

	return commands;
}


/*
 * GenerateGrantOnForeignServerQueriesFromAclItem generates a query string for
 * replicating a users permissions on a foreign server.
 */
List *
GenerateGrantOnForeignServerQueriesFromAclItem(Oid serverId, AclItem *aclItem)
{
	/* privileges to be granted */
	AclMode permissions = ACLITEM_GET_PRIVS(*aclItem) & ACL_ALL_RIGHTS_FOREIGN_SERVER;

	/* WITH GRANT OPTION clause */
	AclMode grants = ACLITEM_GET_GOPTIONS(*aclItem) & ACL_ALL_RIGHTS_FOREIGN_SERVER;

	/*
	 * seems unlikely but we check if there is a grant option in the list without the actual permission
	 */
	Assert(!(grants & ACL_USAGE) || (permissions & ACL_USAGE));

	Oid granteeOid = aclItem->ai_grantee;
	List *queries = NIL;

	/* switch to the role which had granted acl */
	queries = lappend(queries, GenerateSetRoleQuery(aclItem->ai_grantor));

	/* generate the GRANT stmt that will be executed by the grantor role */
	if (permissions & ACL_USAGE)
	{
		char *query = DeparseTreeNode((Node *) GenerateGrantStmtForRights(
										  OBJECT_FOREIGN_SERVER, granteeOid, serverId,
										  "USAGE", grants & ACL_USAGE));
		queries = lappend(queries, query);
	}

	/* reset the role back */
	queries = lappend(queries, "RESET ROLE");

	return queries;
}


/*
 * GenerateGrantOnFunctionQueryFromACLItem generates a query string for replicating a users permissions
 * on a distributed function.
 */
List *
GenerateGrantOnFunctionQueriesFromAclItem(Oid functionOid, AclItem *aclItem)
{
	AclMode permissions = ACLITEM_GET_PRIVS(*aclItem) & ACL_ALL_RIGHTS_FUNCTION;
	AclMode grants = ACLITEM_GET_GOPTIONS(*aclItem) & ACL_ALL_RIGHTS_FUNCTION;

	/*
	 * seems unlikely but we check if there is a grant option in the list without the actual permission
	 */
	Assert(!(grants & ACL_EXECUTE) || (permissions & ACL_EXECUTE));
	Oid granteeOid = aclItem->ai_grantee;
	List *queries = NIL;

	queries = lappend(queries, GenerateSetRoleQuery(aclItem->ai_grantor));

	if (permissions & ACL_EXECUTE)
	{
		char prokind = get_func_prokind(functionOid);
		ObjectType objectType;

		if (prokind == PROKIND_FUNCTION)
		{
			objectType = OBJECT_FUNCTION;
		}
		else if (prokind == PROKIND_PROCEDURE)
		{
			objectType = OBJECT_PROCEDURE;
		}
		else if (prokind == PROKIND_AGGREGATE)
		{
			objectType = OBJECT_AGGREGATE;
		}
		else
		{
			ereport(ERROR, (errmsg("unsupported prokind"),
							errdetail("GRANT commands on procedures are propagated only "
									  "for procedures, functions, and aggregates.")));
		}

		char *query = DeparseTreeNode((Node *) GenerateGrantStmtForRights(
										  objectType, granteeOid, functionOid, "EXECUTE",
										  grants & ACL_EXECUTE));
		queries = lappend(queries, query);
	}

	queries = lappend(queries, "RESET ROLE");

	return queries;
}


/*
 * GenerateGrantOnFDWQueriesFromAclItem generates a query string for
 * replicating a users permissions on a foreign data wrapper.
 */
List *
GenerateGrantOnFDWQueriesFromAclItem(Oid FDWId, AclItem *aclItem)
{
	/* privileges to be granted */
	AclMode permissions = ACLITEM_GET_PRIVS(*aclItem) & ACL_ALL_RIGHTS_FDW;

	/* WITH GRANT OPTION clause */
	AclMode grants = ACLITEM_GET_GOPTIONS(*aclItem) & ACL_ALL_RIGHTS_FDW;

	/*
	 * seems unlikely but we check if there is a grant option in the list without the actual permission
	 */
	Assert(!(grants & ACL_USAGE) || (permissions & ACL_USAGE));

	Oid granteeOid = aclItem->ai_grantee;
	List *queries = NIL;

	/* switch to the role which had granted acl */
	queries = lappend(queries, GenerateSetRoleQuery(aclItem->ai_grantor));

	/* generate the GRANT stmt that will be executed by the grantor role */
	if (permissions & ACL_USAGE)
	{
		char *query = DeparseTreeNode((Node *) GenerateGrantStmtForRights(
										  OBJECT_FDW, granteeOid, FDWId, "USAGE",
										  grants & ACL_USAGE));
		queries = lappend(queries, query);
	}

	/* reset the role back */
	queries = lappend(queries, "RESET ROLE");

	return queries;
}


/*
 * GetAccessPrivObjectForGrantStmt creates an AccessPriv object for the given permission.
 * It will be used when creating GrantStmt objects.
 */
static AccessPriv *
GetAccessPrivObjectForGrantStmt(char *permission)
{
	AccessPriv *accessPriv = makeNode(AccessPriv);
	accessPriv->priv_name = pstrdup(permission);
	accessPriv->cols = NULL;

	return accessPriv;
}


/*
 * GrantOnSequenceDDLCommands creates a list of ddl command for replicating the permissions
 * of roles on distributed sequences.
 */
static List *
GrantOnSequenceDDLCommands(Oid sequenceOid)
{
	HeapTuple seqtup = SearchSysCache1(RELOID, ObjectIdGetDatum(sequenceOid));
	bool isNull = false;
	Datum aclDatum = SysCacheGetAttr(RELOID, seqtup, Anum_pg_class_relacl,
									 &isNull);
	if (isNull)
	{
		ReleaseSysCache(seqtup);
		return NIL;
	}

	Acl *acl = DatumGetAclPCopy(aclDatum);
	AclItem *aclDat = ACL_DAT(acl);
	int aclNum = ACL_NUM(acl);
	List *commands = NIL;

	ReleaseSysCache(seqtup);

	for (int i = 0; i < aclNum; i++)
	{
		commands = list_concat(commands,
							   GenerateGrantOnSequenceQueriesFromAclItem(
								   sequenceOid,
								   &aclDat[i]));
	}

	return commands;
}


/*
 * GenerateGrantOnSequenceQueriesFromAclItem generates a query string for replicating a users permissions
 * on a distributed sequence.
 */
static List *
GenerateGrantOnSequenceQueriesFromAclItem(Oid sequenceOid, AclItem *aclItem)
{
	AclMode permissions = ACLITEM_GET_PRIVS(*aclItem) & ACL_ALL_RIGHTS_SEQUENCE;
	AclMode grants = ACLITEM_GET_GOPTIONS(*aclItem) & ACL_ALL_RIGHTS_SEQUENCE;

	/*
	 * seems unlikely but we check if there is a grant option in the list without the actual permission
	 */
	Assert(!(grants & ACL_USAGE) || (permissions & ACL_USAGE));
	Assert(!(grants & ACL_SELECT) || (permissions & ACL_SELECT));
	Assert(!(grants & ACL_UPDATE) || (permissions & ACL_UPDATE));

	Oid granteeOid = aclItem->ai_grantee;
	List *queries = NIL;
	queries = lappend(queries, GenerateSetRoleQuery(aclItem->ai_grantor));

	if (permissions & ACL_USAGE)
	{
		char *query = DeparseTreeNode((Node *) GenerateGrantStmtForRights(
										  OBJECT_SEQUENCE, granteeOid, sequenceOid,
										  "USAGE", grants & ACL_USAGE));
		queries = lappend(queries, query);
	}

	if (permissions & ACL_SELECT)
	{
		char *query = DeparseTreeNode((Node *) GenerateGrantStmtForRights(
										  OBJECT_SEQUENCE, granteeOid, sequenceOid,
										  "SELECT", grants & ACL_SELECT));
		queries = lappend(queries, query);
	}

	if (permissions & ACL_UPDATE)
	{
		char *query = DeparseTreeNode((Node *) GenerateGrantStmtForRights(
										  OBJECT_SEQUENCE, granteeOid, sequenceOid,
										  "UPDATE", grants & ACL_UPDATE));
		queries = lappend(queries, query);
	}

	queries = lappend(queries, "RESET ROLE");

	return queries;
}


/*
 * SetLocalEnableMetadataSync sets the enable_metadata_sync locally
 */
void
SetLocalEnableMetadataSync(bool state)
{
	set_config_option("citus.enable_metadata_sync", state == true ? "on" : "off",
					  (superuser() ? PGC_SUSET : PGC_USERSET), PGC_S_SESSION,
					  GUC_ACTION_LOCAL, true, 0, false);
}


static char *
GenerateSetRoleQuery(Oid roleOid)
{
	StringInfo buf = makeStringInfo();
	appendStringInfo(buf, "SET ROLE %s", quote_identifier(GetUserNameFromId(roleOid,
																			false)));
	return buf->data;
}


/*
 * TruncateTriggerCreateCommand creates a SQL query calling worker_create_truncate_trigger
 * function, which creates the truncate trigger on the worker.
 */
TableDDLCommand *
TruncateTriggerCreateCommand(Oid relationId)
{
	StringInfo triggerCreateCommand = makeStringInfo();
	char *tableName = generate_qualified_relation_name(relationId);

	appendStringInfo(triggerCreateCommand,
					 "SELECT worker_create_truncate_trigger(%s)",
					 quote_literal_cstr(tableName));

	TableDDLCommand *triggerDDLCommand = makeTableDDLCommandString(
		triggerCreateCommand->data);

	return triggerDDLCommand;
}


/*
 * SchemaOwnerName returns the name of the owner of the specified schema.
 */
static char *
SchemaOwnerName(Oid objectId)
{
	Oid ownerId = InvalidOid;

	HeapTuple tuple = SearchSysCache1(NAMESPACEOID, ObjectIdGetDatum(objectId));
	if (HeapTupleIsValid(tuple))
	{
		ownerId = ((Form_pg_namespace) GETSTRUCT(tuple))->nspowner;
	}
	else
	{
		ownerId = GetUserId();
	}

	char *ownerName = GetUserNameFromId(ownerId, false);

	ReleaseSysCache(tuple);

	return ownerName;
}


/*
 * HasMetadataWorkers returns true if any of the workers in the cluster has its
 * hasmetadata column set to true, which happens when start_metadata_sync_to_node
 * command is run.
 */
static bool
HasMetadataWorkers(void)
{
	List *workerNodeList = ActiveReadableNonCoordinatorNodeList();

	WorkerNode *workerNode = NULL;
	foreach_ptr(workerNode, workerNodeList)
	{
		if (workerNode->hasMetadata)
		{
			return true;
		}
	}

	return false;
}


/*
 * CreateInterTableRelationshipOfRelationOnWorkers create inter table relationship
 * for the the given relation id on each worker node with metadata.
 */
void
CreateInterTableRelationshipOfRelationOnWorkers(Oid relationId)
{
	/* if the table is owned by an extension we don't create */
	bool tableOwnedByExtension = IsTableOwnedByExtension(relationId);
	if (tableOwnedByExtension)
	{
		return;
	}

	List *commandList =
		InterTableRelationshipOfRelationCommandList(relationId);

	/* prevent recursive propagation */
	SendCommandToWorkersWithMetadata(DISABLE_DDL_PROPAGATION);

	const char *command = NULL;
	foreach_ptr(command, commandList)
	{
		SendCommandToWorkersWithMetadata(command);
	}
}


/*
 * InterTableRelationshipOfRelationCommandList returns the command list to create
 * inter table relationship for the given relation.
 */
List *
InterTableRelationshipOfRelationCommandList(Oid relationId)
{
	/* commands to create foreign key constraints */
	List *commandList = GetReferencingForeignConstaintCommands(relationId);

	/* commands to create partitioning hierarchy */
	if (PartitionTable(relationId))
	{
		char *alterTableAttachPartitionCommands =
			GenerateAlterTableAttachPartitionCommand(relationId);
		commandList = lappend(commandList, alterTableAttachPartitionCommands);
	}

	return commandList;
}


/*
 * CreateShellTableOnWorkers creates the shell table on each worker node with metadata
 * including sequence dependency and truncate triggers.
 */
static void
CreateShellTableOnWorkers(Oid relationId)
{
	if (IsTableOwnedByExtension(relationId))
	{
		return;
	}

	List *commandList = list_make1(DISABLE_DDL_PROPAGATION);

	IncludeSequenceDefaults includeSequenceDefaults = WORKER_NEXTVAL_SEQUENCE_DEFAULTS;
	IncludeIdentities includeIdentityDefaults = INCLUDE_IDENTITY;

	bool creatingShellTableOnRemoteNode = true;
	List *tableDDLCommands = GetFullTableCreationCommands(relationId,
														  includeSequenceDefaults,
														  includeIdentityDefaults,
														  creatingShellTableOnRemoteNode);

	TableDDLCommand *tableDDLCommand = NULL;
	foreach_ptr(tableDDLCommand, tableDDLCommands)
	{
		Assert(CitusIsA(tableDDLCommand, TableDDLCommand));
		commandList = lappend(commandList, GetTableDDLCommand(tableDDLCommand));
	}

	const char *command = NULL;
	foreach_ptr(command, commandList)
	{
		SendCommandToWorkersWithMetadata(command);
	}
}


/*
 * CreateTableMetadataOnWorkers creates the list of commands needed to create the
 * metadata of the given distributed table and sends these commands to all metadata
 * workers i.e. workers with hasmetadata=true. Before sending the commands, in order
 * to prevent recursive propagation, DDL propagation on workers are disabled with a
 * `SET citus.enable_ddl_propagation TO off;` command.
 */
static void
CreateTableMetadataOnWorkers(Oid relationId)
{
	List *commandList = CitusTableMetadataCreateCommandList(relationId);

	/* prevent recursive propagation */
	SendCommandToWorkersWithMetadata(DISABLE_DDL_PROPAGATION);

	/* send the commands one by one */
	const char *command = NULL;
	foreach_ptr(command, commandList)
	{
		SendCommandToWorkersWithMetadata(command);
	}
}


/*
 * DetachPartitionCommandList returns list of DETACH commands to detach partitions
 * of all distributed tables. This function is used for detaching partitions in MX
 * workers before DROPping distributed partitioned tables in them. Thus, we are
 * disabling DDL propagation to the beginning of the commands (we are also enabling
 * DDL propagation at the end of command list to swtich back to original state). As
 * an extra step, if there are no partitions to DETACH, this function simply returns
 * empty list to not disable/enable DDL propagation for nothing.
 */
List *
DetachPartitionCommandList(void)
{
	List *detachPartitionCommandList = NIL;
	List *distributedTableList = CitusTableList();

	/* we iterate over all distributed partitioned tables and DETACH their partitions */
	CitusTableCacheEntry *cacheEntry = NULL;
	foreach_ptr(cacheEntry, distributedTableList)
	{
		if (!PartitionedTable(cacheEntry->relationId))
		{
			continue;
		}

		List *partitionList = PartitionList(cacheEntry->relationId);
		List *detachCommands =
			GenerateDetachPartitionCommandRelationIdList(partitionList);
		detachPartitionCommandList = list_concat(detachPartitionCommandList,
												 detachCommands);
	}

	if (list_length(detachPartitionCommandList) == 0)
	{
		return NIL;
	}

	detachPartitionCommandList =
		lcons(DISABLE_DDL_PROPAGATION, detachPartitionCommandList);

	/*
	 * We probably do not need this but as an extra precaution, we are enabling
	 * DDL propagation to switch back to original state.
	 */
	detachPartitionCommandList = lappend(detachPartitionCommandList,
										 ENABLE_DDL_PROPAGATION);

	return detachPartitionCommandList;
}


/*
 * SyncNodeMetadataToNodesOptional tries recreating the metadata
 * snapshot in the metadata workers that are out of sync.
 * Returns the result of synchronization.
 *
 * This function must be called within coordinated transaction
 * since updates on the pg_dist_node metadata must be rollbacked if anything
 * goes wrong.
 */
static NodeMetadataSyncResult
SyncNodeMetadataToNodesOptional(void)
{
	NodeMetadataSyncResult result = NODE_METADATA_SYNC_SUCCESS;
	if (!IsCoordinator())
	{
		return NODE_METADATA_SYNC_SUCCESS;
	}

	/*
	 * Request a RowExclusiveLock so we don't run concurrently with other
	 * functions updating pg_dist_node, but allow concurrency with functions
	 * which are just reading from pg_dist_node.
	 */
	if (!ConditionalLockRelationOid(DistNodeRelationId(), RowExclusiveLock))
	{
		return NODE_METADATA_SYNC_FAILED_LOCK;
	}

	List *syncedWorkerList = NIL;
	List *workerList = ActivePrimaryNonCoordinatorNodeList(NoLock);
	WorkerNode *workerNode = NULL;
	foreach_ptr(workerNode, workerList)
	{
		if (workerNode->hasMetadata && !workerNode->metadataSynced)
		{
			bool raiseInterrupts = false;
			if (!SyncNodeMetadataSnapshotToNode(workerNode, raiseInterrupts))
			{
				ereport(WARNING, (errmsg("failed to sync metadata to %s:%d",
										 workerNode->workerName,
										 workerNode->workerPort)));
				result = NODE_METADATA_SYNC_FAILED_SYNC;
			}
			else
			{
				/* we add successfully synced nodes to set metadatasynced column later */
				syncedWorkerList = lappend(syncedWorkerList, workerNode);
			}
		}
	}

	foreach_ptr(workerNode, syncedWorkerList)
	{
		SetWorkerColumnOptional(workerNode, Anum_pg_dist_node_metadatasynced,
								BoolGetDatum(true));

		/* we fetch the same node again to check if it's synced or not */
		WorkerNode *nodeUpdated = FindWorkerNode(workerNode->workerName,
												 workerNode->workerPort);
		if (!nodeUpdated->metadataSynced)
		{
			/* set the result to FAILED to trigger the sync again */
			result = NODE_METADATA_SYNC_FAILED_SYNC;
		}
	}

	return result;
}


/*
 * SyncNodeMetadataToNodes recreates the node metadata snapshot in all the
 * metadata workers.
 *
 * This function runs within a coordinated transaction since updates on
 * the pg_dist_node metadata must be rollbacked if anything
 * goes wrong.
 */
void
SyncNodeMetadataToNodes(void)
{
	EnsureCoordinator();

	/*
	 * Request a RowExclusiveLock so we don't run concurrently with other
	 * functions updating pg_dist_node, but allow concurrency with functions
	 * which are just reading from pg_dist_node.
	 */
	if (!ConditionalLockRelationOid(DistNodeRelationId(), RowExclusiveLock))
	{
		ereport(ERROR, (errmsg("cannot sync metadata because a concurrent "
							   "metadata syncing operation is in progress")));
	}

	List *workerList = ActivePrimaryNonCoordinatorNodeList(NoLock);
	WorkerNode *workerNode = NULL;
	foreach_ptr(workerNode, workerList)
	{
		if (workerNode->hasMetadata)
		{
			SetWorkerColumnLocalOnly(workerNode, Anum_pg_dist_node_metadatasynced,
									 BoolGetDatum(true));

			bool raiseOnError = true;
			SyncNodeMetadataSnapshotToNode(workerNode, raiseOnError);
		}
	}
}


/*
 * SyncNodeMetadataToNodesMain is the main function for syncing node metadata to
 * MX nodes. It retries until success and then exits.
 */
void
SyncNodeMetadataToNodesMain(Datum main_arg)
{
	Oid databaseOid = DatumGetObjectId(main_arg);

	/* extension owner is passed via bgw_extra */
	Oid extensionOwner = InvalidOid;
	memcpy_s(&extensionOwner, sizeof(extensionOwner),
			 MyBgworkerEntry->bgw_extra, sizeof(Oid));

	pqsignal(SIGTERM, MetadataSyncSigTermHandler);
	pqsignal(SIGALRM, MetadataSyncSigAlrmHandler);
	BackgroundWorkerUnblockSignals();

	/* connect to database, after that we can actually access catalogs */
	BackgroundWorkerInitializeConnectionByOid(databaseOid, extensionOwner, 0);

	/* make worker recognizable in pg_stat_activity */
	pgstat_report_appname(METADATA_SYNC_APP_NAME);

	bool syncedAllNodes = false;

	while (!syncedAllNodes)
	{
		InvalidateMetadataSystemCache();
		StartTransactionCommand();

		/*
		 * Some functions in ruleutils.c, which we use to get the DDL for
		 * metadata propagation, require an active snapshot.
		 */
		PushActiveSnapshot(GetTransactionSnapshot());

		if (!LockCitusExtension())
		{
			ereport(DEBUG1, (errmsg("could not lock the citus extension, "
									"skipping metadata sync")));
		}
		else if (CheckCitusVersion(DEBUG1) && CitusHasBeenLoaded())
		{
			UseCoordinatedTransaction();

			NodeMetadataSyncResult result = SyncNodeMetadataToNodesOptional();
			syncedAllNodes = (result == NODE_METADATA_SYNC_SUCCESS);

			/* we use LISTEN/NOTIFY to wait for metadata syncing in tests */
			if (result != NODE_METADATA_SYNC_FAILED_LOCK)
			{
				Async_Notify(METADATA_SYNC_CHANNEL, NULL);
			}
		}

		PopActiveSnapshot();
		CommitTransactionCommand();
		ProcessCompletedNotifies();

		if (syncedAllNodes)
		{
			break;
		}

		/*
		 * If backend is cancelled (e.g. bacause of distributed deadlock),
		 * CHECK_FOR_INTERRUPTS() will raise a cancellation error which will
		 * result in exit(1).
		 */
		CHECK_FOR_INTERRUPTS();

		/*
		 * SIGTERM is used for when maintenance daemon tries to clean-up
		 * metadata sync daemons spawned by terminated maintenance daemons.
		 */
		if (got_SIGTERM)
		{
			exit(0);
		}

		/*
		 * SIGALRM is used for testing purposes and it simulates an error in metadata
		 * sync daemon.
		 */
		if (got_SIGALRM)
		{
			elog(ERROR, "Error in metadata sync daemon");
		}

		pg_usleep(MetadataSyncRetryInterval * 1000);
	}
}


/*
 * MetadataSyncSigTermHandler set a flag to request termination of metadata
 * sync daemon.
 */
static void
MetadataSyncSigTermHandler(SIGNAL_ARGS)
{
	int save_errno = errno;

	got_SIGTERM = true;
	if (MyProc != NULL)
	{
		SetLatch(&MyProc->procLatch);
	}

	errno = save_errno;
}


/*
 * MetadataSyncSigAlrmHandler set a flag to request error at metadata
 * sync daemon. This is used for testing purposes.
 */
static void
MetadataSyncSigAlrmHandler(SIGNAL_ARGS)
{
	int save_errno = errno;

	got_SIGALRM = true;
	if (MyProc != NULL)
	{
		SetLatch(&MyProc->procLatch);
	}

	errno = save_errno;
}


/*
 * SpawnSyncNodeMetadataToNodes starts a background worker which runs node metadata
 * sync. On success it returns workers' handle. Otherwise it returns NULL.
 */
BackgroundWorkerHandle *
SpawnSyncNodeMetadataToNodes(Oid database, Oid extensionOwner)
{
	BackgroundWorker worker;
	BackgroundWorkerHandle *handle = NULL;

	/* Configure a worker. */
	memset(&worker, 0, sizeof(worker));
	SafeSnprintf(worker.bgw_name, BGW_MAXLEN,
				 "Citus Metadata Sync: %u/%u",
				 database, extensionOwner);
	worker.bgw_flags =
		BGWORKER_SHMEM_ACCESS | BGWORKER_BACKEND_DATABASE_CONNECTION;
	worker.bgw_start_time = BgWorkerStart_ConsistentState;

	/* don't restart, we manage restarts from maintenance daemon */
	worker.bgw_restart_time = BGW_NEVER_RESTART;
	strcpy_s(worker.bgw_library_name, sizeof(worker.bgw_library_name), "citus");
	strcpy_s(worker.bgw_function_name, sizeof(worker.bgw_library_name),
			 "SyncNodeMetadataToNodesMain");
	worker.bgw_main_arg = ObjectIdGetDatum(MyDatabaseId);
	memcpy_s(worker.bgw_extra, sizeof(worker.bgw_extra), &extensionOwner,
			 sizeof(Oid));
	worker.bgw_notify_pid = MyProcPid;

	if (!RegisterDynamicBackgroundWorker(&worker, &handle))
	{
		return NULL;
	}

	pid_t pid;
	WaitForBackgroundWorkerStartup(handle, &pid);

	return handle;
}


/*
 * SignalMetadataSyncDaemon signals metadata sync daemons belonging to
 * the given database.
 */
void
SignalMetadataSyncDaemon(Oid database, int sig)
{
	int backendCount = pgstat_fetch_stat_numbackends();
	for (int backend = 1; backend <= backendCount; backend++)
	{
		LocalPgBackendStatus *localBeEntry = pgstat_fetch_stat_local_beentry(backend);
		if (!localBeEntry)
		{
			continue;
		}

		PgBackendStatus *beStatus = &localBeEntry->backendStatus;
		if (beStatus->st_databaseid == database &&
			strncmp(beStatus->st_appname, METADATA_SYNC_APP_NAME, BGW_MAXLEN) == 0)
		{
			kill(beStatus->st_procpid, sig);
		}
	}
}


/*
 * ShouldInitiateMetadataSync returns if metadata sync daemon should be initiated.
 * It sets lockFailure to true if pg_dist_node lock couldn't be acquired for the
 * check.
 */
bool
ShouldInitiateMetadataSync(bool *lockFailure)
{
	if (!IsCoordinator())
	{
		*lockFailure = false;
		return false;
	}

	Oid distNodeOid = DistNodeRelationId();
	if (!ConditionalLockRelationOid(distNodeOid, AccessShareLock))
	{
		*lockFailure = true;
		return false;
	}

	bool shouldSyncMetadata = false;

	List *workerList = ActivePrimaryNonCoordinatorNodeList(NoLock);
	WorkerNode *workerNode = NULL;
	foreach_ptr(workerNode, workerList)
	{
		if (workerNode->hasMetadata && !workerNode->metadataSynced)
		{
			shouldSyncMetadata = true;
			break;
		}
	}

	UnlockRelationOid(distNodeOid, AccessShareLock);

	*lockFailure = false;
	return shouldSyncMetadata;
}


/*
 * citus_internal_add_partition_metadata is an internal UDF to
 * add a row to pg_dist_partition.
 */
Datum
citus_internal_add_partition_metadata(PG_FUNCTION_ARGS)
{
	CheckCitusVersion(ERROR);

	PG_ENSURE_ARGNOTNULL(0, "relation");
	Oid relationId = PG_GETARG_OID(0);

	PG_ENSURE_ARGNOTNULL(1, "distribution method");
	char distributionMethod = PG_GETARG_CHAR(1);

	PG_ENSURE_ARGNOTNULL(3, "Colocation ID");
	int colocationId = PG_GETARG_INT32(3);

	PG_ENSURE_ARGNOTNULL(4, "replication model");
	char replicationModel = PG_GETARG_CHAR(4);

	text *distributionColumnText = NULL;
	char *distributionColumnString = NULL;
	Var *distributionColumnVar = NULL;

	/* this flag is only valid for citus local tables, so set it to false */
	bool autoConverted = false;

	/* only owner of the table (or superuser) is allowed to add the Citus metadata */
	EnsureTableOwner(relationId);

	/* we want to serialize all the metadata changes to this table */
	LockRelationOid(relationId, ShareUpdateExclusiveLock);

	if (!PG_ARGISNULL(2))
	{
		distributionColumnText = PG_GETARG_TEXT_P(2);
		distributionColumnString = text_to_cstring(distributionColumnText);

		distributionColumnVar =
			BuildDistributionKeyFromColumnName(relationId, distributionColumnString,
											   AccessShareLock);
		Assert(distributionColumnVar != NULL);
	}

	if (!ShouldSkipMetadataChecks())
	{
		/* this UDF is not allowed allowed for executing as a separate command */
		EnsureCitusInitiatedOperation();

		if (distributionMethod == DISTRIBUTE_BY_NONE && distributionColumnVar != NULL)
		{
			ereport(ERROR, (errcode(ERRCODE_OBJECT_NOT_IN_PREREQUISITE_STATE),
							errmsg("Reference or local tables cannot have "
								   "distribution columns")));
		}
		else if (distributionMethod != DISTRIBUTE_BY_NONE &&
				 distributionColumnVar == NULL)
		{
			ereport(ERROR, (errcode(ERRCODE_OBJECT_NOT_IN_PREREQUISITE_STATE),
							errmsg("Distribution column cannot be NULL for "
								   "relation \"%s\"", get_rel_name(relationId))));
		}

		/*
		 * Even if the table owner is a malicious user and the partition
		 * metadata is not sane, the user can only affect its own tables.
		 * Given that the user is owner of the table, we should allow.
		 */
		EnsurePartitionMetadataIsSane(relationId, distributionMethod, colocationId,
									  replicationModel, distributionColumnVar);
	}

	InsertIntoPgDistPartition(relationId, distributionMethod, distributionColumnVar,
							  colocationId, replicationModel, autoConverted);

	PG_RETURN_VOID();
}


/*
 * EnsurePartitionMetadataIsSane ensures that the input values are safe
 * for inserting into pg_dist_partition metadata.
 */
static void
EnsurePartitionMetadataIsSane(Oid relationId, char distributionMethod, int colocationId,
							  char replicationModel, Var *distributionColumnVar)
{
	if (!(distributionMethod == DISTRIBUTE_BY_HASH ||
		  distributionMethod == DISTRIBUTE_BY_NONE))
	{
		ereport(ERROR, (errcode(ERRCODE_OBJECT_NOT_IN_PREREQUISITE_STATE),
						errmsg("Metadata syncing is only allowed for hash, reference "
							   "and local tables:%c", distributionMethod)));
	}

	if (colocationId < INVALID_COLOCATION_ID)
	{
		ereport(ERROR, (errcode(ERRCODE_OBJECT_NOT_IN_PREREQUISITE_STATE),
						errmsg("Metadata syncing is only allowed for valid "
							   "colocation id values.")));
	}
	else if (colocationId != INVALID_COLOCATION_ID &&
			 distributionMethod == DISTRIBUTE_BY_HASH)
	{
		int count = 1;
		List *targetColocatedTableList =
			ColocationGroupTableList(colocationId, count);

		/*
		 * If we have any colocated hash tables, ensure if they share the
		 * same distribution key properties.
		 */
		if (list_length(targetColocatedTableList) >= 1)
		{
			Oid targetRelationId = linitial_oid(targetColocatedTableList);

			EnsureColumnTypeEquality(relationId, targetRelationId, distributionColumnVar,
									 DistPartitionKeyOrError(targetRelationId));
		}
	}


	if (!(replicationModel == REPLICATION_MODEL_2PC ||
		  replicationModel == REPLICATION_MODEL_STREAMING ||
		  replicationModel == REPLICATION_MODEL_COORDINATOR))
	{
		ereport(ERROR, (errcode(ERRCODE_OBJECT_NOT_IN_PREREQUISITE_STATE),
						errmsg("Metadata syncing is only allowed for "
							   "known replication models.")));
	}

	if (distributionMethod == DISTRIBUTE_BY_NONE &&
		!(replicationModel == REPLICATION_MODEL_STREAMING ||
		  replicationModel == REPLICATION_MODEL_2PC))
	{
		ereport(ERROR, (errcode(ERRCODE_OBJECT_NOT_IN_PREREQUISITE_STATE),
						errmsg("Local or references tables can only have '%c' or '%c' "
							   "as the replication model.",
							   REPLICATION_MODEL_STREAMING, REPLICATION_MODEL_2PC)));
	}
}


/*
 * citus_internal_delete_partition_metadata is an internal UDF to
 * delete a row in pg_dist_partition.
 */
Datum
citus_internal_delete_partition_metadata(PG_FUNCTION_ARGS)
{
	CheckCitusVersion(ERROR);

	PG_ENSURE_ARGNOTNULL(0, "relation");
	Oid relationId = PG_GETARG_OID(0);

	/* only owner of the table (or superuser) is allowed to add the Citus metadata */
	EnsureTableOwner(relationId);

	/* we want to serialize all the metadata changes to this table */
	LockRelationOid(relationId, ShareUpdateExclusiveLock);

	if (!ShouldSkipMetadataChecks())
	{
		EnsureCitusInitiatedOperation();
	}

	DeletePartitionRow(relationId);

	PG_RETURN_VOID();
}


/*
 * citus_internal_add_shard_metadata is an internal UDF to
 * add a row to pg_dist_shard.
 */
Datum
citus_internal_add_shard_metadata(PG_FUNCTION_ARGS)
{
	CheckCitusVersion(ERROR);

	PG_ENSURE_ARGNOTNULL(0, "relation");
	Oid relationId = PG_GETARG_OID(0);

	PG_ENSURE_ARGNOTNULL(1, "shard id");
	int64 shardId = PG_GETARG_INT64(1);

	PG_ENSURE_ARGNOTNULL(2, "storage type");
	char storageType = PG_GETARG_CHAR(2);

	text *shardMinValue = NULL;
	if (!PG_ARGISNULL(3))
	{
		shardMinValue = PG_GETARG_TEXT_P(3);
	}

	text *shardMaxValue = NULL;
	if (!PG_ARGISNULL(4))
	{
		shardMaxValue = PG_GETARG_TEXT_P(4);
	}

	/* only owner of the table (or superuser) is allowed to add the Citus metadata */
	EnsureTableOwner(relationId);

	/* we want to serialize all the metadata changes to this table */
	LockRelationOid(relationId, ShareUpdateExclusiveLock);

	if (!ShouldSkipMetadataChecks())
	{
		/* this UDF is not allowed allowed for executing as a separate command */
		EnsureCitusInitiatedOperation();

		/*
		 * Even if the table owner is a malicious user and the shard metadata is
		 * not sane, the user can only affect its own tables. Given that the
		 * user is owner of the table, we should allow.
		 */
		EnsureShardMetadataIsSane(relationId, shardId, storageType, shardMinValue,
								  shardMaxValue);
	}

	InsertShardRow(relationId, shardId, storageType, shardMinValue, shardMaxValue);

	PG_RETURN_VOID();
}


/*
 * EnsureCitusInitiatedOperation is a helper function which ensures that
 * the execution is initiated by Citus.
 */
static void
EnsureCitusInitiatedOperation(void)
{
	if (!(IsCitusInternalBackend() || IsRebalancerInternalBackend()))
	{
		ereport(ERROR, (errcode(ERRCODE_OBJECT_NOT_IN_PREREQUISITE_STATE),
						errmsg("This is an internal Citus function can only be "
							   "used in a distributed transaction")));
	}
}


/*
 * EnsureShardMetadataIsSane ensures that the input values are safe
 * for inserting into pg_dist_shard metadata.
 */
static void
EnsureShardMetadataIsSane(Oid relationId, int64 shardId, char storageType,
						  text *shardMinValue, text *shardMaxValue)
{
	if (shardId <= INVALID_SHARD_ID)
	{
		ereport(ERROR, (errcode(ERRCODE_OBJECT_NOT_IN_PREREQUISITE_STATE),
						errmsg("Invalid shard id: %ld", shardId)));
	}

	if (!(storageType == SHARD_STORAGE_TABLE ||
		  storageType == SHARD_STORAGE_FOREIGN))
	{
		ereport(ERROR, (errcode(ERRCODE_OBJECT_NOT_IN_PREREQUISITE_STATE),
						errmsg("Invalid shard storage type: %c", storageType)));
	}

	char partitionMethod = PartitionMethodViaCatalog(relationId);
	if (partitionMethod == DISTRIBUTE_BY_INVALID)
	{
		/* connection from the coordinator operating on a shard */
		ereport(ERROR, (errcode(ERRCODE_OBJECT_NOT_IN_PREREQUISITE_STATE),
						errmsg("The relation \"%s\" does not have a valid "
							   "entry in pg_dist_partition.",
							   get_rel_name(relationId))));
	}
	else if (!(partitionMethod == DISTRIBUTE_BY_HASH ||
			   partitionMethod == DISTRIBUTE_BY_NONE))
	{
		/* connection from the coordinator operating on a shard */
		ereport(ERROR, (errcode(ERRCODE_OBJECT_NOT_IN_PREREQUISITE_STATE),
						errmsg("Metadata syncing is only allowed for hash, "
							   "reference and local tables: %c", partitionMethod)));
	}

	List *distShardTupleList = LookupDistShardTuples(relationId);
	if (partitionMethod == DISTRIBUTE_BY_NONE)
	{
		if (shardMinValue != NULL || shardMaxValue != NULL)
		{
			char *relationName = get_rel_name(relationId);
			ereport(ERROR, (errcode(ERRCODE_OBJECT_NOT_IN_PREREQUISITE_STATE),
							errmsg("Shards of reference or local table \"%s\" should "
								   "have NULL shard ranges", relationName)));
		}
		else if (list_length(distShardTupleList) != 0)
		{
			char *relationName = get_rel_name(relationId);
			ereport(ERROR, (errcode(ERRCODE_OBJECT_NOT_IN_PREREQUISITE_STATE),
							errmsg("relation \"%s\" has already at least one shard, "
								   "adding more is not allowed", relationName)));
		}
	}
	else if (partitionMethod == DISTRIBUTE_BY_HASH)
	{
		if (shardMinValue == NULL || shardMaxValue == NULL)
		{
			char *relationName = get_rel_name(relationId);
			ereport(ERROR, (errcode(ERRCODE_OBJECT_NOT_IN_PREREQUISITE_STATE),
							errmsg("Shards of has distributed table  \"%s\" "
								   "cannot have NULL shard ranges", relationName)));
		}

		char *shardMinValueString = text_to_cstring(shardMinValue);
		char *shardMaxValueString = text_to_cstring(shardMaxValue);

		/* pg_strtoint32 does the syntax and out of bound checks for us */
		int32 shardMinValueInt = pg_strtoint32(shardMinValueString);
		int32 shardMaxValueInt = pg_strtoint32(shardMaxValueString);

		if (shardMinValueInt > shardMaxValueInt)
		{
			ereport(ERROR, (errcode(ERRCODE_OBJECT_NOT_IN_PREREQUISITE_STATE),
							errmsg("shardMinValue=%d is greater than "
								   "shardMaxValue=%d for table \"%s\", which is "
								   "not allowed", shardMinValueInt,
								   shardMaxValueInt, get_rel_name(relationId))));
		}

		/*
		 * We are only dealing with hash distributed tables, that's why we
		 * can hard code data type and typemod.
		 */
		const int intervalTypeId = INT4OID;
		const int intervalTypeMod = -1;

		Relation distShardRelation = table_open(DistShardRelationId(), AccessShareLock);
		TupleDesc distShardTupleDesc = RelationGetDescr(distShardRelation);

		FmgrInfo *shardIntervalCompareFunction =
			GetFunctionInfo(intervalTypeId, BTREE_AM_OID, BTORDER_PROC);

		HeapTuple shardTuple = NULL;
		foreach_ptr(shardTuple, distShardTupleList)
		{
			ShardInterval *shardInterval =
				TupleToShardInterval(shardTuple, distShardTupleDesc,
									 intervalTypeId, intervalTypeMod);

			Datum firstMin = Int32GetDatum(shardMinValueInt);
			Datum firstMax = Int32GetDatum(shardMaxValueInt);
			Datum secondMin = shardInterval->minValue;
			Datum secondMax = shardInterval->maxValue;
			Oid collationId = InvalidOid;

			/*
			 * This is an unexpected case as we are reading the metadata, which has
			 * already been verified for being not NULL. Still, lets be extra
			 * cautious to avoid any crashes.
			 */
			if (!shardInterval->minValueExists || !shardInterval->maxValueExists)
			{
				char *relationName = get_rel_name(relationId);
				ereport(ERROR, (errcode(ERRCODE_OBJECT_NOT_IN_PREREQUISITE_STATE),
								errmsg("Shards of has distributed table  \"%s\" "
									   "cannot have NULL shard ranges", relationName)));
			}

			if (ShardIntervalsOverlapWithParams(firstMin, firstMax, secondMin, secondMax,
												shardIntervalCompareFunction,
												collationId))
			{
				ereport(ERROR, (errcode(ERRCODE_OBJECT_NOT_IN_PREREQUISITE_STATE),
								errmsg("Shard intervals overlap for table \"%s\": "
									   "%ld and %ld", get_rel_name(relationId),
									   shardId, shardInterval->shardId)));
			}
		}

		table_close(distShardRelation, NoLock);
	}
}


/*
 * citus_internal_add_placement_metadata is an internal UDF to
 * add a row to pg_dist_placement.
 */
Datum
citus_internal_add_placement_metadata(PG_FUNCTION_ARGS)
{
	CheckCitusVersion(ERROR);

	int64 shardId = PG_GETARG_INT64(0);
	int64 shardLength = PG_GETARG_INT64(1);
	int32 groupId = PG_GETARG_INT32(2);
	int64 placementId = PG_GETARG_INT64(3);

	citus_internal_add_placement_metadata_internal(shardId, shardLength,
												   groupId, placementId);

	PG_RETURN_VOID();
}


/*
 * citus_internal_add_placement_metadata is an internal UDF to
 * delete a row from pg_dist_placement.
 */
Datum
citus_internal_delete_placement_metadata(PG_FUNCTION_ARGS)
{
	PG_ENSURE_ARGNOTNULL(0, "placement_id");
	int64 placementId = PG_GETARG_INT64(0);

	if (!ShouldSkipMetadataChecks())
	{
		/* this UDF is not allowed allowed for executing as a separate command */
		EnsureCitusInitiatedOperation();
	}

	DeleteShardPlacementRow(placementId);

	PG_RETURN_VOID();
}


/*
 * citus_internal_add_placement_metadata_legacy is the old function that will be dropped.
 */
Datum
citus_internal_add_placement_metadata_legacy(PG_FUNCTION_ARGS)
{
	CheckCitusVersion(ERROR);

	int64 shardId = PG_GETARG_INT64(0);
	int64 shardLength = PG_GETARG_INT64(2);
	int32 groupId = PG_GETARG_INT32(3);
	int64 placementId = PG_GETARG_INT64(4);

	citus_internal_add_placement_metadata_internal(shardId, shardLength,
												   groupId, placementId);
	PG_RETURN_VOID();
}


/*
 * citus_internal_add_placement_metadata_internal is the internal function
 * too insert a row into pg_dist_placement
 */
void
citus_internal_add_placement_metadata_internal(int64 shardId, int64 shardLength,
											   int32 groupId, int64 placementId)
{
	bool missingOk = false;
	Oid relationId = LookupShardRelationFromCatalog(shardId, missingOk);

	/* only owner of the table is allowed to modify the metadata */
	EnsureTableOwner(relationId);

	/* we want to serialize all the metadata changes to this table */
	LockRelationOid(relationId, ShareUpdateExclusiveLock);

	if (!ShouldSkipMetadataChecks())
	{
		/* this UDF is not allowed allowed for executing as a separate command */
		EnsureCitusInitiatedOperation();

		/*
		 * Even if the table owner is a malicious user, as long as the shard placements
		 * fit into basic requirements of Citus metadata, the user can only affect its
		 * own tables. Given that the user is owner of the table, we should allow.
		 */
		EnsureShardPlacementMetadataIsSane(relationId, shardId, placementId,
										   shardLength, groupId);
	}

	InsertShardPlacementRow(shardId, placementId, shardLength, groupId);
}


/*
 * EnsureShardPlacementMetadataIsSane ensures if the input parameters for
 * the shard placement metadata is sane.
 */
static void
EnsureShardPlacementMetadataIsSane(Oid relationId, int64 shardId, int64 placementId,
								   int64 shardLength, int32 groupId)
{
	/* we have just read the metadata, so we are sure that the shard exists */
	Assert(ShardExists(shardId));

	if (placementId <= INVALID_PLACEMENT_ID)
	{
		ereport(ERROR, (errcode(ERRCODE_OBJECT_NOT_IN_PREREQUISITE_STATE),
						errmsg("Shard placement has invalid placement id "
							   "(%ld) for shard(%ld)", placementId, shardId)));
	}

	bool nodeIsInMetadata = false;
	WorkerNode *workerNode =
		PrimaryNodeForGroup(groupId, &nodeIsInMetadata);
	if (!workerNode)
	{
		ereport(ERROR, (errcode(ERRCODE_OBJECT_NOT_IN_PREREQUISITE_STATE),
						errmsg("Node with group id %d for shard placement "
							   "%ld does not exist", groupId, shardId)));
	}
}


/*
 * ShouldSkipMetadataChecks returns true if the current user is allowed to
 * make any
 */
static bool
ShouldSkipMetadataChecks(void)
{
	if (strcmp(EnableManualMetadataChangesForUser, "") != 0)
	{
		/*
		 * EnableManualMetadataChangesForUser is a GUC which
		 * can be changed by a super user. We use this GUC as
		 * a safety belt in case the current metadata checks are
		 * too restrictive and the operator can allow users to skip
		 * the checks.
		 */

		/*
		 * Make sure that the user exists, and print it to prevent any
		 * optimization skipping the get_role_oid call.
		 */
		bool missingOK = false;
		Oid allowedUserId = get_role_oid(EnableManualMetadataChangesForUser, missingOK);
		if (allowedUserId == GetUserId())
		{
			return true;
		}
	}

	return false;
}


/*
 * citus_internal_update_placement_metadata is an internal UDF to
 * update a row in pg_dist_placement.
 */
Datum
citus_internal_update_placement_metadata(PG_FUNCTION_ARGS)
{
	CheckCitusVersion(ERROR);

	int64 shardId = PG_GETARG_INT64(0);
	int32 sourceGroupId = PG_GETARG_INT32(1);
	int32 targetGroupId = PG_GETARG_INT32(2);

	ShardPlacement *placement = NULL;
	if (!ShouldSkipMetadataChecks())
	{
		/* this UDF is not allowed allowed for executing as a separate command */
		EnsureCitusInitiatedOperation();

		if (!ShardExists(shardId))
		{
			ereport(ERROR, (errcode(ERRCODE_OBJECT_NOT_IN_PREREQUISITE_STATE),
							errmsg("Shard id does not exists: %ld", shardId)));
		}

		bool missingOk = false;
		EnsureShardOwner(shardId, missingOk);

		/*
		 * This function ensures that the source group exists hence we
		 * call it from this code-block.
		 */
		placement = ActiveShardPlacementOnGroup(sourceGroupId, shardId);

		bool nodeIsInMetadata = false;
		WorkerNode *workerNode =
			PrimaryNodeForGroup(targetGroupId, &nodeIsInMetadata);
		if (!workerNode)
		{
			ereport(ERROR, (errcode(ERRCODE_OBJECT_NOT_IN_PREREQUISITE_STATE),
							errmsg("Node with group id %d for shard placement "
								   "%ld does not exist", targetGroupId, shardId)));
		}
	}
	else
	{
		placement = ActiveShardPlacementOnGroup(sourceGroupId, shardId);
	}

	/*
	 * Updating pg_dist_placement ensures that the node with targetGroupId
	 * exists and this is the only placement on that group.
	 */
	if (placement == NULL)
	{
		ereport(ERROR, (errcode(ERRCODE_OBJECT_NOT_IN_PREREQUISITE_STATE),
						errmsg("Active placement for shard %ld is not "
							   "found on group:%d", shardId, targetGroupId)));
	}

	UpdatePlacementGroupId(placement->placementId, targetGroupId);

	PG_RETURN_VOID();
}


/*
 * citus_internal_delete_shard_metadata is an internal UDF to
 * delete a row in pg_dist_shard and corresponding placement rows
 * from pg_dist_shard_placement.
 */
Datum
citus_internal_delete_shard_metadata(PG_FUNCTION_ARGS)
{
	CheckCitusVersion(ERROR);

	int64 shardId = PG_GETARG_INT64(0);

	if (!ShouldSkipMetadataChecks())
	{
		/* this UDF is not allowed allowed for executing as a separate command */
		EnsureCitusInitiatedOperation();

		if (!ShardExists(shardId))
		{
			ereport(ERROR, (errcode(ERRCODE_OBJECT_NOT_IN_PREREQUISITE_STATE),
							errmsg("Shard id does not exists: %ld", shardId)));
		}

		bool missingOk = false;
		EnsureShardOwner(shardId, missingOk);
	}

	List *shardPlacementList = ShardPlacementList(shardId);
	ShardPlacement *shardPlacement = NULL;
	foreach_ptr(shardPlacement, shardPlacementList)
	{
		DeleteShardPlacementRow(shardPlacement->placementId);
	}

	DeleteShardRow(shardId);

	PG_RETURN_VOID();
}


/*
 * citus_internal_update_relation_colocation is an internal UDF to
 * delete a row in pg_dist_shard and corresponding placement rows
 * from pg_dist_shard_placement.
 */
Datum
citus_internal_update_relation_colocation(PG_FUNCTION_ARGS)
{
	CheckCitusVersion(ERROR);

	Oid relationId = PG_GETARG_OID(0);
	uint32 targetColocationId = PG_GETARG_UINT32(1);

	EnsureTableOwner(relationId);

	if (!ShouldSkipMetadataChecks())
	{
		/* this UDF is not allowed allowed for executing as a separate command */
		EnsureCitusInitiatedOperation();

		/* ensure that the table is in pg_dist_partition */
		char partitionMethod = PartitionMethodViaCatalog(relationId);
		if (partitionMethod == DISTRIBUTE_BY_INVALID)
		{
			/* connection from the coordinator operating on a shard */
			ereport(ERROR, (errcode(ERRCODE_OBJECT_NOT_IN_PREREQUISITE_STATE),
							errmsg("The relation \"%s\" does not have a valid "
								   "entry in pg_dist_partition.",
								   get_rel_name(relationId))));
		}
		else if (!IsCitusTableType(relationId, HASH_DISTRIBUTED) &&
				 !IsCitusTableType(relationId, SINGLE_SHARD_DISTRIBUTED))
		{
			/* connection from the coordinator operating on a shard */
			ereport(ERROR, (errcode(ERRCODE_OBJECT_NOT_IN_PREREQUISITE_STATE),
							errmsg("Updating colocation ids are only allowed for hash "
								   "and single shard distributed tables: %c",
								   partitionMethod)));
		}

		int count = 1;
		List *targetColocatedTableList =
			ColocationGroupTableList(targetColocationId, count);

		if (list_length(targetColocatedTableList) == 0)
		{
			/* the table is colocated with none, so nothing to check */
		}
		else
		{
			Oid targetRelationId = linitial_oid(targetColocatedTableList);

			ErrorIfShardPlacementsNotColocated(relationId, targetRelationId);
			CheckReplicationModel(relationId, targetRelationId);
			CheckDistributionColumnType(relationId, targetRelationId);
		}
	}

	bool localOnly = true;
	UpdateRelationColocationGroup(relationId, targetColocationId, localOnly);

	PG_RETURN_VOID();
}


/*
 * citus_internal_add_colocation_metadata is an internal UDF to
 * add a row to pg_dist_colocation.
 */
Datum
citus_internal_add_colocation_metadata(PG_FUNCTION_ARGS)
{
	CheckCitusVersion(ERROR);
	EnsureSuperUser();

	int colocationId = PG_GETARG_INT32(0);
	int shardCount = PG_GETARG_INT32(1);
	int replicationFactor = PG_GETARG_INT32(2);
	Oid distributionColumnType = PG_GETARG_INT32(3);
	Oid distributionColumnCollation = PG_GETARG_INT32(4);

	if (!ShouldSkipMetadataChecks())
	{
		/* this UDF is not allowed allowed for executing as a separate command */
		EnsureCitusInitiatedOperation();
	}

	InsertColocationGroupLocally(colocationId, shardCount, replicationFactor,
								 distributionColumnType, distributionColumnCollation);

	PG_RETURN_VOID();
}


/*
 * citus_internal_delete_colocation_metadata is an internal UDF to
 * delte row from pg_dist_colocation.
 */
Datum
citus_internal_delete_colocation_metadata(PG_FUNCTION_ARGS)
{
	CheckCitusVersion(ERROR);
	EnsureSuperUser();

	int colocationId = PG_GETARG_INT32(0);

	if (!ShouldSkipMetadataChecks())
	{
		/* this UDF is not allowed allowed for executing as a separate command */
		EnsureCitusInitiatedOperation();
	}

	DeleteColocationGroupLocally(colocationId);

	PG_RETURN_VOID();
}


/*
 * citus_internal_add_tenant_schema is an internal UDF to
 * call InsertTenantSchemaLocally on a remote node.
 *
 * None of the parameters are allowed to be NULL. To set the colocation
 * id to NULL in metadata, use INVALID_COLOCATION_ID.
 */
Datum
citus_internal_add_tenant_schema(PG_FUNCTION_ARGS)
{
	CheckCitusVersion(ERROR);

	PG_ENSURE_ARGNOTNULL(0, "schema_id");
	Oid schemaId = PG_GETARG_OID(0);

	PG_ENSURE_ARGNOTNULL(1, "colocation_id");
	uint32 colocationId = PG_GETARG_INT32(1);

	InsertTenantSchemaLocally(schemaId, colocationId);

	PG_RETURN_VOID();
}


/*
 * citus_internal_delete_tenant_schema is an internal UDF to
 * call DeleteTenantSchemaLocally on a remote node.
 *
 * The schemaId parameter is not allowed to be NULL. Morever, input schema is
 * expected to be dropped already because this function is called from Citus
 * drop hook and only used to clean up metadata after the schema is dropped.
 */
Datum
citus_internal_delete_tenant_schema(PG_FUNCTION_ARGS)
{
	CheckCitusVersion(ERROR);

	PG_ENSURE_ARGNOTNULL(0, "schema_id");
	Oid schemaId = PG_GETARG_OID(0);

	DeleteTenantSchemaLocally(schemaId);

	PG_RETURN_VOID();
}


/*
 * citus_internal_update_none_dist_table_metadata is an internal UDF to
 * update a row in pg_dist_partition that belongs to given none-distributed
 * table.
 */
Datum
citus_internal_update_none_dist_table_metadata(PG_FUNCTION_ARGS)
{
	CheckCitusVersion(ERROR);

	PG_ENSURE_ARGNOTNULL(0, "relation_id");
	Oid relationId = PG_GETARG_OID(0);

	PG_ENSURE_ARGNOTNULL(1, "replication_model");
	char replicationModel = PG_GETARG_CHAR(1);

	PG_ENSURE_ARGNOTNULL(2, "colocation_id");
	uint32 colocationId = PG_GETARG_INT32(2);

	PG_ENSURE_ARGNOTNULL(3, "auto_converted");
	bool autoConverted = PG_GETARG_BOOL(3);

	if (!ShouldSkipMetadataChecks())
	{
		EnsureCitusInitiatedOperation();
	}

	UpdateNoneDistTableMetadata(relationId, replicationModel,
								colocationId, autoConverted);

	PG_RETURN_VOID();
}


/*
 * citus_internal_database_command is an internal UDF to
 * create a database in an idempotent maner without
 * transaction block restrictions.
 */
Datum
citus_internal_database_command(PG_FUNCTION_ARGS)
{
	CheckCitusVersion(ERROR);

	if (!ShouldSkipMetadataChecks())
	{
		EnsureCitusInitiatedOperation();
	}

	PG_ENSURE_ARGNOTNULL(0, "command");

	text *commandText = PG_GETARG_TEXT_P(0);
	char *command = text_to_cstring(commandText);
	Node *parseTree = ParseTreeNode(command);

	int saveNestLevel = NewGUCNestLevel();

	set_config_option("citus.enable_ddl_propagation", "off",
					  (superuser() ? PGC_SUSET : PGC_USERSET), PGC_S_SESSION,
					  GUC_ACTION_LOCAL, true, 0, false);

	set_config_option("citus.enable_create_database_propagation", "off",
					  (superuser() ? PGC_SUSET : PGC_USERSET), PGC_S_SESSION,
					  GUC_ACTION_LOCAL, true, 0, false);

	/*
<<<<<<< HEAD
	 * createdb()  uses ParseState to report the error position for the
=======
	 * createdb() uses ParseState to report the error position for the
>>>>>>> 3b556cb5
	 * input command and the position is reported to be 0 when it's provided as NULL.
	 * We're okay with that because we don't expect this UDF to be called with an incorrect
	 * DDL command.
	 */
	ParseState *pstate = NULL;

	if (IsA(parseTree, CreatedbStmt))
	{
		CreatedbStmt *stmt = castNode(CreatedbStmt, parseTree);

		bool missingOk = true;
		Oid databaseOid = get_database_oid(stmt->dbname, missingOk);

		if (!OidIsValid(databaseOid))
		{
			createdb(pstate, (CreatedbStmt *) parseTree);
		}
	}
	else
	{
		ereport(ERROR, (errmsg("citus_internal_database_command() can only be used "
							   "for CREATE DATABASE command by Citus.")));
	}

	/* rollback GUCs to the state before this session */
	AtEOXact_GUC(true, saveNestLevel);

	PG_RETURN_VOID();
}


/*
 * SyncNewColocationGroup synchronizes a new pg_dist_colocation entry to a worker.
 */
void
SyncNewColocationGroupToNodes(uint32 colocationId, int shardCount, int replicationFactor,
							  Oid distributionColumnType, Oid distributionColumnCollation)
{
	char *command = ColocationGroupCreateCommand(colocationId, shardCount,
												 replicationFactor,
												 distributionColumnType,
												 distributionColumnCollation);

	/*
	 * We require superuser for all pg_dist_colocation operations because we have
	 * no reasonable way of restricting access.
	 */
	SendCommandToWorkersWithMetadataViaSuperUser(command);
}


/*
 * ColocationGroupCreateCommand returns a command for creating a colocation group.
 */
static char *
ColocationGroupCreateCommand(uint32 colocationId, int shardCount, int replicationFactor,
							 Oid distributionColumnType, Oid distributionColumnCollation)
{
	StringInfo insertColocationCommand = makeStringInfo();

	appendStringInfo(insertColocationCommand,
					 "SELECT pg_catalog.citus_internal_add_colocation_metadata("
					 "%d, %d, %d, %s, %s)",
					 colocationId,
					 shardCount,
					 replicationFactor,
					 RemoteTypeIdExpression(distributionColumnType),
					 RemoteCollationIdExpression(distributionColumnCollation));

	return insertColocationCommand->data;
}


/*
 * RemoteTypeIdExpression returns an expression in text form that can
 * be used to obtain the OID of a type on a different node when included
 * in a query string.
 */
static char *
RemoteTypeIdExpression(Oid typeId)
{
	/* by default, use 0 (InvalidOid) */
	char *expression = "0";

	/* we also have pg_dist_colocation entries for reference tables */
	if (typeId != InvalidOid)
	{
		char *typeName = format_type_extended(typeId, -1,
											  FORMAT_TYPE_FORCE_QUALIFY |
											  FORMAT_TYPE_ALLOW_INVALID);

		/* format_type_extended returns ??? in case of an unknown type */
		if (strcmp(typeName, "???") != 0)
		{
			StringInfo regtypeExpression = makeStringInfo();

			appendStringInfo(regtypeExpression,
							 "%s::regtype",
							 quote_literal_cstr(typeName));

			expression = regtypeExpression->data;
		}
	}

	return expression;
}


/*
 * RemoteCollationIdExpression returns an expression in text form that can
 * be used to obtain the OID of a collation on a different node when included
 * in a query string.
 */
static char *
RemoteCollationIdExpression(Oid colocationId)
{
	/* by default, use 0 (InvalidOid) */
	char *expression = "0";

	if (colocationId != InvalidOid)
	{
		Datum collationIdDatum = ObjectIdGetDatum(colocationId);
		HeapTuple collationTuple = SearchSysCache1(COLLOID, collationIdDatum);

		if (HeapTupleIsValid(collationTuple))
		{
			Form_pg_collation collationform =
				(Form_pg_collation) GETSTRUCT(collationTuple);
			char *collationName = NameStr(collationform->collname);
			char *collationSchemaName = get_namespace_name(collationform->collnamespace);
			char *qualifiedCollationName = quote_qualified_identifier(collationSchemaName,
																	  collationName);

			StringInfo regcollationExpression = makeStringInfo();
			appendStringInfo(regcollationExpression,
							 "%s::regcollation",
							 quote_literal_cstr(qualifiedCollationName));

			expression = regcollationExpression->data;
		}

		ReleaseSysCache(collationTuple);
	}

	return expression;
}


/*
 * SyncDeleteColocationGroupToNodes deletes a pg_dist_colocation record from workers.
 */
void
SyncDeleteColocationGroupToNodes(uint32 colocationId)
{
	char *command = ColocationGroupDeleteCommand(colocationId);

	/*
	 * We require superuser for all pg_dist_colocation operations because we have
	 * no reasonable way of restricting access.
	 */
	SendCommandToWorkersWithMetadataViaSuperUser(command);
}


/*
 * ColocationGroupDeleteCommand returns a command for deleting a colocation group.
 */
static char *
ColocationGroupDeleteCommand(uint32 colocationId)
{
	StringInfo deleteColocationCommand = makeStringInfo();

	appendStringInfo(deleteColocationCommand,
					 "SELECT pg_catalog.citus_internal_delete_colocation_metadata(%d)",
					 colocationId);

	return deleteColocationCommand->data;
}


/*
 * TenantSchemaInsertCommand returns a command to call
 * citus_internal_add_tenant_schema().
 */
char *
TenantSchemaInsertCommand(Oid schemaId, uint32 colocationId)
{
	StringInfo command = makeStringInfo();
	appendStringInfo(command,
					 "SELECT pg_catalog.citus_internal_add_tenant_schema(%s, %u)",
					 RemoteSchemaIdExpressionById(schemaId), colocationId);

	return command->data;
}


/*
 * TenantSchemaDeleteCommand returns a command to call
 * citus_internal_delete_tenant_schema().
 */
char *
TenantSchemaDeleteCommand(char *schemaName)
{
	StringInfo command = makeStringInfo();
	appendStringInfo(command,
					 "SELECT pg_catalog.citus_internal_delete_tenant_schema(%s)",
					 RemoteSchemaIdExpressionByName(schemaName));

	return command->data;
}


/*
 * UpdateNoneDistTableMetadataCommand returns a command to call
 * citus_internal_update_none_dist_table_metadata().
 */
char *
UpdateNoneDistTableMetadataCommand(Oid relationId, char replicationModel,
								   uint32 colocationId, bool autoConverted)
{
	StringInfo command = makeStringInfo();
	appendStringInfo(command,
					 "SELECT pg_catalog.citus_internal_update_none_dist_table_metadata(%s, '%c', %u, %s)",
					 RemoteTableIdExpression(relationId), replicationModel, colocationId,
					 autoConverted ? "true" : "false");

	return command->data;
}


/*
 * AddPlacementMetadataCommand returns a command to call
 * citus_internal_add_placement_metadata().
 */
char *
AddPlacementMetadataCommand(uint64 shardId, uint64 placementId,
							uint64 shardLength, int32 groupId)
{
	StringInfo command = makeStringInfo();
	appendStringInfo(command,
					 "SELECT citus_internal_add_placement_metadata(%ld, %ld, %d, %ld)",
					 shardId, shardLength, groupId, placementId);
	return command->data;
}


/*
 * DeletePlacementMetadataCommand returns a command to call
 * citus_internal_delete_placement_metadata().
 */
char *
DeletePlacementMetadataCommand(uint64 placementId)
{
	StringInfo command = makeStringInfo();
	appendStringInfo(command,
					 "SELECT pg_catalog.citus_internal_delete_placement_metadata(%ld)",
					 placementId);
	return command->data;
}


/*
 * RemoteSchemaIdExpressionById returns an expression in text form that
 * can be used to obtain the OID of the schema with given schema id on a
 * different node when included in a query string.
 */
static char *
RemoteSchemaIdExpressionById(Oid schemaId)
{
	char *schemaName = get_namespace_name(schemaId);
	if (schemaName == NULL)
	{
		ereport(ERROR, (errmsg("schema with OID %u does not exist", schemaId)));
	}

	return RemoteSchemaIdExpressionByName(schemaName);
}


/*
 * RemoteSchemaIdExpressionByName returns an expression in text form that
 * can be used to obtain the OID of the schema with given schema name on a
 * different node when included in a query string.
 */
static char *
RemoteSchemaIdExpressionByName(char *schemaName)
{
	StringInfo regnamespaceExpr = makeStringInfo();
	appendStringInfo(regnamespaceExpr, "%s::regnamespace",
					 quote_literal_cstr(quote_identifier(schemaName)));

	return regnamespaceExpr->data;
}


/*
 * RemoteTableIdExpression returns an expression in text form that
 * can be used to obtain the OID of given table on a different node
 * when included in a query string.
 */
static char *
RemoteTableIdExpression(Oid relationId)
{
	StringInfo regclassExpr = makeStringInfo();
	appendStringInfo(regclassExpr, "%s::regclass",
					 quote_literal_cstr(generate_qualified_relation_name(relationId)));

	return regclassExpr->data;
}


/*
 * SetMetadataSyncNodesFromNodeList sets list of nodes that needs to be metadata
 * synced among given node list into metadataSyncContext.
 */
void
SetMetadataSyncNodesFromNodeList(MetadataSyncContext *context, List *nodeList)
{
	/* sync is disabled, then no nodes to sync */
	if (!EnableMetadataSync)
	{
		return;
	}

	List *activatedWorkerNodeList = NIL;

	WorkerNode *node = NULL;
	foreach_ptr(node, nodeList)
	{
		if (NodeIsPrimary(node))
		{
			/* warn if we have coordinator in nodelist */
			if (NodeIsCoordinator(node))
			{
				ereport(NOTICE, (errmsg("%s:%d is the coordinator and already contains "
										"metadata, skipping syncing the metadata",
										node->workerName, node->workerPort)));
				continue;
			}

			activatedWorkerNodeList = lappend(activatedWorkerNodeList, node);
		}
	}

	context->activatedWorkerNodeList = activatedWorkerNodeList;
}


/*
 * EstablishAndSetMetadataSyncBareConnections establishes and sets
 * connections used throughout nontransactional metadata sync.
 */
void
EstablishAndSetMetadataSyncBareConnections(MetadataSyncContext *context)
{
	Assert(MetadataSyncTransMode == METADATA_SYNC_NON_TRANSACTIONAL);

	int connectionFlags = REQUIRE_METADATA_CONNECTION;

	/* establish bare connections to activated worker nodes */
	List *bareConnectionList = NIL;
	WorkerNode *node = NULL;
	foreach_ptr(node, context->activatedWorkerNodeList)
	{
		MultiConnection *connection = GetNodeUserDatabaseConnection(connectionFlags,
																	node->workerName,
																	node->workerPort,
																	CurrentUserName(),
																	NULL);

		Assert(connection != NULL);
		ForceConnectionCloseAtTransactionEnd(connection);
		bareConnectionList = lappend(bareConnectionList, connection);
	}

	context->activatedWorkerBareConnections = bareConnectionList;
}


/*
 * CreateMetadataSyncContext creates a context which contains worker connections
 * and a MemoryContext to be used throughout the metadata sync.
 *
 * If we collect commands, connections will not be established as caller's intent
 * is to collect sync commands.
 *
 * If the nodes are newly added before activation, we would not try to unset
 * metadatasynced in separate transaction during nontransactional metadatasync.
 */
MetadataSyncContext *
CreateMetadataSyncContext(List *nodeList, bool collectCommands,
						  bool nodesAddedInSameTransaction)
{
	/* should be alive during local transaction during the sync */
	MemoryContext context = AllocSetContextCreate(TopTransactionContext,
												  "metadata_sync_context",
												  ALLOCSET_DEFAULT_SIZES);

	MetadataSyncContext *metadataSyncContext = (MetadataSyncContext *) palloc0(
		sizeof(MetadataSyncContext));

	metadataSyncContext->context = context;
	metadataSyncContext->transactionMode = MetadataSyncTransMode;
	metadataSyncContext->collectCommands = collectCommands;
	metadataSyncContext->collectedCommands = NIL;
	metadataSyncContext->nodesAddedInSameTransaction = nodesAddedInSameTransaction;

	/* filter the nodes that needs to be activated from given node list */
	SetMetadataSyncNodesFromNodeList(metadataSyncContext, nodeList);

	/*
	 * establish connections only for nontransactional mode to prevent connection
	 * open-close for each command
	 */
	if (!collectCommands && MetadataSyncTransMode == METADATA_SYNC_NON_TRANSACTIONAL)
	{
		EstablishAndSetMetadataSyncBareConnections(metadataSyncContext);
	}

	/* use 2PC coordinated transactions if we operate in transactional mode */
	if (MetadataSyncTransMode == METADATA_SYNC_TRANSACTIONAL)
	{
		Use2PCForCoordinatedTransaction();
	}

	return metadataSyncContext;
}


/*
 * ResetMetadataSyncMemoryContext resets memory context inside metadataSyncContext, if
 * we are not collecting commands.
 */
void
ResetMetadataSyncMemoryContext(MetadataSyncContext *context)
{
	if (!MetadataSyncCollectsCommands(context))
	{
		MemoryContextReset(context->context);
	}
}


/*
 * MetadataSyncCollectsCommands returns whether context is used for collecting
 * commands instead of sending them to workers.
 */
bool
MetadataSyncCollectsCommands(MetadataSyncContext *context)
{
	return context->collectCommands;
}


/*
 * SendOrCollectCommandListToActivatedNodes sends the commands to the activated nodes with
 * bare connections inside metadatacontext or via coordinated connections.
 * Note that when context only collects commands, we add commands into the context
 * without sending the commands.
 */
void
SendOrCollectCommandListToActivatedNodes(MetadataSyncContext *context, List *commands)
{
	/* do nothing if no commands */
	if (commands == NIL)
	{
		return;
	}

	/*
	 * do not send any command to workers if we collect commands.
	 * Collect commands into metadataSyncContext's collected command
	 * list.
	 */
	if (MetadataSyncCollectsCommands(context))
	{
		context->collectedCommands = list_concat(context->collectedCommands, commands);
		return;
	}

	/* send commands to new workers, the current user should be a superuser */
	Assert(superuser());

	if (context->transactionMode == METADATA_SYNC_TRANSACTIONAL)
	{
		List *workerNodes = context->activatedWorkerNodeList;
		SendMetadataCommandListToWorkerListInCoordinatedTransaction(workerNodes,
																	CurrentUserName(),
																	commands);
	}
	else if (context->transactionMode == METADATA_SYNC_NON_TRANSACTIONAL)
	{
		List *workerConnections = context->activatedWorkerBareConnections;
		SendCommandListToWorkerListWithBareConnections(workerConnections, commands);
	}
	else
	{
		pg_unreachable();
	}
}


/*
 * SendOrCollectCommandListToMetadataNodes sends the commands to the metadata nodes with
 * bare connections inside metadatacontext or via coordinated connections.
 * Note that when context only collects commands, we add commands into the context
 * without sending the commands.
 */
void
SendOrCollectCommandListToMetadataNodes(MetadataSyncContext *context, List *commands)
{
	/*
	 * do not send any command to workers if we collcet commands.
	 * Collect commands into metadataSyncContext's collected command
	 * list.
	 */
	if (MetadataSyncCollectsCommands(context))
	{
		context->collectedCommands = list_concat(context->collectedCommands, commands);
		return;
	}

	/* send commands to new workers, the current user should be a superuser */
	Assert(superuser());

	if (context->transactionMode == METADATA_SYNC_TRANSACTIONAL)
	{
		List *metadataNodes = TargetWorkerSetNodeList(NON_COORDINATOR_METADATA_NODES,
													  RowShareLock);
		SendMetadataCommandListToWorkerListInCoordinatedTransaction(metadataNodes,
																	CurrentUserName(),
																	commands);
	}
	else if (context->transactionMode == METADATA_SYNC_NON_TRANSACTIONAL)
	{
		SendBareCommandListToMetadataWorkers(commands);
	}
	else
	{
		pg_unreachable();
	}
}


/*
 * SendOrCollectCommandListToSingleNode sends the commands to the specific worker
 * indexed by nodeIdx with bare connection inside metadatacontext or via coordinated
 * connection. Note that when context only collects commands, we add commands into
 * the context without sending the commands.
 */
void
SendOrCollectCommandListToSingleNode(MetadataSyncContext *context, List *commands,
									 int nodeIdx)
{
	/*
	 * Do not send any command to workers if we collect commands.
	 * Collect commands into metadataSyncContext's collected command
	 * list.
	 */
	if (MetadataSyncCollectsCommands(context))
	{
		context->collectedCommands = list_concat(context->collectedCommands, commands);
		return;
	}

	/* send commands to new workers, the current user should be a superuser */
	Assert(superuser());

	if (context->transactionMode == METADATA_SYNC_TRANSACTIONAL)
	{
		List *workerNodes = context->activatedWorkerNodeList;
		Assert(nodeIdx < list_length(workerNodes));

		WorkerNode *node = list_nth(workerNodes, nodeIdx);
		SendMetadataCommandListToWorkerListInCoordinatedTransaction(list_make1(node),
																	CurrentUserName(),
																	commands);
	}
	else if (context->transactionMode == METADATA_SYNC_NON_TRANSACTIONAL)
	{
		List *workerConnections = context->activatedWorkerBareConnections;
		Assert(nodeIdx < list_length(workerConnections));

		MultiConnection *workerConnection = list_nth(workerConnections, nodeIdx);
		List *connectionList = list_make1(workerConnection);
		SendCommandListToWorkerListWithBareConnections(connectionList, commands);
	}
	else
	{
		pg_unreachable();
	}
}


/*
 * WorkerDropAllShellTablesCommand returns command required to drop shell tables
 * from workers. When singleTransaction is false, we create transaction per shell
 * table. Otherwise, we drop all shell tables within single transaction.
 */
char *
WorkerDropAllShellTablesCommand(bool singleTransaction)
{
	char *singleTransactionString = (singleTransaction) ? "true" : "false";
	StringInfo removeAllShellTablesCommand = makeStringInfo();
	appendStringInfo(removeAllShellTablesCommand, WORKER_DROP_ALL_SHELL_TABLES,
					 singleTransactionString);
	return removeAllShellTablesCommand->data;
}


/*
 * WorkerDropSequenceDependencyCommand returns command to drop sequence dependencies for
 * given table.
 */
char *
WorkerDropSequenceDependencyCommand(Oid relationId)
{
	char *qualifiedTableName = generate_qualified_relation_name(relationId);
	StringInfo breakSequenceDepCommand = makeStringInfo();
	appendStringInfo(breakSequenceDepCommand,
					 BREAK_CITUS_TABLE_SEQUENCE_DEPENDENCY_COMMAND,
					 quote_literal_cstr(qualifiedTableName));
	return breakSequenceDepCommand->data;
}


/*
 * PropagateNodeWideObjectsCommandList is called during node activation to
 * propagate any object that should be propagated for every node. These are
 * generally not linked to any distributed object but change system wide behaviour.
 */
static List *
PropagateNodeWideObjectsCommandList(void)
{
	/* collect all commands */
	List *ddlCommands = NIL;

	if (EnableAlterRoleSetPropagation)
	{
		/*
		 * Get commands for database and postgres wide settings. Since these settings are not
		 * linked to any role that can be distributed we need to distribute them seperately
		 */
		List *alterRoleSetCommands = GenerateAlterRoleSetCommandForRole(InvalidOid);
		ddlCommands = list_concat(ddlCommands, alterRoleSetCommands);
	}

	if (EnableCreateDatabasePropagation)
	{
		/* get commands for database creation */
		List *createDatabaseCommands = GenerateCreateDatabaseCommandList();
		ddlCommands = list_concat(ddlCommands, createDatabaseCommands);
	}

	return ddlCommands;
}


/*
 * SyncDistributedObjects sync the distributed objects to the nodes in metadataSyncContext
 * with transactional or nontransactional mode according to transactionMode inside
 * metadataSyncContext.
 *
 * Transactions should be ordered like below:
 * - Nodewide objects (only roles for now),
 * - Deletion of sequence and shell tables and metadata entries
 * - All dependencies (e.g., types, schemas, sequences) and all shell distributed
 *   table and their pg_dist_xx metadata entries
 * - Inter relation between those shell tables
 *
 * Note that we do not create the distributed dependencies on the coordinator
 * since all the dependencies should be present in the coordinator already.
 */
void
SyncDistributedObjects(MetadataSyncContext *context)
{
	if (context->activatedWorkerNodeList == NIL)
	{
		return;
	}

	EnsureSequentialModeMetadataOperations();

	Assert(ShouldPropagate());

	/* send systemwide objects; i.e. roles and databases for now */
	SendNodeWideObjectsSyncCommands(context);

	/*
	 * Break dependencies between sequences-shell tables, then remove shell tables,
	 * and metadata tables respectively.
	 * We should delete shell tables before metadata entries as we look inside
	 * pg_dist_partition to figure out shell tables.
	 */
	SendShellTableDeletionCommands(context);
	SendMetadataDeletionCommands(context);

	/*
	 * Commands to insert pg_dist_colocation entries.
	 * Replicating dist objects and their metadata depends on this step.
	 */
	SendColocationMetadataCommands(context);

	/*
	 * Replicate all objects of the pg_dist_object to the remote node and
	 * create metadata entries for Citus tables (pg_dist_shard, pg_dist_shard_placement,
	 * pg_dist_partition, pg_dist_object).
	 */
	SendDependencyCreationCommands(context);
	SendDistTableMetadataCommands(context);
	SendDistObjectCommands(context);

	/*
	 * Commands to insert pg_dist_schema entries.
	 *
	 * Need to be done after syncing distributed objects because the schemas
	 * need to exist on the worker.
	 */
	SendTenantSchemaMetadataCommands(context);

	/*
	 * After creating each table, handle the inter table relationship between
	 * those tables.
	 */
	SendInterTableRelationshipCommands(context);

	/*
	 * After creation of databases and roles, send the grant database commands
	 * to the workers.
	 */

	SendDatabaseGrantSyncCommands(context);
}


/*
 * SendNodeWideObjectsSyncCommands sends systemwide objects to workers with
 * transactional or nontransactional mode according to transactionMode inside
 * metadataSyncContext.
 */
void
SendNodeWideObjectsSyncCommands(MetadataSyncContext *context)
{
	/* propagate node wide objects. It includes only roles for now. */
	List *commandList = PropagateNodeWideObjectsCommandList();

	if (commandList == NIL)
	{
		return;
	}

	commandList = lcons(DISABLE_DDL_PROPAGATION, commandList);
	commandList = lappend(commandList, ENABLE_DDL_PROPAGATION);
	SendOrCollectCommandListToActivatedNodes(context, commandList);
}


/*
 * SendDatabaseGrantSyncCommands sends database grants to roles to workers with
 * transactional or nontransactional mode according to transactionMode inside
 * metadataSyncContext in case of EnableCreateDatabasePropagation GUC set.
 * This function is called after SendNodeWideObjectsSyncCommands and SendDependencyCreationCommands
 * because we need both databases and roles to be created on the worker.
 *
 */
static void
SendDatabaseGrantSyncCommands(MetadataSyncContext *context)
{
	if (EnableCreateDatabasePropagation)
	{
		/* propagate node wide objects. It includes only roles for now. */
		List *commandList = GenerateGrantDatabaseCommandList();

		if (commandList == NIL)
		{
			return;
		}

		commandList = lcons(DISABLE_DDL_PROPAGATION, commandList);
		commandList = lappend(commandList, ENABLE_DDL_PROPAGATION);
		SendOrCollectCommandListToActivatedNodes(context, commandList);
	}
}


/*
 * SendShellTableDeletionCommands sends sequence, and shell table deletion
 * commands to workers with transactional or nontransactional mode according to
 * transactionMode inside metadataSyncContext.
 */
void
SendShellTableDeletionCommands(MetadataSyncContext *context)
{
	/* break all sequence deps for citus tables */
	char *breakSeqDepsCommand = BREAK_ALL_CITUS_TABLE_SEQUENCE_DEPENDENCY_COMMAND;
	SendOrCollectCommandListToActivatedNodes(context, list_make1(breakSeqDepsCommand));

	/* remove shell tables */
	bool singleTransaction = (context->transactionMode == METADATA_SYNC_TRANSACTIONAL);
	char *dropShellTablesCommand = WorkerDropAllShellTablesCommand(singleTransaction);
	SendOrCollectCommandListToActivatedNodes(context, list_make1(dropShellTablesCommand));
}


/*
 * SendMetadataDeletionCommands sends metadata entry deletion commands to workers
 * with transactional or nontransactional mode according to transactionMode inside
 * metadataSyncContext.
 */
void
SendMetadataDeletionCommands(MetadataSyncContext *context)
{
	/* remove pg_dist_partition entries */
	SendOrCollectCommandListToActivatedNodes(context, list_make1(DELETE_ALL_PARTITIONS));

	/* remove pg_dist_shard entries */
	SendOrCollectCommandListToActivatedNodes(context, list_make1(DELETE_ALL_SHARDS));

	/* remove pg_dist_placement entries */
	SendOrCollectCommandListToActivatedNodes(context, list_make1(DELETE_ALL_PLACEMENTS));

	/* remove pg_dist_object entries */
	SendOrCollectCommandListToActivatedNodes(context,
											 list_make1(DELETE_ALL_DISTRIBUTED_OBJECTS));

	/* remove pg_dist_colocation entries */
	SendOrCollectCommandListToActivatedNodes(context, list_make1(DELETE_ALL_COLOCATION));

	/* remove pg_dist_schema entries */
	SendOrCollectCommandListToActivatedNodes(context,
											 list_make1(DELETE_ALL_TENANT_SCHEMAS));
}


/*
 * SendColocationMetadataCommands sends colocation metadata with transactional or
 * nontransactional mode according to transactionMode inside metadataSyncContext.
 */
void
SendColocationMetadataCommands(MetadataSyncContext *context)
{
	ScanKeyData scanKey[1];
	int scanKeyCount = 0;

	Relation relation = table_open(DistColocationRelationId(), AccessShareLock);
	SysScanDesc scanDesc = systable_beginscan(relation, InvalidOid, false, NULL,
											  scanKeyCount, scanKey);

	MemoryContext oldContext = MemoryContextSwitchTo(context->context);
	HeapTuple nextTuple = NULL;
	while (true)
	{
		ResetMetadataSyncMemoryContext(context);

		nextTuple = systable_getnext(scanDesc);
		if (!HeapTupleIsValid(nextTuple))
		{
			break;
		}

		StringInfo colocationGroupCreateCommand = makeStringInfo();
		appendStringInfo(colocationGroupCreateCommand,
						 "WITH colocation_group_data (colocationid, shardcount, "
						 "replicationfactor, distributioncolumntype, "
						 "distributioncolumncollationname, "
						 "distributioncolumncollationschema)  AS (VALUES ");

		Form_pg_dist_colocation colocationForm =
			(Form_pg_dist_colocation) GETSTRUCT(nextTuple);

		appendStringInfo(colocationGroupCreateCommand,
						 "(%d, %d, %d, %s, ",
						 colocationForm->colocationid,
						 colocationForm->shardcount,
						 colocationForm->replicationfactor,
						 RemoteTypeIdExpression(colocationForm->distributioncolumntype));

		/*
		 * For collations, include the names in the VALUES section and then
		 * join with pg_collation.
		 */
		Oid distributionColumCollation = colocationForm->distributioncolumncollation;
		if (distributionColumCollation != InvalidOid)
		{
			Datum collationIdDatum = ObjectIdGetDatum(distributionColumCollation);
			HeapTuple collationTuple = SearchSysCache1(COLLOID, collationIdDatum);
			if (HeapTupleIsValid(collationTuple))
			{
				Form_pg_collation collationform =
					(Form_pg_collation) GETSTRUCT(collationTuple);
				char *collationName = NameStr(collationform->collname);
				char *collationSchemaName =
					get_namespace_name(collationform->collnamespace);
				appendStringInfo(colocationGroupCreateCommand,
								 "%s, %s)",
								 quote_literal_cstr(collationName),
								 quote_literal_cstr(collationSchemaName));
				ReleaseSysCache(collationTuple);
			}
			else
			{
				appendStringInfo(colocationGroupCreateCommand,
								 "NULL, NULL)");
			}
		}
		else
		{
			appendStringInfo(colocationGroupCreateCommand,
							 "NULL, NULL)");
		}

		appendStringInfo(colocationGroupCreateCommand,
						 ") SELECT pg_catalog.citus_internal_add_colocation_metadata("
						 "colocationid, shardcount, replicationfactor, "
						 "distributioncolumntype, coalesce(c.oid, 0)) "
						 "FROM colocation_group_data d LEFT JOIN pg_collation c "
						 "ON (d.distributioncolumncollationname = c.collname "
						 "AND d.distributioncolumncollationschema::regnamespace"
						 " = c.collnamespace)");

		List *commandList = list_make1(colocationGroupCreateCommand->data);
		SendOrCollectCommandListToActivatedNodes(context, commandList);
	}
	MemoryContextSwitchTo(oldContext);

	systable_endscan(scanDesc);
	table_close(relation, AccessShareLock);
}


/*
 * SendTenantSchemaMetadataCommands sends tenant schema metadata entries with
 * transactional or nontransactional mode according to transactionMode inside
 * metadataSyncContext.
 */
void
SendTenantSchemaMetadataCommands(MetadataSyncContext *context)
{
	ScanKeyData scanKey[1];
	int scanKeyCount = 0;

	Relation pgDistTenantSchema = table_open(DistTenantSchemaRelationId(),
											 AccessShareLock);
	SysScanDesc scanDesc = systable_beginscan(pgDistTenantSchema, InvalidOid, false, NULL,
											  scanKeyCount, scanKey);

	MemoryContext oldContext = MemoryContextSwitchTo(context->context);
	HeapTuple heapTuple = NULL;
	while (true)
	{
		ResetMetadataSyncMemoryContext(context);

		heapTuple = systable_getnext(scanDesc);
		if (!HeapTupleIsValid(heapTuple))
		{
			break;
		}

		Form_pg_dist_schema tenantSchemaForm =
			(Form_pg_dist_schema) GETSTRUCT(heapTuple);

		StringInfo insertTenantSchemaCommand = makeStringInfo();
		appendStringInfo(insertTenantSchemaCommand,
						 "SELECT pg_catalog.citus_internal_add_tenant_schema(%s, %u)",
						 RemoteSchemaIdExpressionById(tenantSchemaForm->schemaid),
						 tenantSchemaForm->colocationid);

		List *commandList = list_make1(insertTenantSchemaCommand->data);
		SendOrCollectCommandListToActivatedNodes(context, commandList);
	}
	MemoryContextSwitchTo(oldContext);

	systable_endscan(scanDesc);
	table_close(pgDistTenantSchema, AccessShareLock);
}


/*
 * SendDependencyCreationCommands sends dependency creation commands to workers
 * with transactional or nontransactional mode according to transactionMode
 * inside metadataSyncContext.
 */
void
SendDependencyCreationCommands(MetadataSyncContext *context)
{
	/* disable ddl propagation */
	SendOrCollectCommandListToActivatedNodes(context,
											 list_make1(DISABLE_DDL_PROPAGATION));

	MemoryContext oldContext = MemoryContextSwitchTo(context->context);

	/* collect all dependencies in creation order and get their ddl commands */
	List *dependencies = GetDistributedObjectAddressList();

	/*
	 * Depending on changes in the environment, such as the enable_metadata_sync guc
	 * there might be objects in the distributed object address list that should currently
	 * not be propagated by citus as they are 'not supported'.
	 */
	dependencies = FilterObjectAddressListByPredicate(dependencies,
													  &SupportedDependencyByCitus);

	dependencies = OrderObjectAddressListInDependencyOrder(dependencies);

	/*
	 * We need to create a subcontext as we reset the context after each dependency
	 * creation but we want to preserve all dependency objects at metadataSyncContext.
	 */
	MemoryContext commandsContext = AllocSetContextCreate(context->context,
														  "dependency commands context",
														  ALLOCSET_DEFAULT_SIZES);
	MemoryContextSwitchTo(commandsContext);
	ObjectAddress *dependency = NULL;
	foreach_ptr(dependency, dependencies)
	{
		if (!MetadataSyncCollectsCommands(context))
		{
			MemoryContextReset(commandsContext);
		}

		if (IsAnyObjectAddressOwnedByExtension(list_make1(dependency), NULL))
		{
			/*
			 * We expect extension-owned objects to be created as a result
			 * of the extension being created.
			 */
			continue;
		}

		/* dependency creation commands */
		List *ddlCommands = GetAllDependencyCreateDDLCommands(list_make1(dependency));
		SendOrCollectCommandListToActivatedNodes(context, ddlCommands);
	}
	MemoryContextSwitchTo(oldContext);

	if (!MetadataSyncCollectsCommands(context))
	{
		MemoryContextDelete(commandsContext);
	}
	ResetMetadataSyncMemoryContext(context);

	/* enable ddl propagation */
	SendOrCollectCommandListToActivatedNodes(context, list_make1(ENABLE_DDL_PROPAGATION));
}


/*
 * SendDistTableMetadataCommands sends commands related to pg_dist_shard and,
 * pg_dist_shard_placement entries to workers with transactional or nontransactional
 * mode according to transactionMode inside metadataSyncContext.
 */
void
SendDistTableMetadataCommands(MetadataSyncContext *context)
{
	ScanKeyData scanKey[1];
	int scanKeyCount = 0;

	Relation relation = table_open(DistPartitionRelationId(), AccessShareLock);
	TupleDesc tupleDesc = RelationGetDescr(relation);

	SysScanDesc scanDesc = systable_beginscan(relation, InvalidOid, false, NULL,
											  scanKeyCount, scanKey);

	MemoryContext oldContext = MemoryContextSwitchTo(context->context);
	HeapTuple nextTuple = NULL;
	while (true)
	{
		ResetMetadataSyncMemoryContext(context);

		nextTuple = systable_getnext(scanDesc);
		if (!HeapTupleIsValid(nextTuple))
		{
			break;
		}

		/*
		 * Create Citus table metadata commands (pg_dist_shard, pg_dist_shard_placement,
		 * pg_dist_partition). Only Citus tables have shard metadata.
		 */
		Oid relationId = FetchRelationIdFromPgPartitionHeapTuple(nextTuple, tupleDesc);
		if (!ShouldSyncTableMetadata(relationId))
		{
			continue;
		}

		List *commandList = CitusTableMetadataCreateCommandList(relationId);
		SendOrCollectCommandListToActivatedNodes(context, commandList);
	}
	MemoryContextSwitchTo(oldContext);

	systable_endscan(scanDesc);
	table_close(relation, AccessShareLock);
}


/*
 * SendDistObjectCommands sends commands related to pg_dist_object entries to
 * workers with transactional or nontransactional mode according to transactionMode
 * inside metadataSyncContext.
 */
void
SendDistObjectCommands(MetadataSyncContext *context)
{
	ScanKeyData scanKey[1];
	int scanKeyCount = 0;

	Relation relation = table_open(DistObjectRelationId(), AccessShareLock);
	TupleDesc tupleDesc = RelationGetDescr(relation);

	SysScanDesc scanDesc = systable_beginscan(relation, InvalidOid, false, NULL,
											  scanKeyCount, scanKey);

	MemoryContext oldContext = MemoryContextSwitchTo(context->context);
	HeapTuple nextTuple = NULL;
	while (true)
	{
		ResetMetadataSyncMemoryContext(context);

		nextTuple = systable_getnext(scanDesc);
		if (!HeapTupleIsValid(nextTuple))
		{
			break;
		}

		Form_pg_dist_object pg_dist_object = (Form_pg_dist_object) GETSTRUCT(nextTuple);

		ObjectAddress *address = palloc(sizeof(ObjectAddress));

		ObjectAddressSubSet(*address, pg_dist_object->classid, pg_dist_object->objid,
							pg_dist_object->objsubid);

		bool distributionArgumentIndexIsNull = false;
		Datum distributionArgumentIndexDatum =
			heap_getattr(nextTuple,
						 Anum_pg_dist_object_distribution_argument_index,
						 tupleDesc,
						 &distributionArgumentIndexIsNull);
		int32 distributionArgumentIndex = DatumGetInt32(distributionArgumentIndexDatum);

		bool colocationIdIsNull = false;
		Datum colocationIdDatum =
			heap_getattr(nextTuple,
						 Anum_pg_dist_object_colocationid,
						 tupleDesc,
						 &colocationIdIsNull);
		int32 colocationId = DatumGetInt32(colocationIdDatum);

		bool forceDelegationIsNull = false;
		Datum forceDelegationDatum =
			heap_getattr(nextTuple,
						 Anum_pg_dist_object_force_delegation,
						 tupleDesc,
						 &forceDelegationIsNull);
		bool forceDelegation = DatumGetBool(forceDelegationDatum);

		if (distributionArgumentIndexIsNull)
		{
			distributionArgumentIndex = INVALID_DISTRIBUTION_ARGUMENT_INDEX;
		}

		if (colocationIdIsNull)
		{
			colocationId = INVALID_COLOCATION_ID;
		}

		if (forceDelegationIsNull)
		{
			forceDelegation = NO_FORCE_PUSHDOWN;
		}

		char *workerMetadataUpdateCommand =
			MarkObjectsDistributedCreateCommand(list_make1(address),
												list_make1_int(distributionArgumentIndex),
												list_make1_int(colocationId),
												list_make1_int(forceDelegation));
		SendOrCollectCommandListToActivatedNodes(context,
												 list_make1(workerMetadataUpdateCommand));
	}
	MemoryContextSwitchTo(oldContext);

	systable_endscan(scanDesc);
	relation_close(relation, NoLock);
}


/*
 * SendInterTableRelationshipCommands sends inter-table relationship commands
 * (e.g. constraints, attach partitions) to workers with transactional or
 * nontransactional mode per inter table relationship according to transactionMode
 * inside metadataSyncContext.
 */
void
SendInterTableRelationshipCommands(MetadataSyncContext *context)
{
	/* disable ddl propagation */
	SendOrCollectCommandListToActivatedNodes(context,
											 list_make1(DISABLE_DDL_PROPAGATION));

	ScanKeyData scanKey[1];
	int scanKeyCount = 0;

	Relation relation = table_open(DistPartitionRelationId(), AccessShareLock);
	TupleDesc tupleDesc = RelationGetDescr(relation);

	SysScanDesc scanDesc = systable_beginscan(relation, InvalidOid, false, NULL,
											  scanKeyCount, scanKey);

	MemoryContext oldContext = MemoryContextSwitchTo(context->context);
	HeapTuple nextTuple = NULL;
	while (true)
	{
		ResetMetadataSyncMemoryContext(context);

		nextTuple = systable_getnext(scanDesc);
		if (!HeapTupleIsValid(nextTuple))
		{
			break;
		}

		Oid relationId = FetchRelationIdFromPgPartitionHeapTuple(nextTuple, tupleDesc);
		if (!ShouldSyncTableMetadata(relationId))
		{
			continue;
		}

		/*
		 * Skip foreign key and partition creation when the Citus table is
		 * owned by an extension.
		 */
		if (IsTableOwnedByExtension(relationId))
		{
			continue;
		}

		List *commandList = InterTableRelationshipOfRelationCommandList(relationId);
		SendOrCollectCommandListToActivatedNodes(context, commandList);
	}
	MemoryContextSwitchTo(oldContext);

	systable_endscan(scanDesc);
	table_close(relation, AccessShareLock);

	/* enable ddl propagation */
	SendOrCollectCommandListToActivatedNodes(context, list_make1(ENABLE_DDL_PROPAGATION));
}<|MERGE_RESOLUTION|>--- conflicted
+++ resolved
@@ -2049,84 +2049,6 @@
 }
 
 
-List *
-GrantOnDatabaseDDLCommands(Oid databaseOid)
-{
-	HeapTuple databaseTuple = SearchSysCache1(DATABASEOID, ObjectIdGetDatum(databaseOid));
-	bool isNull = true;
-	Datum aclDatum = SysCacheGetAttr(DATABASEOID, databaseTuple, Anum_pg_database_datacl,
-									 &isNull);
-	if (isNull)
-	{
-		ReleaseSysCache(databaseTuple);
-		return NIL;
-	}
-	Acl *acl = DatumGetAclPCopy(aclDatum);
-	AclItem *aclDat = ACL_DAT(acl);
-	int aclNum = ACL_NUM(acl);
-	List *commands = NIL;
-
-	ReleaseSysCache(databaseTuple);
-
-	for (int i = 0; i < aclNum; i++)
-	{
-		commands = list_concat(commands,
-							   GenerateGrantOnDatabaseFromAclItem(
-								   databaseOid, &aclDat[i]));
-	}
-
-	return commands;
-}
-
-
-List *
-GenerateGrantOnDatabaseFromAclItem(Oid databaseOid, AclItem *aclItem)
-{
-	AclMode permissions = ACLITEM_GET_PRIVS(*aclItem) & ACL_ALL_RIGHTS_DATABASE;
-	AclMode grants = ACLITEM_GET_GOPTIONS(*aclItem) & ACL_ALL_RIGHTS_DATABASE;
-
-	/*
-	 * seems unlikely but we check if there is a grant option in the list without the actual permission
-	 */
-	Assert(!(grants & ACL_CONNECT) || (permissions & ACL_CONNECT));
-	Assert(!(grants & ACL_CREATE) || (permissions & ACL_CREATE));
-	Assert(!(grants & ACL_CREATE_TEMP) || (permissions & ACL_CREATE_TEMP));
-	Oid granteeOid = aclItem->ai_grantee;
-	List *queries = NIL;
-
-	queries = lappend(queries, GenerateSetRoleQuery(aclItem->ai_grantor));
-
-	if (permissions & ACL_CONNECT)
-	{
-		char *query = DeparseTreeNode((Node *) GenerateGrantStmtForRights(
-										  OBJECT_DATABASE, granteeOid, databaseOid,
-										  "CONNECT",
-										  grants & ACL_CONNECT));
-		queries = lappend(queries, query);
-	}
-	if (permissions & ACL_CREATE)
-	{
-		char *query = DeparseTreeNode((Node *) GenerateGrantStmtForRights(
-										  OBJECT_DATABASE, granteeOid, databaseOid,
-										  "CREATE",
-										  grants & ACL_CREATE));
-		queries = lappend(queries, query);
-	}
-	if (permissions & ACL_CREATE_TEMP)
-	{
-		char *query = DeparseTreeNode((Node *) GenerateGrantStmtForRights(
-										  OBJECT_DATABASE, granteeOid, databaseOid,
-										  "TEMPORARY",
-										  grants & ACL_CREATE_TEMP));
-		queries = lappend(queries, query);
-	}
-
-	queries = lappend(queries, "RESET ROLE");
-
-	return queries;
-}
-
-
 /*
  * GrantOnDatabaseDDLCommands creates a list of ddl command for replicating the permissions
  * of roles on databases.
@@ -4096,11 +4018,7 @@
 					  GUC_ACTION_LOCAL, true, 0, false);
 
 	/*
-<<<<<<< HEAD
-	 * createdb()  uses ParseState to report the error position for the
-=======
 	 * createdb() uses ParseState to report the error position for the
->>>>>>> 3b556cb5
 	 * input command and the position is reported to be 0 when it's provided as NULL.
 	 * We're okay with that because we don't expect this UDF to be called with an incorrect
 	 * DDL command.

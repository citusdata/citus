--- conflicted
+++ resolved
@@ -40,10 +40,7 @@
 #include "catalog/pg_proc.h"
 #include "catalog/pg_type.h"
 #include "commands/async.h"
-<<<<<<< HEAD
 #include "commands/dbcommands.h"
-=======
->>>>>>> 43f3786c
 #include "executor/spi.h"
 #include "foreign/foreign.h"
 #include "nodes/makefuncs.h"
@@ -1697,11 +1694,7 @@
 		Oid attrDefOid;
 		List *attrDefOids = GetAttrDefsFromSequence(sequenceOid);
 
-<<<<<<< HEAD
-		foreach_oid(attrDefOid, attrDefOids)
-=======
 		foreach_declared_oid(attrDefOid, attrDefOids)
->>>>>>> 43f3786c
 		{
 			ObjectAddress columnAddress = GetAttrDefaultColumnAddress(attrDefOid);
 			relations = lappend_oid(relations, columnAddress.objectId);
@@ -1757,8 +1750,6 @@
 }
 
 
-#if PG_VERSION_NUM < PG_VERSION_15
-
 /*
  * Given a pg_attrdef OID, return the relation OID and column number of
  * the owning column (represented as an ObjectAddress for convenience).
@@ -1793,51 +1784,6 @@
 	table_close(attrdef, AccessShareLock);
 
 	return result;
-}
-
-
-#endif
-
-
-/*
- * GetAttrDefsFromSequence returns a list of attrdef OIDs that have
- * a dependency on the given sequence
- */
-List *
-GetAttrDefsFromSequence(Oid seqOid)
-{
-	List *attrDefsResult = NIL;
-	ScanKeyData key[2];
-	HeapTuple tup;
-
-	Relation depRel = table_open(DependRelationId, AccessShareLock);
-
-	ScanKeyInit(&key[0],
-				Anum_pg_depend_refclassid,
-				BTEqualStrategyNumber, F_OIDEQ,
-				ObjectIdGetDatum(RelationRelationId));
-	ScanKeyInit(&key[1],
-				Anum_pg_depend_refobjid,
-				BTEqualStrategyNumber, F_OIDEQ,
-				ObjectIdGetDatum(seqOid));
-	SysScanDesc scan = systable_beginscan(depRel, DependReferenceIndexId, true,
-										  NULL, lengthof(key), key);
-	while (HeapTupleIsValid(tup = systable_getnext(scan)))
-	{
-		Form_pg_depend deprec = (Form_pg_depend) GETSTRUCT(tup);
-
-		if (deprec->classid == AttrDefaultRelationId &&
-			deprec->deptype == DEPENDENCY_NORMAL)
-		{
-			attrDefsResult = lappend_oid(attrDefsResult, deprec->objid);
-		}
-	}
-
-	systable_endscan(scan);
-
-	table_close(depRel, AccessShareLock);
-
-	return attrDefsResult;
 }
 
 

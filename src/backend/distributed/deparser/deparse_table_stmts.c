--- conflicted
+++ resolved
@@ -240,7 +240,6 @@
 
 		appendStringInfoString(buf, " )");
 	}
-<<<<<<< HEAD
 	else if (constraint->contype == CONSTR_CHECK)
 	{
 		LOCKMODE lockmode = AlterTableGetLockLevel(stmt->cmds);
@@ -270,7 +269,7 @@
 		relation_close(relation, NoLock);
 
 		appendStringInfo(buf, " CHECK (%s)", exprSql);
-=======
+	}
 
 	if (constraint->deferrable)
 	{
@@ -280,7 +279,6 @@
 		{
 			appendStringInfoString(buf, " INITIALLY DEFERRED");
 		}
->>>>>>> d322f9e3
 	}
 }
 

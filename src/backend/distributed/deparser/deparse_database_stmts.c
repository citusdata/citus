/*-------------------------------------------------------------------------
 *
 * deparse_database_stmts.c
 *
 *	  All routines to deparse database statements.
 *
 * Copyright (c), Citus Data, Inc.
 *
 *-------------------------------------------------------------------------
 */

#include "postgres.h"

#include "catalog/namespace.h"
#include "commands/defrem.h"
#include "lib/stringinfo.h"
#include "nodes/parsenodes.h"
#include "parser/parse_type.h"
#include "utils/builtins.h"

#include "pg_version_compat.h"

#include "distributed/citus_ruleutils.h"
<<<<<<< HEAD
#include "distributed/commands.h"
=======
>>>>>>> 43f3786c
#include "distributed/deparser.h"
#include "distributed/listutils.h"
#include "distributed/log_utils.h"


static void AppendAlterDatabaseOwnerStmt(StringInfo buf, AlterOwnerStmt *stmt);
static void AppendAlterDatabaseSetStmt(StringInfo buf, AlterDatabaseSetStmt *stmt);
static void AppendAlterDatabaseStmt(StringInfo buf, AlterDatabaseStmt *stmt);
static void AppendCreateDatabaseStmt(StringInfo buf, CreatedbStmt *stmt);
static void AppendDropDatabaseStmt(StringInfo buf, DropdbStmt *stmt);
static void AppendGrantOnDatabaseStmt(StringInfo buf, GrantStmt *stmt);
static void AppendBasicAlterDatabaseOptions(StringInfo buf, AlterDatabaseStmt *stmt);
static void AppendGrantDatabases(StringInfo buf, GrantStmt *stmt);
static void AppendAlterDatabaseSetTablespace(StringInfo buf, DefElem *def, char *dbname);

const DefElemOptionFormat createDatabaseOptionFormats[] = {
	{ "owner", " OWNER %s", OPTION_FORMAT_STRING },
	{ "template", " TEMPLATE %s", OPTION_FORMAT_STRING },
	{ "encoding", " ENCODING %s", OPTION_FORMAT_LITERAL_CSTR },
	{ "strategy", " STRATEGY %s", OPTION_FORMAT_LITERAL_CSTR },
	{ "locale", " LOCALE %s", OPTION_FORMAT_LITERAL_CSTR },
	{ "lc_collate", " LC_COLLATE %s", OPTION_FORMAT_LITERAL_CSTR },
	{ "lc_ctype", " LC_CTYPE %s", OPTION_FORMAT_LITERAL_CSTR },
	{ "icu_locale", " ICU_LOCALE %s", OPTION_FORMAT_LITERAL_CSTR },
	{ "icu_rules", " ICU_RULES %s", OPTION_FORMAT_LITERAL_CSTR },
	{ "locale_provider", " LOCALE_PROVIDER %s", OPTION_FORMAT_LITERAL_CSTR },
	{ "collation_version", " COLLATION_VERSION %s", OPTION_FORMAT_LITERAL_CSTR },
	{ "tablespace", " TABLESPACE %s", OPTION_FORMAT_STRING },
	{ "allow_connections", " ALLOW_CONNECTIONS %s", OPTION_FORMAT_BOOLEAN },
	{ "connection_limit", " CONNECTION LIMIT %d", OPTION_FORMAT_INTEGER },
	{ "is_template", " IS_TEMPLATE %s", OPTION_FORMAT_BOOLEAN }
};


const DefElemOptionFormat alterDatabaseOptionFormats[] = {
	{ "is_template", " IS_TEMPLATE %s", OPTION_FORMAT_BOOLEAN },
	{ "allow_connections", " ALLOW_CONNECTIONS %s", OPTION_FORMAT_BOOLEAN },
	{ "connection_limit", " CONNECTION LIMIT %d", OPTION_FORMAT_INTEGER },
};


char *
DeparseAlterDatabaseOwnerStmt(Node *node)
{
	AlterOwnerStmt *stmt = castNode(AlterOwnerStmt, node);
	StringInfoData str = { 0 };
	initStringInfo(&str);

	Assert(stmt->objectType == OBJECT_DATABASE);

	AppendAlterDatabaseOwnerStmt(&str, stmt);

	return str.data;
}


static void
AppendAlterDatabaseOwnerStmt(StringInfo buf, AlterOwnerStmt *stmt)
{
	Assert(stmt->objectType == OBJECT_DATABASE);

	appendStringInfo(buf,
					 "ALTER DATABASE %s OWNER TO %s;",
					 quote_identifier(strVal((String *) stmt->object)),
					 RoleSpecString(stmt->newowner, true));
}


static void
AppendGrantDatabases(StringInfo buf, GrantStmt *stmt)
{
	ListCell *cell = NULL;
	appendStringInfo(buf, " ON DATABASE ");

	foreach(cell, stmt->objects)
	{
		char *database = strVal(lfirst(cell));
		appendStringInfoString(buf, quote_identifier(database));
		if (cell != list_tail(stmt->objects))
		{
			appendStringInfo(buf, ", ");
		}
	}
}


static void
AppendGrantOnDatabaseStmt(StringInfo buf, GrantStmt *stmt)
{
	Assert(stmt->objtype == OBJECT_DATABASE);

	AppendGrantSharedPrefix(buf, stmt);

	AppendGrantDatabases(buf, stmt);

	AppendGrantSharedSuffix(buf, stmt);
}


static void
AppendAlterDatabaseStmt(StringInfo buf, AlterDatabaseStmt *stmt)
{
	if (list_length(stmt->options) == 0)
	{
		elog(ERROR, "got unexpected number of options for ALTER DATABASE");
	}

	if (stmt->options)
	{
		DefElem *firstOption = linitial(stmt->options);
		if (strcmp(firstOption->defname, "tablespace") == 0)
		{
			AppendAlterDatabaseSetTablespace(buf, firstOption, stmt->dbname);

			/* SET tablespace cannot be combined with other options */
			return;
		}


		appendStringInfo(buf, "ALTER DATABASE %s WITH",
						 quote_identifier(stmt->dbname));

		AppendBasicAlterDatabaseOptions(buf, stmt);
	}

	appendStringInfo(buf, ";");
}


static void
AppendAlterDatabaseSetTablespace(StringInfo buf, DefElem *def, char *dbname)
{
	appendStringInfo(buf,
					 "ALTER DATABASE %s SET TABLESPACE %s",
					 quote_identifier(dbname), quote_identifier(defGetString(def)));
}


/*
 * AppendBasicAlterDatabaseOptions appends basic ALTER DATABASE options to a string buffer.
 * Basic options are those that can be appended to the ALTER DATABASE statement
 * after the "WITH" keyword.(i.e. ALLOW_CONNECTIONS, CONNECTION LIMIT, IS_TEMPLATE)
 * For example, the tablespace option is not a basic option since it is defined via SET keyword.
 *
 * This function takes a string buffer and an AlterDatabaseStmt as input.
 * It appends the basic options to the string buffer.
 *
 */
static void
AppendBasicAlterDatabaseOptions(StringInfo buf, AlterDatabaseStmt *stmt)
{
	DefElem *def = NULL;
	foreach_ptr(def, stmt->options)
	{
		DefElemOptionToStatement(buf, def, alterDatabaseOptionFormats, lengthof(
									 alterDatabaseOptionFormats));
	}
}


char *
DeparseGrantOnDatabaseStmt(Node *node)
{
	GrantStmt *stmt = castNode(GrantStmt, node);
	Assert(stmt->objtype == OBJECT_DATABASE);

	StringInfoData str = { 0 };
	initStringInfo(&str);

	AppendGrantOnDatabaseStmt(&str, stmt);

	return str.data;
}


char *
DeparseAlterDatabaseStmt(Node *node)
{
	AlterDatabaseStmt *stmt = castNode(AlterDatabaseStmt, node);

	StringInfoData str = { 0 };
	initStringInfo(&str);

	AppendAlterDatabaseStmt(&str, stmt);

	return str.data;
}


char *
DeparseAlterDatabaseRefreshCollStmt(Node *node)
{
	AlterDatabaseRefreshCollStmt *stmt = (AlterDatabaseRefreshCollStmt *) node;

	StringInfoData str;
	initStringInfo(&str);

	appendStringInfo(&str, "ALTER DATABASE %s REFRESH COLLATION VERSION;",
					 quote_identifier(
						 stmt->dbname));

	return str.data;
<<<<<<< HEAD
}


#endif

static void
AppendAlterDatabaseSetStmt(StringInfo buf, AlterDatabaseSetStmt *stmt)
{
	appendStringInfo(buf, "ALTER DATABASE %s", quote_identifier(stmt->dbname));

	VariableSetStmt *varSetStmt = castNode(VariableSetStmt, stmt->setstmt);

	AppendVariableSet(buf, varSetStmt);
}


char *
DeparseAlterDatabaseRenameStmt(Node *node)
{
	RenameStmt *stmt = (RenameStmt *) node;

	StringInfoData str;
	initStringInfo(&str);

	appendStringInfo(&str, "ALTER DATABASE %s RENAME TO %s",
					 quote_identifier(stmt->subname),
					 quote_identifier(stmt->newname));

	return str.data;
}


char *
DeparseAlterDatabaseSetStmt(Node *node)
{
	AlterDatabaseSetStmt *stmt = castNode(AlterDatabaseSetStmt, node);

	StringInfoData str = { 0 };
	initStringInfo(&str);

	AppendAlterDatabaseSetStmt(&str, stmt);

	return str.data;
}


static void
AppendCreateDatabaseStmt(StringInfo buf, CreatedbStmt *stmt)
{
	/*
	 * Make sure that we don't try to deparse something that this
	 * function doesn't expect.
	 *
	 * This is also useful to throw an error for unsupported CREATE
	 * DATABASE options when the command is issued from non-main dbs
	 * because we use the same function to deparse CREATE DATABASE
	 * commands there too.
	 */
	EnsureSupportedCreateDatabaseCommand(stmt);

	appendStringInfo(buf,
					 "CREATE DATABASE %s",
					 quote_identifier(stmt->dbname));

	DefElem *option = NULL;
	foreach_ptr(option, stmt->options)
	{
		DefElemOptionToStatement(buf, option, createDatabaseOptionFormats,
								 lengthof(createDatabaseOptionFormats));
	}
}


char *
DeparseCreateDatabaseStmt(Node *node)
{
	CreatedbStmt *stmt = castNode(CreatedbStmt, node);
	StringInfoData str = { 0 };
	initStringInfo(&str);

	AppendCreateDatabaseStmt(&str, stmt);

	return str.data;
}


static void
AppendDropDatabaseStmt(StringInfo buf, DropdbStmt *stmt)
{
	char *ifExistsStatement = stmt->missing_ok ? "IF EXISTS" : "";
	appendStringInfo(buf,
					 "DROP DATABASE %s %s",
					 ifExistsStatement,
					 quote_identifier(stmt->dbname));

	if (list_length(stmt->options) > 1)
	{
		/* FORCE is the only option that can be provided for this command */
		elog(ERROR, "got unexpected number of options for DROP DATABASE");
	}
	else if (list_length(stmt->options) == 1)
	{
		DefElem *option = linitial(stmt->options);
		appendStringInfo(buf, " WITH ( ");

		if (strcmp(option->defname, "force") == 0)
		{
			appendStringInfo(buf, "FORCE");
		}
		else
		{
			/* FORCE is the only option that can be provided for this command */
			ereport(ERROR, (errcode(ERRCODE_SYNTAX_ERROR),
							errmsg("unrecognized DROP DATABASE option \"%s\"",
								   option->defname)));
		}

		appendStringInfo(buf, " )");
	}
}


char *
DeparseDropDatabaseStmt(Node *node)
{
	DropdbStmt *stmt = castNode(DropdbStmt, node);
	StringInfoData str = { 0 };
	initStringInfo(&str);

	AppendDropDatabaseStmt(&str, stmt);

	return str.data;
=======
>>>>>>> 43f3786c
}<|MERGE_RESOLUTION|>--- conflicted
+++ resolved
@@ -21,10 +21,7 @@
 #include "pg_version_compat.h"
 
 #include "distributed/citus_ruleutils.h"
-<<<<<<< HEAD
 #include "distributed/commands.h"
-=======
->>>>>>> 43f3786c
 #include "distributed/deparser.h"
 #include "distributed/listutils.h"
 #include "distributed/log_utils.h"
@@ -177,7 +174,7 @@
 AppendBasicAlterDatabaseOptions(StringInfo buf, AlterDatabaseStmt *stmt)
 {
 	DefElem *def = NULL;
-	foreach_ptr(def, stmt->options)
+	foreach_declared_ptr(def, stmt->options)
 	{
 		DefElemOptionToStatement(buf, def, alterDatabaseOptionFormats, lengthof(
 									 alterDatabaseOptionFormats));
@@ -227,11 +224,8 @@
 						 stmt->dbname));
 
 	return str.data;
-<<<<<<< HEAD
-}
-
-
-#endif
+}
+
 
 static void
 AppendAlterDatabaseSetStmt(StringInfo buf, AlterDatabaseSetStmt *stmt)
@@ -293,7 +287,7 @@
 					 quote_identifier(stmt->dbname));
 
 	DefElem *option = NULL;
-	foreach_ptr(option, stmt->options)
+	foreach_declared_ptr(option, stmt->options)
 	{
 		DefElemOptionToStatement(buf, option, createDatabaseOptionFormats,
 								 lengthof(createDatabaseOptionFormats));
@@ -360,6 +354,4 @@
 	AppendDropDatabaseStmt(&str, stmt);
 
 	return str.data;
-=======
->>>>>>> 43f3786c
 }
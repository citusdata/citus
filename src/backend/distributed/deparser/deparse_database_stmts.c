--- conflicted
+++ resolved
@@ -29,13 +29,10 @@
 static void AppendAlterDatabaseOwnerStmt(StringInfo buf, AlterOwnerStmt *stmt);
 static void AppendAlterDatabaseSetStmt(StringInfo buf, AlterDatabaseSetStmt *stmt);
 static void AppendAlterDatabaseStmt(StringInfo buf, AlterDatabaseStmt *stmt);
-<<<<<<< HEAD
-=======
 static void AppendDefElemConnLimit(StringInfo buf, DefElem *def);
 static void AppendCreateDatabaseStmt(StringInfo buf, CreatedbStmt *stmt);
 static void AppendDropDatabaseStmt(StringInfo buf, DropdbStmt *stmt);
 static void AppendGrantOnDatabaseStmt(StringInfo buf, GrantStmt *stmt);
->>>>>>> 022b6268
 
 const DefElemOptionFormat create_database_option_formats[] = {
 	{ "owner", " OWNER %s", OPTION_FORMAT_STRING },
@@ -289,37 +286,6 @@
 	return str.data;
 }
 
-
-<<<<<<< HEAD
-/*
- * Validates for if option is template, lc_type, locale or lc_collate, propagation will
- * not be supported since template and strategy options are not stored in the catalog
- * and lc_type, locale and lc_collate options depends on template parameter.
- */
-static void
-ValidateCreateDatabaseOptions(DefElem *option)
-{
-	if (strcmp(option->defname, "strategy") == 0)
-	{
-		ereport(ERROR,
-				errmsg("CREATE DATABASE option \"%s\" is not supported",
-					   option->defname));
-	}
-
-	char *optionValue = defGetString(option);
-	if (strcmp(option->defname, "template") == 0 && strcmp(optionValue, "template1") != 0)
-	{
-		ereport(ERROR, errmsg(
-					"Only template1 is supported as template parameter for CREATE DATABASE"));
-	}
-}
-
-
-/*
- * Prepares a CREATE DATABASE statement with given empty StringInfo buffer and CreatedbStmt node.
- */
-=======
->>>>>>> 022b6268
 static void
 AppendCreateDatabaseStmt(StringInfo buf, CreatedbStmt *stmt)
 {

--- conflicted
+++ resolved
@@ -48,15 +48,14 @@
 	{ "oid", " OID %d", OPTION_FORMAT_OBJECT_ID }
 };
 
-<<<<<<< HEAD
-
-const struct option_format alter_database_option_formats[] = {
+
+const DefElemOptionFormat alter_database_option_formats[] = {
 	{ "is_template", " IS_TEMPLATE %s", OPTION_FORMAT_BOOLEAN },
 	{ "allow_connections", " ALLOW_CONNECTIONS %s", OPTION_FORMAT_BOOLEAN },
 	{ "connection_limit", " CONNECTION LIMIT %d", OPTION_FORMAT_INTEGER },
 };
 
-=======
+
 /*
  * DeparseAlterDatabaseOwnerStmt
  *      Deparse an AlterDatabaseOwnerStmt node
@@ -73,7 +72,6 @@
  * Returns:
  *  - a string representation of the ALTER DATABASE statement
  */
->>>>>>> 0a73cb31
 char *
 DeparseAlterDatabaseOwnerStmt(Node *node)
 {

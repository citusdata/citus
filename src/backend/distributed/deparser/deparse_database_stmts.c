/*-------------------------------------------------------------------------
 *
 * deparse_database_stmts.c
 *
 *	  All routines to deparse database statements.
 *
 * Copyright (c), Citus Data, Inc.
 *
 *-------------------------------------------------------------------------
 */

#include "postgres.h"

#include "pg_version_compat.h"
#include "catalog/namespace.h"
#include "commands/defrem.h"
#include "lib/stringinfo.h"
#include "nodes/parsenodes.h"
#include "parser/parse_type.h"
#include "utils/builtins.h"

#include "commands/defrem.h"
#include "distributed/deparser.h"
#include "distributed/commands.h"
#include "distributed/citus_ruleutils.h"
#include "distributed/deparser.h"
#include "distributed/listutils.h"
#include "distributed/log_utils.h"


static void AppendAlterDatabaseOwnerStmt(StringInfo buf, AlterOwnerStmt *stmt);
static void AppendAlterDatabaseSetStmt(StringInfo buf, AlterDatabaseSetStmt *stmt);
static void AppendAlterDatabaseStmt(StringInfo buf, AlterDatabaseStmt *stmt);
<<<<<<< HEAD
=======
static void AppendDefElemConnLimit(StringInfo buf, DefElem *def);
>>>>>>> 3b556cb5
static void AppendCreateDatabaseStmt(StringInfo buf, CreatedbStmt *stmt);
static void AppendDropDatabaseStmt(StringInfo buf, DropdbStmt *stmt);
static void AppendGrantOnDatabaseStmt(StringInfo buf, GrantStmt *stmt);

const DefElemOptionFormat create_database_option_formats[] = {
	{ "owner", " OWNER %s", OPTION_FORMAT_STRING },
	{ "template", " TEMPLATE %s", OPTION_FORMAT_STRING },
	{ "encoding", " ENCODING %s", OPTION_FORMAT_LITERAL_CSTR },
	{ "strategy", " STRATEGY %s", OPTION_FORMAT_LITERAL_CSTR },
	{ "locale", " LOCALE %s", OPTION_FORMAT_LITERAL_CSTR },
	{ "lc_collate", " LC_COLLATE %s", OPTION_FORMAT_LITERAL_CSTR },
	{ "lc_ctype", " LC_CTYPE %s", OPTION_FORMAT_LITERAL_CSTR },
	{ "icu_locale", " ICU_LOCALE %s", OPTION_FORMAT_LITERAL_CSTR },
	{ "icu_rules", " ICU_RULES %s", OPTION_FORMAT_LITERAL_CSTR },
	{ "locale_provider", " LOCALE_PROVIDER %s", OPTION_FORMAT_LITERAL_CSTR },
	{ "collation_version", " COLLATION_VERSION %s", OPTION_FORMAT_LITERAL_CSTR },
	{ "tablespace", " TABLESPACE %s", OPTION_FORMAT_STRING },
	{ "allow_connections", " ALLOW_CONNECTIONS %s", OPTION_FORMAT_BOOLEAN },
	{ "connection_limit", " CONNECTION LIMIT %d", OPTION_FORMAT_INTEGER },
<<<<<<< HEAD
	{ "is_template", " IS_TEMPLATE %s", OPTION_FORMAT_BOOLEAN },
	{ "oid", " OID %d", OPTION_FORMAT_OBJECT_ID }
};


const DefElemOptionFormat alter_database_option_formats[] = {
	{ "is_template", " IS_TEMPLATE %s", OPTION_FORMAT_BOOLEAN },
	{ "allow_connections", " ALLOW_CONNECTIONS %s", OPTION_FORMAT_BOOLEAN },
	{ "connection_limit", " CONNECTION LIMIT %d", OPTION_FORMAT_INTEGER },
};


/*
 * DeparseAlterDatabaseOwnerStmt
 *      Deparse an AlterDatabaseOwnerStmt node
 *
 * This function is responsible for producing a string representation of an
 * AlterDatabaseOwnerStmt node, which represents an ALTER DATABASE statement
 * that changes the owner of a database. The output string includes the ALTER
 * DATABASE keyword, the name of the database being altered, and the new owner
 * of the database.
 *
 * Parameters:
 *  - node: a pointer to the AlterDatabaseOwnerStmt node to be deparsed
 *
 * Returns:
 *  - a string representation of the ALTER DATABASE statement
 */
=======
	{ "is_template", " IS_TEMPLATE %s", OPTION_FORMAT_BOOLEAN }
};

>>>>>>> 3b556cb5
char *
DeparseAlterDatabaseOwnerStmt(Node *node)
{
	AlterOwnerStmt *stmt = castNode(AlterOwnerStmt, node);
	StringInfoData str = { 0 };
	initStringInfo(&str);

	Assert(stmt->objectType == OBJECT_DATABASE);

	AppendAlterDatabaseOwnerStmt(&str, stmt);

	return str.data;
}


/*
 *
 * AppendAlterDatabaseOwnerStmt
 * Append an ALTER DATABASE statement for changing the owner of a database to the given StringInfo buffer.
 *
 * Parameters:
 *  - buf: The StringInfo buffer to append the statement to.
 *  - stmt: The AlterOwnerStmt representing the ALTER DATABASE statement to append.
 */
static void
AppendAlterDatabaseOwnerStmt(StringInfo buf, AlterOwnerStmt *stmt)
{
	Assert(stmt->objectType == OBJECT_DATABASE);

	appendStringInfo(buf,
					 "ALTER DATABASE %s OWNER TO %s;",
					 quote_identifier(strVal((String *) stmt->object)),
					 RoleSpecString(stmt->newowner, true));
}


static void
AppendGrantDatabases(StringInfo buf, GrantStmt *stmt)
{
	ListCell *cell = NULL;
	appendStringInfo(buf, " ON DATABASE ");

	foreach(cell, stmt->objects)
	{
		char *database = strVal(lfirst(cell));
		appendStringInfoString(buf, quote_identifier(database));
		if (cell != list_tail(stmt->objects))
		{
			appendStringInfo(buf, ", ");
		}
	}
}


static void
AppendGrantOnDatabaseStmt(StringInfo buf, GrantStmt *stmt)
{
	Assert(stmt->objtype == OBJECT_DATABASE);

	AppendGrantSharedPrefix(buf, stmt);

	AppendGrantDatabases(buf, stmt);

	AppendGrantSharedSuffix(buf, stmt);
}


static bool
AppendBasicAlterDatabaseOptions(StringInfo buf, DefElem *def, bool
								prefix_appended_for_basic_options, char *dbname)
{
	if (!prefix_appended_for_basic_options)
	{
		appendStringInfo(buf, "ALTER DATABASE %s WITH", quote_identifier(dbname));
		prefix_appended_for_basic_options = true;
	}
	DefElemOptionToStatement(buf, def, alter_database_option_formats, lengthof(
								 alter_database_option_formats));
	return prefix_appended_for_basic_options;
}


static void
AppendAlterDatabaseSetTablespace(StringInfo buf, DefElem *def, char *dbname)
{
	appendStringInfo(buf,
					 "ALTER DATABASE %s SET TABLESPACE %s",
					 quote_identifier(dbname), quote_identifier(defGetString(def)));
}


static void
AppendAlterDatabaseStmt(StringInfo buf, AlterDatabaseStmt *stmt)
{
	if (stmt->options)
	{
		ListCell *cell = NULL;
		bool prefix_appended_for_basic_options = false;
		foreach(cell, stmt->options)
		{
			DefElem *def = castNode(DefElem, lfirst(cell));
			if (strcmp(def->defname, "tablespace") == 0)
			{
				AppendAlterDatabaseSetTablespace(buf, def, stmt->dbname);
				break;
			}
			else
			{
				prefix_appended_for_basic_options = AppendBasicAlterDatabaseOptions(buf,
																					def,
																					prefix_appended_for_basic_options,
																					stmt->
																					dbname);
			}
		}
	}

	appendStringInfo(buf, ";");
}


char *
DeparseGrantOnDatabaseStmt(Node *node)
{
	GrantStmt *stmt = castNode(GrantStmt, node);
	Assert(stmt->objtype == OBJECT_DATABASE);

	StringInfoData str = { 0 };
	initStringInfo(&str);

	AppendGrantOnDatabaseStmt(&str, stmt);

	return str.data;
}


char *
DeparseAlterDatabaseStmt(Node *node)
{
	AlterDatabaseStmt *stmt = castNode(AlterDatabaseStmt, node);

	StringInfoData str = { 0 };
	initStringInfo(&str);

	AppendAlterDatabaseStmt(&str, stmt);

	return str.data;
}


#if PG_VERSION_NUM >= PG_VERSION_15
char *
DeparseAlterDatabaseRefreshCollStmt(Node *node)
{
	AlterDatabaseRefreshCollStmt *stmt = (AlterDatabaseRefreshCollStmt *) node;

	StringInfoData str;
	initStringInfo(&str);

	appendStringInfo(&str, "ALTER DATABASE %s REFRESH COLLATION VERSION;",
					 quote_identifier(
						 stmt->dbname));

	return str.data;
}


#endif

char *
DeparseAlterDatabaseRenameStmt(Node *node)
{
	RenameStmt *stmt = (RenameStmt *) node;

	StringInfoData str;
	initStringInfo(&str);

	appendStringInfo(&str, "ALTER DATABASE %s RENAME TO %s",
					 quote_identifier(stmt->subname),
					 quote_identifier(stmt->newname));

	return str.data;
}


static void
AppendAlterDatabaseSetStmt(StringInfo buf, AlterDatabaseSetStmt *stmt)
{
	appendStringInfo(buf, "ALTER DATABASE %s", quote_identifier(stmt->dbname));

	VariableSetStmt *varSetStmt = castNode(VariableSetStmt, stmt->setstmt);

	AppendVariableSet(buf, varSetStmt);
}


char *
DeparseAlterDatabaseSetStmt(Node *node)
{
	AlterDatabaseSetStmt *stmt = castNode(AlterDatabaseSetStmt, node);

	StringInfoData str = { 0 };
	initStringInfo(&str);

	AppendAlterDatabaseSetStmt(&str, stmt);

	return str.data;
}


static void
AppendCreateDatabaseStmt(StringInfo buf, CreatedbStmt *stmt)
{
<<<<<<< HEAD
=======
	/*
	 * Make sure that we don't try to deparse something that this
	 * function doesn't expect.
	 */
	EnsureSupportedCreateDatabaseCommand(stmt);

>>>>>>> 3b556cb5
	appendStringInfo(buf,
					 "CREATE DATABASE %s",
					 quote_identifier(stmt->dbname));

	DefElem *option = NULL;
<<<<<<< HEAD

	foreach_ptr(option, stmt->options)
	{
		/*ValidateCreateDatabaseOptions(option); */

=======
	foreach_ptr(option, stmt->options)
	{
>>>>>>> 3b556cb5
		DefElemOptionToStatement(buf, option, create_database_option_formats,
								 lengthof(create_database_option_formats));
	}
}


<<<<<<< HEAD
/*
 * Converts a CreatedbStmt structure into a SQL command string.
 * Used in the deparsing of Create database statement.
 */
=======
>>>>>>> 3b556cb5
char *
DeparseCreateDatabaseStmt(Node *node)
{
	CreatedbStmt *stmt = castNode(CreatedbStmt, node);
	StringInfoData str = { 0 };
	initStringInfo(&str);

	AppendCreateDatabaseStmt(&str, stmt);

	return str.data;
}


static void
AppendDropDatabaseStmt(StringInfo buf, DropdbStmt *stmt)
{
	char *ifExistsStatement = stmt->missing_ok ? "IF EXISTS" : "";
	appendStringInfo(buf,
					 "DROP DATABASE %s %s",
					 ifExistsStatement,
					 quote_identifier(stmt->dbname));

<<<<<<< HEAD
	DefElem *option = NULL;


	foreach_ptr(option, stmt->options)
	{
		/* if it is the first option then append with "WITH" else append with "," */
		if (option == linitial(stmt->options))
		{
			appendStringInfo(buf, " WITH ( ");
		}
		else
		{
			appendStringInfo(buf, ", ");
		}
=======
	if (list_length(stmt->options) > 1)
	{
		/* FORCE is the only option that can be provided for this command */
		elog(ERROR, "got unexpected number of options for DROP DATABASE");
	}
	else if (list_length(stmt->options) == 1)
	{
		DefElem *option = linitial(stmt->options);
		appendStringInfo(buf, " WITH ( ");
>>>>>>> 3b556cb5

		if (strcmp(option->defname, "force") == 0)
		{
			appendStringInfo(buf, "FORCE");
		}
		else
		{
<<<<<<< HEAD
=======
			/* FORCE is the only option that can be provided for this command */
>>>>>>> 3b556cb5
			ereport(ERROR, (errcode(ERRCODE_SYNTAX_ERROR),
							errmsg("unrecognized DROP DATABASE option \"%s\"",
								   option->defname)));
		}

<<<<<<< HEAD
		/* if it is the last  option then append with ")" */
		if (option == llast(stmt->options))
		{
			appendStringInfo(buf, " )");
		}
	}
}


/*
 * Converts a DropdbStmt structure into a SQL command string.
 * Used in the deparsing of drop database statement.
 */
=======
		appendStringInfo(buf, " )");
	}
}


>>>>>>> 3b556cb5
char *
DeparseDropDatabaseStmt(Node *node)
{
	DropdbStmt *stmt = castNode(DropdbStmt, node);
	StringInfoData str = { 0 };
	initStringInfo(&str);

	AppendDropDatabaseStmt(&str, stmt);

	return str.data;
}<|MERGE_RESOLUTION|>--- conflicted
+++ resolved
@@ -31,10 +31,6 @@
 static void AppendAlterDatabaseOwnerStmt(StringInfo buf, AlterOwnerStmt *stmt);
 static void AppendAlterDatabaseSetStmt(StringInfo buf, AlterDatabaseSetStmt *stmt);
 static void AppendAlterDatabaseStmt(StringInfo buf, AlterDatabaseStmt *stmt);
-<<<<<<< HEAD
-=======
-static void AppendDefElemConnLimit(StringInfo buf, DefElem *def);
->>>>>>> 3b556cb5
 static void AppendCreateDatabaseStmt(StringInfo buf, CreatedbStmt *stmt);
 static void AppendDropDatabaseStmt(StringInfo buf, DropdbStmt *stmt);
 static void AppendGrantOnDatabaseStmt(StringInfo buf, GrantStmt *stmt);
@@ -54,7 +50,6 @@
 	{ "tablespace", " TABLESPACE %s", OPTION_FORMAT_STRING },
 	{ "allow_connections", " ALLOW_CONNECTIONS %s", OPTION_FORMAT_BOOLEAN },
 	{ "connection_limit", " CONNECTION LIMIT %d", OPTION_FORMAT_INTEGER },
-<<<<<<< HEAD
 	{ "is_template", " IS_TEMPLATE %s", OPTION_FORMAT_BOOLEAN },
 	{ "oid", " OID %d", OPTION_FORMAT_OBJECT_ID }
 };
@@ -83,11 +78,6 @@
  * Returns:
  *  - a string representation of the ALTER DATABASE statement
  */
-=======
-	{ "is_template", " IS_TEMPLATE %s", OPTION_FORMAT_BOOLEAN }
-};
-
->>>>>>> 3b556cb5
 char *
 DeparseAlterDatabaseOwnerStmt(Node *node)
 {
@@ -301,43 +291,25 @@
 static void
 AppendCreateDatabaseStmt(StringInfo buf, CreatedbStmt *stmt)
 {
-<<<<<<< HEAD
-=======
 	/*
 	 * Make sure that we don't try to deparse something that this
 	 * function doesn't expect.
 	 */
 	EnsureSupportedCreateDatabaseCommand(stmt);
 
->>>>>>> 3b556cb5
 	appendStringInfo(buf,
 					 "CREATE DATABASE %s",
 					 quote_identifier(stmt->dbname));
 
 	DefElem *option = NULL;
-<<<<<<< HEAD
-
 	foreach_ptr(option, stmt->options)
 	{
-		/*ValidateCreateDatabaseOptions(option); */
-
-=======
-	foreach_ptr(option, stmt->options)
-	{
->>>>>>> 3b556cb5
 		DefElemOptionToStatement(buf, option, create_database_option_formats,
 								 lengthof(create_database_option_formats));
 	}
 }
 
 
-<<<<<<< HEAD
-/*
- * Converts a CreatedbStmt structure into a SQL command string.
- * Used in the deparsing of Create database statement.
- */
-=======
->>>>>>> 3b556cb5
 char *
 DeparseCreateDatabaseStmt(Node *node)
 {
@@ -360,22 +332,6 @@
 					 ifExistsStatement,
 					 quote_identifier(stmt->dbname));
 
-<<<<<<< HEAD
-	DefElem *option = NULL;
-
-
-	foreach_ptr(option, stmt->options)
-	{
-		/* if it is the first option then append with "WITH" else append with "," */
-		if (option == linitial(stmt->options))
-		{
-			appendStringInfo(buf, " WITH ( ");
-		}
-		else
-		{
-			appendStringInfo(buf, ", ");
-		}
-=======
 	if (list_length(stmt->options) > 1)
 	{
 		/* FORCE is the only option that can be provided for this command */
@@ -385,7 +341,6 @@
 	{
 		DefElem *option = linitial(stmt->options);
 		appendStringInfo(buf, " WITH ( ");
->>>>>>> 3b556cb5
 
 		if (strcmp(option->defname, "force") == 0)
 		{
@@ -393,36 +348,17 @@
 		}
 		else
 		{
-<<<<<<< HEAD
-=======
 			/* FORCE is the only option that can be provided for this command */
->>>>>>> 3b556cb5
 			ereport(ERROR, (errcode(ERRCODE_SYNTAX_ERROR),
 							errmsg("unrecognized DROP DATABASE option \"%s\"",
 								   option->defname)));
 		}
 
-<<<<<<< HEAD
-		/* if it is the last  option then append with ")" */
-		if (option == llast(stmt->options))
-		{
-			appendStringInfo(buf, " )");
-		}
-	}
-}
-
-
-/*
- * Converts a DropdbStmt structure into a SQL command string.
- * Used in the deparsing of drop database statement.
- */
-=======
 		appendStringInfo(buf, " )");
 	}
 }
 
 
->>>>>>> 3b556cb5
 char *
 DeparseDropDatabaseStmt(Node *node)
 {

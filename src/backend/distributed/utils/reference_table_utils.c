--- conflicted
+++ resolved
@@ -352,10 +352,6 @@
 	List *shardPlacementList = ShardPlacementListIncludingOrphanedPlacements(shardId);
 	ShardPlacement *targetPlacement = SearchShardPlacementInList(shardPlacementList,
 																 nodeName, nodePort);
-<<<<<<< HEAD
-
-=======
->>>>>>> 885601c0
 	if (targetPlacement != NULL)
 	{
 		if (targetPlacement->shardState == SHARD_STATE_ACTIVE)
@@ -373,16 +369,11 @@
 							get_rel_name(shardInterval->relationId), nodeName,
 							nodePort)));
 
-<<<<<<< HEAD
-	EnsureNoModificationsHaveBeenDone();
-	SendMetadataCommandListToWorkerInCoordinatedTransaction(nodeName, nodePort, CitusExtensionOwnerName(), ddlCommandList);
-=======
 	/* send commands to new workers, the current user should be a superuser */
 	Assert(superuser());
 	SendMetadataCommandListToWorkerInCoordinatedTransaction(nodeName, nodePort,
 															CurrentUserName(),
 															ddlCommandList);
->>>>>>> 885601c0
 	int32 groupId = GroupForNode(nodeName, nodePort);
 
 	uint64 placementId = GetNextPlacementId();
@@ -607,15 +598,11 @@
 		{
 			List *commandList = CopyShardForeignConstraintCommandList(shardInterval);
 
-<<<<<<< HEAD
-			SendMetadataCommandListToWorkerInCoordinatedTransaction(nodeName, nodePort, CitusExtensionOwnerName(), commandList);
-=======
 			/* send commands to new workers, the current user should be a superuser */
 			Assert(superuser());
 			SendMetadataCommandListToWorkerInCoordinatedTransaction(nodeName, nodePort,
 																	CurrentUserName(),
 																	commandList);
->>>>>>> 885601c0
 		}
 	}
 }
--- conflicted
+++ resolved
@@ -1839,17 +1839,13 @@
 An example anomaly that can occur is two distributed transactions: 
 
 Two inserts in a transaction block into two different shards 
-<<<<<<< HEAD
-
-=======
->>>>>>> a9b0bfb8
+
 ```sql
 BEGIN;  
 INSERT INTO test (key, value) VALUES (1,2);  
 INSERT INTO test (key, value) VALUES (2,2); 
 END; 
 ```
-<<<<<<< HEAD
 
 An update across shards 
 
@@ -1857,31 +1853,23 @@
 UPDATE test SET value = 3 WHERE value = 2; 
 ```
 
-=======
 An update across shards 
 ```sql
 UPDATE test SET value = 3 WHERE value = 2; 
 ```
->>>>>>> a9b0bfb8
 If Citus provided serializability, there could only be 2 outcomes (a happens first or b happens first). However, it can have at least 4 outcomes, because the update depends on the inserts, and it might see only one of the insert as committed. 
 
 This can happen because the inserts commit using a 2PC if the shards are on different nodes, and therefore they might not become visible at exactly the same time. Since the commits happen in parallel, there are no guarantees w.r.t. which insert becomes visible first. The update could see either insert as committed, or none, or both, depending on exact timings. Hence, there is no well-defined order between a and b, theye are intertwined. 
 
 If the inserts depend on the update, there may be even more possible outcomes. For instance, if there is a unique constraint on (key, value), and we do upserts concurrently with the multi-shard update: 
-<<<<<<< HEAD
-
-=======
->>>>>>> a9b0bfb8
+
 ```sql
 BEGIN;  
 INSERT INTO test (key, value) VALUES (1,2) ON CONFLICT DO NOTHING;  
 INSERT INTO test (key, value) VALUES (2,2) ON CONFLICT DO NOTHING; 
 END; 
 ```
-<<<<<<< HEAD
-
-=======
->>>>>>> a9b0bfb8
+
 Now, whether the insert proceeds or does nothing depends on whether the update is already committed or not. Hence, this scenario has 6 possible outcomes.  
 
 It is hard for users to understand these semantics and their implications. Therefore, many database researchers and engineers have a strong preference for serializability. Having fewer possible outcomes means less potential for bugs and unintended situations. On the other hand, the performance impacts of snapshot isolation are generally significant, and we have not seen a lot of problems due to the lack of snapshot isolation in practice. The types of transactional workloads that scale well and therefore benefit from Citus are the types of workloads that scope their transactions to a single node and therefore get all the usual PostgreSQL guarantees. 

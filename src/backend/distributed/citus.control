# Citus extension
comment = 'Citus distributed database'
<<<<<<< HEAD
default_version = '12.2-1'
=======
default_version = '13.0-1'
>>>>>>> 43f3786c
module_pathname = '$libdir/citus'
relocatable = false
schema = pg_catalog<|MERGE_RESOLUTION|>--- conflicted
+++ resolved
@@ -1,10 +1,6 @@
 # Citus extension
 comment = 'Citus distributed database'
-<<<<<<< HEAD
-default_version = '12.2-1'
-=======
-default_version = '13.0-1'
->>>>>>> 43f3786c
+default_version = '13.1-1'
 module_pathname = '$libdir/citus'
 relocatable = false
 schema = pg_catalog
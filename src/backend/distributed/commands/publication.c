/*-------------------------------------------------------------------------
 *
 * publication.c
 *    Commands for creating publications
 *
 * Copyright (c) Citus Data, Inc.
 *
 *-------------------------------------------------------------------------
 */

#include "postgres.h"

#include "miscadmin.h"

#include "catalog/pg_publication.h"
#include "catalog/pg_publication_rel.h"
#include "nodes/makefuncs.h"
#include "nodes/parsenodes.h"
#include "utils/builtins.h"
#include "utils/lsyscache.h"
#include "utils/syscache.h"

#include "pg_version_compat.h"

#include "distributed/commands.h"
#include "distributed/deparser.h"
#include "distributed/listutils.h"
#include "distributed/metadata/distobject.h"
#include "distributed/metadata_sync.h"
#include "distributed/metadata_utility.h"
#include "distributed/reference_table_utils.h"
#include "distributed/worker_create_or_replace.h"


static CreatePublicationStmt * BuildCreatePublicationStmt(Oid publicationId);
static PublicationObjSpec * BuildPublicationRelationObjSpec(Oid relationId,
															Oid publicationId,
															bool tableOnly);
static void AppendPublishOptionList(StringInfo str, List *strings);
static char * AlterPublicationOwnerCommand(Oid publicationId);
static bool ShouldPropagateCreatePublication(CreatePublicationStmt *stmt);
static List * ObjectAddressForPublicationName(char *publicationName, bool missingOk);


/*
 * PostProcessCreatePublicationStmt handles CREATE PUBLICATION statements
 * that contain distributed tables.
 */
List *
PostProcessCreatePublicationStmt(Node *node, const char *queryString)
{
	CreatePublicationStmt *stmt = castNode(CreatePublicationStmt, node);

	if (!ShouldPropagateCreatePublication(stmt))
	{
		/* should not propagate right now */
		return NIL;
	}

	/* call into CreatePublicationStmtObjectAddress */
	List *publicationAddresses = GetObjectAddressListFromParseTree(node, false, true);

	/*  the code-path only supports a single object */
	Assert(list_length(publicationAddresses) == 1);

	if (IsAnyObjectAddressOwnedByExtension(publicationAddresses, NULL))
	{
		/* should not propagate publications owned by extensions */
		return NIL;
	}

	EnsureAllObjectDependenciesExistOnAllNodes(publicationAddresses);

	const ObjectAddress *pubAddress = linitial(publicationAddresses);

	List *commands = NIL;
	commands = lappend(commands, DISABLE_DDL_PROPAGATION);
	commands = lappend(commands, CreatePublicationDDLCommand(pubAddress->objectId));
	commands = lappend(commands, ENABLE_DDL_PROPAGATION);

	return NodeDDLTaskList(NON_COORDINATOR_NODES, commands);
}


/*
 * CreatePublicationDDLCommandsIdempotent returns a list of DDL statements to be
 * executed on a node to recreate the publication addressed by the publicationAddress.
 */
List *
CreatePublicationDDLCommandsIdempotent(const ObjectAddress *publicationAddress)
{
	Assert(publicationAddress->classId == PublicationRelationId);

	char *ddlCommand =
		CreatePublicationDDLCommand(publicationAddress->objectId);

	char *alterPublicationOwnerSQL =
		AlterPublicationOwnerCommand(publicationAddress->objectId);

	return list_make2(
		WrapCreateOrReplace(ddlCommand),
		alterPublicationOwnerSQL);
}


/*
 * CreatePublicationDDLCommand returns the CREATE PUBLICATION string that
 * can be used to recreate a given publication.
 */
char *
CreatePublicationDDLCommand(Oid publicationId)
{
	CreatePublicationStmt *createPubStmt = BuildCreatePublicationStmt(publicationId);

	/* we took the WHERE clause from the catalog where it is already transformed */
	bool whereClauseRequiresTransform = false;

	/* only propagate Citus tables in publication */
	bool includeLocalTables = false;

	return DeparseCreatePublicationStmtExtended((Node *) createPubStmt,
												whereClauseRequiresTransform,
												includeLocalTables);
}


/*
 * BuildCreatePublicationStmt constructs a CreatePublicationStmt struct for the
 * given publication.
 */
static CreatePublicationStmt *
BuildCreatePublicationStmt(Oid publicationId)
{
	CreatePublicationStmt *createPubStmt = makeNode(CreatePublicationStmt);

	HeapTuple publicationTuple =
		SearchSysCache1(PUBLICATIONOID, ObjectIdGetDatum(publicationId));

	if (!HeapTupleIsValid(publicationTuple))
	{
		ereport(ERROR, (errmsg("cannot find publication with oid: %d", publicationId)));
	}

	Form_pg_publication publicationForm =
		(Form_pg_publication) GETSTRUCT(publicationTuple);

	/* CREATE PUBLICATION <name> */
	createPubStmt->pubname = pstrdup(NameStr(publicationForm->pubname));

	/* FOR ALL TABLES */
	createPubStmt->for_all_tables = publicationForm->puballtables;

	ReleaseSysCache(publicationTuple);

	List *schemaIds = GetPublicationSchemas(publicationId);
	Oid schemaId = InvalidOid;

	foreach_declared_oid(schemaId, schemaIds)
	{
		char *schemaName = get_namespace_name(schemaId);

		PublicationObjSpec *publicationObject = makeNode(PublicationObjSpec);
		publicationObject->pubobjtype = PUBLICATIONOBJ_TABLES_IN_SCHEMA;
		publicationObject->pubtable = NULL;
		publicationObject->name = schemaName;
		publicationObject->location = -1;

		createPubStmt->pubobjects = lappend(createPubStmt->pubobjects, publicationObject);
	}

	List *relationIds = GetPublicationRelations(publicationId,
												publicationForm->pubviaroot ?
												PUBLICATION_PART_ROOT :
												PUBLICATION_PART_LEAF);
	Oid relationId = InvalidOid;

	/* mainly for consistent ordering in test output */
	relationIds = SortList(relationIds, CompareOids);

	foreach_declared_oid(relationId, relationIds)
	{
		bool tableOnly = false;

		/* since postgres 15, tables can have a column list and filter */
		PublicationObjSpec *publicationObject =
			BuildPublicationRelationObjSpec(relationId, publicationId, tableOnly);

		createPubStmt->pubobjects = lappend(createPubStmt->pubobjects, publicationObject);
<<<<<<< HEAD
#else

		/* before postgres 15, only full tables are supported */
		char *schemaName = get_namespace_name(get_rel_namespace(relationId));
		char *tableName = get_rel_name(relationId);
		RangeVar *rangeVar = makeRangeVar(schemaName, tableName, -1);

		createPubStmt->tables = lappend(createPubStmt->tables, rangeVar);
#endif
=======

		if (IsCitusTable(relationId))
		{
			citusTableCount++;
		}
>>>>>>> 43f3786c
	}

	/* WITH (publish_via_partition_root = true) option */
	bool publishViaRoot = publicationForm->pubviaroot;
	char *publishViaRootString = publishViaRoot ? "true" : "false";
	DefElem *pubViaRootOption = makeDefElem("publish_via_partition_root",
											(Node *) makeString(publishViaRootString),
											-1);
	createPubStmt->options = lappend(createPubStmt->options, pubViaRootOption);

	/* WITH (publish = 'insert, update, delete, truncate') option */
	List *publishList = NIL;

	if (publicationForm->pubinsert)
	{
		publishList = lappend(publishList, makeString("insert"));
	}

	if (publicationForm->pubupdate)
	{
		publishList = lappend(publishList, makeString("update"));
	}

	if (publicationForm->pubdelete)
	{
		publishList = lappend(publishList, makeString("delete"));
	}

	if (publicationForm->pubtruncate)
	{
		publishList = lappend(publishList, makeString("truncate"));
	}

	if (list_length(publishList) > 0)
	{
		StringInfo optionValue = makeStringInfo();
		AppendPublishOptionList(optionValue, publishList);

		DefElem *publishOption = makeDefElem("publish",
											 (Node *) makeString(optionValue->data), -1);
		createPubStmt->options = lappend(createPubStmt->options, publishOption);
	}


	return createPubStmt;
}


/*
 * AppendPublishOptionList appends a list of publication options in
 * comma-separate form.
 */
static void
AppendPublishOptionList(StringInfo str, List *options)
{
	ListCell *stringCell = NULL;
	foreach(stringCell, options)
	{
		const char *string = strVal(lfirst(stringCell));
		if (stringCell != list_head(options))
		{
			appendStringInfoString(str, ", ");
		}

		/* we cannot escape these strings */
		appendStringInfoString(str, string);
	}
}


/*
 * BuildPublicationRelationObjSpec returns a PublicationObjSpec that
 * can be included in a CREATE or ALTER PUBLICATION statement.
 */
static PublicationObjSpec *
BuildPublicationRelationObjSpec(Oid relationId, Oid publicationId,
								bool tableOnly)
{
	HeapTuple pubRelationTuple = SearchSysCache2(PUBLICATIONRELMAP,
												 ObjectIdGetDatum(relationId),
												 ObjectIdGetDatum(publicationId));
	if (!HeapTupleIsValid(pubRelationTuple))
	{
		ereport(ERROR, (errmsg("cannot find relation with oid %d in publication "
							   "with oid %d", relationId, publicationId)));
	}

	List *columnNameList = NIL;
	Node *whereClause = NULL;

	/* build the column list  */
	if (!tableOnly)
	{
		bool isNull = false;
		Datum attributesDatum = SysCacheGetAttr(PUBLICATIONRELMAP, pubRelationTuple,
												Anum_pg_publication_rel_prattrs,
												&isNull);
		if (!isNull)
		{
			ArrayType *attributesArray = DatumGetArrayTypeP(attributesDatum);
			int attributeCount = ARR_DIMS(attributesArray)[0];
			int16 *elems = (int16 *) ARR_DATA_PTR(attributesArray);

			for (int attNumIndex = 0; attNumIndex < attributeCount; attNumIndex++)
			{
				AttrNumber attributeNumber = elems[attNumIndex];
				char *columnName = get_attname(relationId, attributeNumber, false);

				columnNameList = lappend(columnNameList, makeString(columnName));
			}
		}

		/* build the WHERE clause */
		Datum whereClauseDatum = SysCacheGetAttr(PUBLICATIONRELMAP, pubRelationTuple,
												 Anum_pg_publication_rel_prqual,
												 &isNull);
		if (!isNull)
		{
			/*
			 * We use the already-transformed parse tree form here, which does
			 * not match regular CreatePublicationStmt
			 */
			whereClause = stringToNode(TextDatumGetCString(whereClauseDatum));
		}
	}

	ReleaseSysCache(pubRelationTuple);

	char *schemaName = get_namespace_name(get_rel_namespace(relationId));
	char *tableName = get_rel_name(relationId);
	RangeVar *rangeVar = makeRangeVar(schemaName, tableName, -1);

	/* build the FOR TABLE */
	PublicationTable *publicationTable =
		makeNode(PublicationTable);
	publicationTable->relation = rangeVar;
	publicationTable->whereClause = whereClause;
	publicationTable->columns = columnNameList;

	PublicationObjSpec *publicationObject = makeNode(PublicationObjSpec);
	publicationObject->pubobjtype = PUBLICATIONOBJ_TABLE;
	publicationObject->pubtable = publicationTable;
	publicationObject->name = NULL;
	publicationObject->location = -1;

	return publicationObject;
}


/*
 * PreprocessAlterPublicationStmt handles ALTER PUBLICATION statements
 * in a way that is mostly similar to PreprocessAlterDistributedObjectStmt,
 * except we do not ensure sequential mode (publications do not interact with
 * shards) and can handle NULL deparse commands for ALTER PUBLICATION commands
 * that only involve local tables.
 */
List *
PreprocessAlterPublicationStmt(Node *stmt, const char *queryString,
							   ProcessUtilityContext processUtilityContext)
{
	List *addresses = GetObjectAddressListFromParseTree(stmt, false, false);

	/*  the code-path only supports a single object */
	Assert(list_length(addresses) == 1);

	if (!ShouldPropagateAnyObject(addresses))
	{
		return NIL;
	}

	EnsureCoordinator();
	QualifyTreeNode(stmt);

	const char *sql = DeparseTreeNode((Node *) stmt);
	if (sql == NULL)
	{
		/*
		 * Deparsing logic decided that there is nothing to propagate, e.g.
		 * because the command only concerns local tables.
		 */
		return NIL;
	}

	List *commands = list_make3(DISABLE_DDL_PROPAGATION,
								(void *) sql,
								ENABLE_DDL_PROPAGATION);

	return NodeDDLTaskList(NON_COORDINATOR_NODES, commands);
}


/*
 * GetAlterPublicationDDLCommandsForTable gets a list of ALTER PUBLICATION .. ADD/DROP
 * commands for the given table.
 *
 * If isAdd is true, it return ALTER PUBLICATION .. ADD TABLE commands for all
 * publications.
 *
 * Otherwise, it returns ALTER PUBLICATION  .. DROP TABLE commands for all
 * publications.
 */
List *
GetAlterPublicationDDLCommandsForTable(Oid relationId, bool isAdd)
{
	List *commands = NIL;

	List *publicationIds = GetRelationPublications(relationId);
	Oid publicationId = InvalidOid;

	foreach_declared_oid(publicationId, publicationIds)
	{
		char *command = GetAlterPublicationTableDDLCommand(publicationId,
														   relationId, isAdd);

		commands = lappend(commands, command);
	}

	return commands;
}


/*
 * GetAlterPublicationTableDDLCommand generates an ALTer PUBLICATION .. ADD/DROP TABLE
 * command for the given publication and relation ID.
 *
 * If isAdd is true, it return an ALTER PUBLICATION .. ADD TABLE command.
 * Otherwise, it returns ALTER PUBLICATION  .. DROP TABLE command.
 */
char *
GetAlterPublicationTableDDLCommand(Oid publicationId, Oid relationId,
								   bool isAdd)
{
	HeapTuple pubTuple = SearchSysCache1(PUBLICATIONOID,
										 ObjectIdGetDatum(publicationId));
	if (!HeapTupleIsValid(pubTuple))
	{
		ereport(ERROR, (errmsg("cannot find publication with oid: %d",
							   publicationId)));
	}

	Form_pg_publication pubForm = (Form_pg_publication) GETSTRUCT(pubTuple);

	AlterPublicationStmt *alterPubStmt = makeNode(AlterPublicationStmt);
	alterPubStmt->pubname = pstrdup(NameStr(pubForm->pubname));

	ReleaseSysCache(pubTuple);

	bool tableOnly = !isAdd;

	/* since postgres 15, tables can have a column list and filter */
	PublicationObjSpec *publicationObject =
		BuildPublicationRelationObjSpec(relationId, publicationId, tableOnly);

	alterPubStmt->pubobjects = lappend(alterPubStmt->pubobjects, publicationObject);
	alterPubStmt->action = isAdd ? AP_AddObjects : AP_DropObjects;

	/* we take the WHERE clause from the catalog where it is already transformed */
	bool whereClauseNeedsTransform = false;

	/*
	 * We use these commands to restore publications before/after transforming a
	 * table, including transformations to/from local tables.
	 */
	bool includeLocalTables = true;

	char *command = DeparseAlterPublicationStmtExtended((Node *) alterPubStmt,
														whereClauseNeedsTransform,
														includeLocalTables);

	return command;
}


/*
 * AlterPublicationOwnerCommand returns "ALTER PUBLICATION .. OWNER TO .."
 * statement for the specified publication.
 */
static char *
AlterPublicationOwnerCommand(Oid publicationId)
{
	HeapTuple publicationTuple =
		SearchSysCache1(PUBLICATIONOID, ObjectIdGetDatum(publicationId));

	if (!HeapTupleIsValid(publicationTuple))
	{
		ereport(ERROR, (errmsg("cannot find publication with oid: %d",
							   publicationId)));
	}

	Form_pg_publication publicationForm =
		(Form_pg_publication) GETSTRUCT(publicationTuple);

	char *publicationName = NameStr(publicationForm->pubname);
	Oid publicationOwnerId = publicationForm->pubowner;

	char *publicationOwnerName = GetUserNameFromId(publicationOwnerId, false);

	StringInfo alterCommand = makeStringInfo();
	appendStringInfo(alterCommand, "ALTER PUBLICATION %s OWNER TO %s",
					 quote_identifier(publicationName),
					 quote_identifier(publicationOwnerName));

	ReleaseSysCache(publicationTuple);

	return alterCommand->data;
}


/*
 * ShouldPropagateCreatePublication tests if we need to propagate a CREATE PUBLICATION
 * statement.
 */
static bool
ShouldPropagateCreatePublication(CreatePublicationStmt *stmt)
{
	if (!ShouldPropagate())
	{
		return false;
	}

	if (!ShouldPropagateCreateInCoordinatedTransction())
	{
		return false;
	}

	return true;
}


/*
 * AlterPublicationStmtObjectAddress generates the object address for the
 * publication altered by a regular ALTER PUBLICATION .. statement.
 */
List *
AlterPublicationStmtObjectAddress(Node *node, bool missingOk, bool isPostProcess)
{
	AlterPublicationStmt *stmt = castNode(AlterPublicationStmt, node);

	return ObjectAddressForPublicationName(stmt->pubname, missingOk);
}


/*
 * AlterPublicationOwnerStmtObjectAddress generates the object address for the
 * publication altered by the given ALTER PUBLICATION .. OWNER TO statement.
 */
List *
AlterPublicationOwnerStmtObjectAddress(Node *node, bool missingOk, bool isPostProcess)
{
	AlterOwnerStmt *stmt = castNode(AlterOwnerStmt, node);

	return ObjectAddressForPublicationName(strVal(stmt->object), missingOk);
}


/*
 * CreatePublicationStmtObjectAddress generates the object address for the
 * publication created by the given CREATE PUBLICATION statement.
 */
List *
CreatePublicationStmtObjectAddress(Node *node, bool missingOk, bool isPostProcess)
{
	CreatePublicationStmt *stmt = castNode(CreatePublicationStmt, node);

	return ObjectAddressForPublicationName(stmt->pubname, missingOk);
}


/*
 * RenamePublicationStmtObjectAddress generates the object address for the
 * publication altered by the given ALter PUBLICATION .. RENAME TO statement.
 */
List *
RenamePublicationStmtObjectAddress(Node *node, bool missingOk, bool isPostprocess)
{
	RenameStmt *stmt = castNode(RenameStmt, node);

	return ObjectAddressForPublicationName(strVal(stmt->object), missingOk);
}


/*
 * ObjectAddressForPublicationName returns the object address for a given publication
 * name.
 */
static List *
ObjectAddressForPublicationName(char *publicationName, bool missingOk)
{
	Oid publicationId = InvalidOid;

	HeapTuple publicationTuple =
		SearchSysCache1(PUBLICATIONNAME, CStringGetDatum(publicationName));
	if (HeapTupleIsValid(publicationTuple))
	{
		Form_pg_publication publicationForm =
			(Form_pg_publication) GETSTRUCT(publicationTuple);
		publicationId = publicationForm->oid;

		ReleaseSysCache(publicationTuple);
	}
	else if (!missingOk)
	{
		/* it should have just been created */
		ereport(ERROR, (errcode(ERRCODE_UNDEFINED_OBJECT),
						errmsg("publication \"%s\" does not exist", publicationName)));
	}

	ObjectAddress *address = palloc0(sizeof(ObjectAddress));
	ObjectAddressSet(*address, PublicationRelationId, publicationId);

	return list_make1(address);
}<|MERGE_RESOLUTION|>--- conflicted
+++ resolved
@@ -186,23 +186,6 @@
 			BuildPublicationRelationObjSpec(relationId, publicationId, tableOnly);
 
 		createPubStmt->pubobjects = lappend(createPubStmt->pubobjects, publicationObject);
-<<<<<<< HEAD
-#else
-
-		/* before postgres 15, only full tables are supported */
-		char *schemaName = get_namespace_name(get_rel_namespace(relationId));
-		char *tableName = get_rel_name(relationId);
-		RangeVar *rangeVar = makeRangeVar(schemaName, tableName, -1);
-
-		createPubStmt->tables = lappend(createPubStmt->tables, rangeVar);
-#endif
-=======
-
-		if (IsCitusTable(relationId))
-		{
-			citusTableCount++;
-		}
->>>>>>> 43f3786c
 	}
 
 	/* WITH (publish_via_partition_root = true) option */

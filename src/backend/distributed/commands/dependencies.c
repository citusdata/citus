--- conflicted
+++ resolved
@@ -30,15 +30,12 @@
 #include "distributed/remote_commands.h"
 #include "distributed/worker_manager.h"
 #include "distributed/worker_transaction.h"
-<<<<<<< HEAD
 
 typedef enum RequiredObjectSet
 {
 	REQUIRE_ONLY_DEPENDENCIES = 1,
 	REQUIRE_OBJECT_AND_DEPENDENCIES = 2,
 } RequiredObjectSet;
-=======
->>>>>>> 43f3786c
 
 
 static void EnsureDependenciesCanBeDistributed(const ObjectAddress *relationAddress);
@@ -150,7 +147,6 @@
 	EnsureDependenciesCanBeDistributed(target);
 
 	/* collect all dependencies in creation order and get their ddl commands */
-<<<<<<< HEAD
 	List *objectsToBeCreated = GetDependenciesForObject(target);
 
 	/*
@@ -158,11 +154,6 @@
 	 * dependencies are created, if requested.
 	 */
 	if (requiredObjectSet == REQUIRE_OBJECT_AND_DEPENDENCIES)
-=======
-	List *dependencies = GetDependenciesForObject(target);
-	ObjectAddress *dependency = NULL;
-	foreach_declared_ptr(dependency, dependencies)
->>>>>>> 43f3786c
 	{
 		ObjectAddress *targetCopy = palloc(sizeof(ObjectAddress));
 		*targetCopy = *target;
@@ -171,7 +162,7 @@
 	}
 
 	ObjectAddress *object = NULL;
-	foreach_ptr(object, objectsToBeCreated)
+	foreach_declared_ptr(object, objectsToBeCreated)
 	{
 		List *dependencyCommands = GetDependencyCreateDDLCommands(object);
 		ddlCommands = list_concat(ddlCommands, dependencyCommands);
@@ -210,11 +201,7 @@
 	 */
 	List *addressSortedDependencies = SortList(objectsWithCommands,
 											   ObjectAddressComparator);
-<<<<<<< HEAD
-	foreach_ptr(object, addressSortedDependencies)
-=======
-	foreach_declared_ptr(dependency, addressSortedDependencies)
->>>>>>> 43f3786c
+	foreach_declared_ptr(object, addressSortedDependencies)
 	{
 		LockDatabaseObject(object->classId, object->objectId,
 						   object->objectSubId, ExclusiveLock);
@@ -253,11 +240,7 @@
 	else
 	{
 		WorkerNode *workerNode = NULL;
-<<<<<<< HEAD
-		foreach_ptr(workerNode, remoteNodeList)
-=======
-		foreach_declared_ptr(workerNode, workerNodeList)
->>>>>>> 43f3786c
+		foreach_declared_ptr(workerNode, remoteNodeList)
 		{
 			const char *nodeName = workerNode->workerName;
 			uint32 nodePort = workerNode->workerPort;
@@ -273,11 +256,7 @@
 	 * that objects have been created on remote nodes before marking them
 	 * distributed, so MarkObjectDistributed wouldn't fail.
 	 */
-<<<<<<< HEAD
-	foreach_ptr(object, objectsWithCommands)
-=======
-	foreach_declared_ptr(dependency, dependenciesWithCommands)
->>>>>>> 43f3786c
+	foreach_declared_ptr(object, objectsWithCommands)
 	{
 		/*
 		 * pg_dist_object entries must be propagated with the super user, since

--- conflicted
+++ resolved
@@ -16,10 +16,7 @@
 
 #include "distributed/commands.h"
 #include "distributed/commands/utility_hook.h"
-<<<<<<< HEAD
 #include "distributed/comment.h"
-=======
->>>>>>> 43f3786c
 #include "distributed/deparser.h"
 #include "distributed/version_compat.h"
 
@@ -502,7 +499,6 @@
 	.markDistributed = false,
 };
 
-<<<<<<< HEAD
 static DistributeObjectOps Database_Create = {
 	.deparse = DeparseCreateDatabaseStmt,
 	.qualify = NULL,
@@ -525,9 +521,6 @@
 	.markDistributed = false,
 };
 
-#if PG_VERSION_NUM >= PG_VERSION_15
-=======
->>>>>>> 43f3786c
 static DistributeObjectOps Database_RefreshColl = {
 	.deparse = DeparseAlterDatabaseRefreshCollStmt,
 	.qualify = NULL,
@@ -1418,7 +1411,6 @@
 			return &Database_Alter;
 		}
 
-<<<<<<< HEAD
 		case T_CreatedbStmt:
 		{
 			return &Database_Create;
@@ -1429,25 +1421,16 @@
 			return &Database_Drop;
 		}
 
-#if PG_VERSION_NUM >= PG_VERSION_15
-=======
->>>>>>> 43f3786c
 		case T_AlterDatabaseRefreshCollStmt:
 		{
 			return &Database_RefreshColl;
 		}
 
-<<<<<<< HEAD
-#endif
-
 		case T_AlterDatabaseSetStmt:
 		{
 			return &Database_Set;
 		}
 
-
-=======
->>>>>>> 43f3786c
 		case T_AlterDomainStmt:
 		{
 			return &Domain_Alter;

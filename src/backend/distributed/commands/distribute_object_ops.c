--- conflicted
+++ resolved
@@ -532,7 +532,7 @@
 	.address = NULL,
 	.markDistributed = false,
 };
-<<<<<<< HEAD
+
 static DistributeObjectOps Database_Comment = {
 	.deparse = DeparseDatabaseCommentStmt,
 	.qualify = NULL,
@@ -543,7 +543,6 @@
 	.address = DatabaseCommentObjectAddress,
 	.markDistributed = false,
 };
-=======
 
 static DistributeObjectOps Database_Rename = {
 	.deparse = DeparseAlterDatabaseRenameStmt,
@@ -556,7 +555,6 @@
 	.markDistributed = false,
 };
 
->>>>>>> 181b8ab6
 static DistributeObjectOps Domain_Alter = {
 	.deparse = DeparseAlterDomainStmt,
 	.qualify = QualifyAlterDomainStmt,

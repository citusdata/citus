/*-------------------------------------------------------------------------
 *
 * distribute_object_ops.c
 *
 *    Contains declarations for DistributeObjectOps, along with their
 *    lookup function, GetDistributeObjectOps.
 *
 * Copyright (c) Citus Data, Inc.
 *
 *-------------------------------------------------------------------------
 */

#include "postgres.h"

#include "distributed/commands.h"
#include "distributed/deparser.h"
#include "distributed/pg_version_constants.h"
#include "distributed/version_compat.h"
#include "distributed/commands/utility_hook.h"

static DistributeObjectOps NoDistributeOps = {
	.deparse = NULL,
	.qualify = NULL,
	.preprocess = NULL,
	.postprocess = NULL,
	.operationType = DIST_OPS_NONE,
	.address = NULL,
	.markDistributed = false,
};
static DistributeObjectOps Aggregate_AlterObjectSchema = {
	.deparse = DeparseAlterFunctionSchemaStmt,
	.qualify = QualifyAlterFunctionSchemaStmt,
	.preprocess = PreprocessAlterDistributedObjectStmt,
	.postprocess = PostprocessAlterDistributedObjectStmt,
	.objectType = OBJECT_FUNCTION,
	.operationType = DIST_OPS_ALTER,
	.address = AlterFunctionSchemaStmtObjectAddress,
	.markDistributed = false,
};
static DistributeObjectOps Aggregate_AlterOwner = {
	.deparse = DeparseAlterFunctionOwnerStmt,
	.qualify = QualifyAlterFunctionOwnerStmt,
	.preprocess = PreprocessAlterDistributedObjectStmt,
	.postprocess = PostprocessAlterDistributedObjectStmt,
	.objectType = OBJECT_FUNCTION,
	.operationType = DIST_OPS_ALTER,
	.address = AlterFunctionOwnerObjectAddress,
	.markDistributed = false,
};
static DistributeObjectOps Aggregate_Define = {
	.deparse = NULL,
	.qualify = QualifyDefineAggregateStmt,
	.preprocess = NULL,
	.postprocess = PostprocessCreateDistributedObjectFromCatalogStmt,
	.objectType = OBJECT_AGGREGATE,
	.operationType = DIST_OPS_CREATE,
	.address = DefineAggregateStmtObjectAddress,
	.markDistributed = true,
};
static DistributeObjectOps Aggregate_Drop = {
	.deparse = DeparseDropFunctionStmt,
	.qualify = NULL,
	.preprocess = PreprocessDropDistributedObjectStmt,
	.postprocess = NULL,
	.operationType = DIST_OPS_DROP,
	.address = NULL,
	.markDistributed = false,
};
static DistributeObjectOps Aggregate_Rename = {
	.deparse = DeparseRenameFunctionStmt,
	.qualify = QualifyRenameFunctionStmt,
	.preprocess = PreprocessAlterDistributedObjectStmt,
	.postprocess = NULL,
	.objectType = OBJECT_FUNCTION,
	.operationType = DIST_OPS_ALTER,
	.address = RenameFunctionStmtObjectAddress,
	.markDistributed = false,
};
static DistributeObjectOps Aggregate_Grant = {
	.deparse = DeparseGrantOnFunctionStmt,
	.qualify = NULL,
	.preprocess = PreprocessGrantOnFunctionStmt,
	.postprocess = PostprocessGrantOnFunctionStmt,
	.operationType = DIST_OPS_ALTER,
	.address = NULL,
	.markDistributed = false,
};
static DistributeObjectOps Any_AlterEnum = {
	.deparse = DeparseAlterEnumStmt,
	.qualify = QualifyAlterEnumStmt,
	.preprocess = PreprocessAlterDistributedObjectStmt,
	.postprocess = NULL,
	.objectType = OBJECT_TYPE,
	.operationType = DIST_OPS_ALTER,
	.address = AlterEnumStmtObjectAddress,
	.markDistributed = false,
};
static DistributeObjectOps Any_AlterExtension = {
	.deparse = DeparseAlterExtensionStmt,
	.qualify = NULL,
	.preprocess = PreprocessAlterExtensionUpdateStmt,
	.postprocess = NULL,
	.operationType = DIST_OPS_ALTER,
	.address = AlterExtensionUpdateStmtObjectAddress,
	.markDistributed = false,
};
static DistributeObjectOps Any_AlterExtensionContents = {
	.deparse = NULL,
	.qualify = NULL,
	.preprocess = PreprocessAlterExtensionContentsStmt,
	.postprocess = NULL,
	.operationType = DIST_OPS_ALTER,
	.address = NULL,
	.markDistributed = false,
};
static DistributeObjectOps Any_AlterForeignServer = {
	.deparse = DeparseAlterForeignServerStmt,
	.qualify = NULL,
	.preprocess = PreprocessAlterDistributedObjectStmt,
	.postprocess = NULL,
	.objectType = OBJECT_FOREIGN_SERVER,
	.operationType = DIST_OPS_ALTER,
	.address = AlterForeignServerStmtObjectAddress,
	.markDistributed = false,
};
static DistributeObjectOps Any_AlterFunction = {
	.deparse = DeparseAlterFunctionStmt,
	.qualify = QualifyAlterFunctionStmt,
	.preprocess = PreprocessAlterFunctionStmt,
	.postprocess = NULL,
	.operationType = DIST_OPS_ALTER,
	.address = AlterFunctionStmtObjectAddress,
	.markDistributed = false,
};
static DistributeObjectOps Any_AlterPolicy = {
	.deparse = NULL,
	.qualify = NULL,
	.preprocess = PreprocessAlterPolicyStmt,
	.postprocess = NULL,
	.operationType = DIST_OPS_ALTER,
	.address = NULL,
	.markDistributed = false,
};
static DistributeObjectOps Any_AlterRole = {
	.deparse = DeparseAlterRoleStmt,
	.qualify = NULL,
	.preprocess = NULL,
	.postprocess = PostprocessAlterRoleStmt,
	.operationType = DIST_OPS_ALTER,
	.address = AlterRoleStmtObjectAddress,
	.markDistributed = false,
};
static DistributeObjectOps Any_AlterRoleSet = {
	.deparse = DeparseAlterRoleSetStmt,
	.qualify = QualifyAlterRoleSetStmt,
	.preprocess = PreprocessAlterRoleSetStmt,
	.postprocess = NULL,
	.operationType = DIST_OPS_ALTER,
	.address = AlterRoleSetStmtObjectAddress,
	.markDistributed = false,
};
static DistributeObjectOps Any_AlterTableMoveAll = {
	.deparse = NULL,
	.qualify = NULL,
	.preprocess = PreprocessAlterTableMoveAllStmt,
	.postprocess = NULL,
	.operationType = DIST_OPS_ALTER,
	.address = NULL,
	.markDistributed = false,
};
static DistributeObjectOps Any_Cluster = {
	.deparse = NULL,
	.qualify = NULL,
	.preprocess = PreprocessClusterStmt,
	.postprocess = NULL,
	.operationType = DIST_OPS_NONE,
	.address = NULL,
	.markDistributed = false,
};
static DistributeObjectOps Any_CompositeType = {
	.deparse = DeparseCompositeTypeStmt,
	.qualify = QualifyCompositeTypeStmt,
	.preprocess = NULL,
	.postprocess = PostprocessCreateDistributedObjectFromCatalogStmt,
	.objectType = OBJECT_TYPE,
	.operationType = DIST_OPS_CREATE,
	.featureFlag = &EnableCreateTypePropagation,
	.address = CompositeTypeStmtObjectAddress,
	.markDistributed = true,
};
static DistributeObjectOps Any_CreateDomain = {
	.deparse = DeparseCreateDomainStmt,
	.qualify = QualifyCreateDomainStmt,
	.preprocess = NULL,
	.postprocess = PostprocessCreateDistributedObjectFromCatalogStmt,
	.objectType = OBJECT_DOMAIN,
	.operationType = DIST_OPS_CREATE,
	.address = CreateDomainStmtObjectAddress,
	.markDistributed = true,
};
static DistributeObjectOps Any_CreateEnum = {
	.deparse = DeparseCreateEnumStmt,
	.qualify = QualifyCreateEnumStmt,
	.preprocess = NULL,
	.postprocess = PostprocessCreateDistributedObjectFromCatalogStmt,
	.objectType = OBJECT_TYPE,
	.operationType = DIST_OPS_CREATE,
	.featureFlag = &EnableCreateTypePropagation,
	.address = CreateEnumStmtObjectAddress,
	.markDistributed = true,
};
static DistributeObjectOps Any_CreateExtension = {
	.deparse = DeparseCreateExtensionStmt,
	.qualify = NULL,
	.preprocess = NULL,
	.postprocess = PostprocessCreateExtensionStmt,
	.operationType = DIST_OPS_CREATE,
	.address = CreateExtensionStmtObjectAddress,
	.markDistributed = true,
};
static DistributeObjectOps Any_CreateFunction = {
	.deparse = NULL,
	.qualify = NULL,
	.preprocess = PreprocessCreateFunctionStmt,
	.postprocess = PostprocessCreateFunctionStmt,
	.operationType = DIST_OPS_CREATE,
	.address = CreateFunctionStmtObjectAddress,
	.markDistributed = true,
};
static DistributeObjectOps Any_View = {
	.deparse = NULL,
	.qualify = NULL,
	.preprocess = PreprocessViewStmt,
	.postprocess = PostprocessViewStmt,
	.operationType = DIST_OPS_CREATE,
	.address = ViewStmtObjectAddress,
	.markDistributed = true,
};
static DistributeObjectOps Any_CreatePolicy = {
	.deparse = NULL,
	.qualify = NULL,
	.preprocess = NULL,
	.postprocess = PostprocessCreatePolicyStmt,
	.operationType = DIST_OPS_CREATE,
	.address = NULL,
	.markDistributed = false,
};
static DistributeObjectOps Any_CreatePublication = {
	.deparse = DeparseCreatePublicationStmt,
	.qualify = QualifyCreatePublicationStmt,
	.preprocess = NULL,
	.postprocess = PostProcessCreatePublicationStmt,
	.operationType = DIST_OPS_CREATE,
	.address = CreatePublicationStmtObjectAddress,
	.markDistributed = true,
};
static DistributeObjectOps Any_CreateRole = {
	.deparse = DeparseCreateRoleStmt,
	.qualify = NULL,
	.preprocess = PreprocessCreateRoleStmt,
	.postprocess = NULL,
	.operationType = DIST_OPS_CREATE,
	.address = CreateRoleStmtObjectAddress,
	.markDistributed = true,
};
static DistributeObjectOps Any_DropOwned = {
	.deparse = DeparseDropOwnedStmt,
	.qualify = NULL,
	.preprocess = PreprocessDropOwnedStmt,
	.postprocess = NULL,
	.operationType = DIST_OPS_DROP,
	.address = NULL,
	.markDistributed = false,
};
static DistributeObjectOps Any_DropRole = {
	.deparse = DeparseDropRoleStmt,
	.qualify = NULL,
	.preprocess = PreprocessDropRoleStmt,
	.postprocess = NULL,
	.operationType = DIST_OPS_DROP,
	.address = NULL,
	.markDistributed = false,
};
static DistributeObjectOps Any_CreateForeignServer = {
	.deparse = DeparseCreateForeignServerStmt,
	.qualify = NULL,
	.preprocess = NULL,
	.postprocess = PostprocessCreateDistributedObjectFromCatalogStmt,
	.objectType = OBJECT_FOREIGN_SERVER,
	.operationType = DIST_OPS_CREATE,
	.address = CreateForeignServerStmtObjectAddress,
	.markDistributed = true,
};
static DistributeObjectOps Any_CreateSchema = {
	.deparse = DeparseCreateSchemaStmt,
	.qualify = NULL,
	.preprocess = NULL,
	.postprocess = PostprocessCreateSchemaStmt,
	.operationType = DIST_OPS_CREATE,
	.address = CreateSchemaStmtObjectAddress,
	.markDistributed = true,
};
static DistributeObjectOps Any_CreateStatistics = {
	.deparse = DeparseCreateStatisticsStmt,
	.qualify = QualifyCreateStatisticsStmt,
	.preprocess = PreprocessCreateStatisticsStmt,
	.postprocess = PostprocessCreateStatisticsStmt,
	.operationType = DIST_OPS_CREATE,
	.address = CreateStatisticsStmtObjectAddress,
	.markDistributed = false,
};
static DistributeObjectOps Any_CreateTrigger = {
	.deparse = NULL,
	.qualify = NULL,
	.preprocess = NULL,
	.postprocess = PostprocessCreateTriggerStmt,
	.operationType = DIST_OPS_CREATE,
	.address = CreateTriggerStmtObjectAddress,
	.markDistributed = false,
};
static DistributeObjectOps Any_Grant = {
	.deparse = NULL,
	.qualify = NULL,
	.preprocess = PreprocessGrantStmt,
	.postprocess = NULL,
	.operationType = DIST_OPS_ALTER,
	.address = NULL,
	.markDistributed = false,
};
static DistributeObjectOps Any_GrantRole = {
	.deparse = DeparseGrantRoleStmt,
	.qualify = NULL,
	.preprocess = PreprocessGrantRoleStmt,
	.postprocess = PostprocessGrantRoleStmt,
	.operationType = DIST_OPS_ALTER,
	.address = NULL,
	.markDistributed = false,
};
static DistributeObjectOps Any_Index = {
	.deparse = NULL,
	.qualify = NULL,
	.preprocess = PreprocessIndexStmt,
	.postprocess = PostprocessIndexStmt,
	.operationType = DIST_OPS_CREATE,
	.address = NULL,
	.markDistributed = false,
};
static DistributeObjectOps Any_Reindex = {
	.deparse = NULL,
	.qualify = NULL,
	.preprocess = PreprocessReindexStmt,
	.postprocess = NULL,
	.operationType = DIST_OPS_NONE,
	.address = ReindexStmtObjectAddress,
	.markDistributed = false,
};
static DistributeObjectOps Any_Rename = {
	.deparse = NULL,
	.qualify = NULL,
	.preprocess = PreprocessRenameStmt,
	.postprocess = NULL,
	.operationType = DIST_OPS_ALTER,
	.address = NULL,
	.markDistributed = false,
};
static DistributeObjectOps Attribute_Rename = {
	.deparse = DeparseRenameAttributeStmt,
	.qualify = QualifyRenameAttributeStmt,
	.preprocess = PreprocessRenameAttributeStmt,
	.postprocess = NULL,
	.operationType = DIST_OPS_ALTER,
	.address = RenameAttributeStmtObjectAddress,
	.markDistributed = false,
};
static DistributeObjectOps Collation_AlterObjectSchema = {
	.deparse = DeparseAlterCollationSchemaStmt,
	.qualify = QualifyAlterCollationSchemaStmt,
	.preprocess = PreprocessAlterDistributedObjectStmt,
	.postprocess = PostprocessAlterDistributedObjectStmt,
	.objectType = OBJECT_COLLATION,
	.operationType = DIST_OPS_ALTER,
	.address = AlterCollationSchemaStmtObjectAddress,
	.markDistributed = false,
};
static DistributeObjectOps Collation_AlterOwner = {
	.deparse = DeparseAlterCollationOwnerStmt,
	.qualify = QualifyAlterCollationOwnerStmt,
	.preprocess = PreprocessAlterDistributedObjectStmt,
	.postprocess = PostprocessAlterDistributedObjectStmt,
	.objectType = OBJECT_COLLATION,
	.operationType = DIST_OPS_ALTER,
	.address = AlterCollationOwnerObjectAddress,
	.markDistributed = false,
};
static DistributeObjectOps Collation_Define = {
	.deparse = NULL,
	.qualify = NULL,
	.preprocess = NULL,
	.postprocess = PostprocessCreateDistributedObjectFromCatalogStmt,
	.objectType = OBJECT_COLLATION,
	.operationType = DIST_OPS_CREATE,
	.address = DefineCollationStmtObjectAddress,
	.markDistributed = true,
};
static DistributeObjectOps Collation_Drop = {
	.deparse = DeparseDropCollationStmt,
	.qualify = QualifyDropCollationStmt,
	.preprocess = PreprocessDropDistributedObjectStmt,
	.postprocess = NULL,
	.operationType = DIST_OPS_DROP,
	.address = NULL,
	.markDistributed = false,
};
static DistributeObjectOps Collation_Rename = {
	.deparse = DeparseRenameCollationStmt,
	.qualify = QualifyRenameCollationStmt,
	.preprocess = PreprocessAlterDistributedObjectStmt,
	.postprocess = NULL,
	.objectType = OBJECT_COLLATION,
	.operationType = DIST_OPS_ALTER,
	.address = RenameCollationStmtObjectAddress,
	.markDistributed = false,
};
static DistributeObjectOps Database_AlterOwner = {
	.deparse = DeparseAlterDatabaseOwnerStmt,
	.qualify = NULL,
	.preprocess = PreprocessAlterDistributedObjectStmt,
	.postprocess = PostprocessAlterDistributedObjectStmt,
	.objectType = OBJECT_DATABASE,
	.operationType = DIST_OPS_ALTER,
	.featureFlag = &EnableAlterDatabaseOwner,
	.address = AlterDatabaseOwnerObjectAddress,
	.markDistributed = false,
};

static DistributeObjectOps Database_Grant = {
	.deparse = DeparseGrantOnDatabaseStmt,
	.qualify = NULL,
	.preprocess = PreprocessGrantOnDatabaseStmt,
	.postprocess = NULL,
	.objectType = OBJECT_DATABASE,
	.operationType = DIST_OPS_ALTER,
	.address = NULL,
	.markDistributed = false,
};

static DistributeObjectOps Database_Alter = {
	.deparse = DeparseAlterDatabaseStmt,
	.qualify = NULL,
	.preprocess = PreprocessAlterDatabaseStmt,
	.postprocess = NULL,
	.objectType = OBJECT_DATABASE,
	.operationType = DIST_OPS_ALTER,
	.address = NULL,
	.markDistributed = false,
};

#if PG_VERSION_NUM >= PG_VERSION_15
static DistributeObjectOps Database_RefreshColl = {
	.deparse = DeparseAlterDatabaseRefreshCollStmt,
	.qualify = NULL,
	.preprocess = PreprocessAlterDatabaseRefreshCollStmt,
	.postprocess = NULL,
	.objectType = OBJECT_DATABASE,
	.operationType = DIST_OPS_ALTER,
	.address = NULL,
	.markDistributed = false,
};
#endif

<<<<<<< HEAD
static DistributeObjectOps Database_Set = {
	.deparse = DeparseAlterDatabaseSetStmt,
	.qualify = NULL,
	.preprocess = PreprocessAlterDatabaseSetStmt,
	.postprocess = NULL,
	.objectType = OBJECT_DATABASE,
	.operationType = DIST_OPS_ALTER,
	.address = NULL,
	.markDistributed = false,
};

=======
>>>>>>> e0683aab
static DistributeObjectOps Domain_Alter = {
	.deparse = DeparseAlterDomainStmt,
	.qualify = QualifyAlterDomainStmt,
	.preprocess = PreprocessAlterDistributedObjectStmt,
	.postprocess = PostprocessAlterDistributedObjectStmt,
	.objectType = OBJECT_DOMAIN,
	.operationType = DIST_OPS_ALTER,
	.address = AlterDomainStmtObjectAddress,
	.markDistributed = false,
};
static DistributeObjectOps Domain_AlterObjectSchema = {
	.deparse = DeparseAlterDomainSchemaStmt,
	.qualify = QualifyAlterDomainSchemaStmt,
	.preprocess = PreprocessAlterDistributedObjectStmt,
	.postprocess = PostprocessAlterDistributedObjectStmt,
	.objectType = OBJECT_DOMAIN,
	.operationType = DIST_OPS_ALTER,
	.address = AlterTypeSchemaStmtObjectAddress,
	.markDistributed = false,
};
static DistributeObjectOps Domain_AlterOwner = {
	.deparse = DeparseAlterDomainOwnerStmt,
	.qualify = QualifyAlterDomainOwnerStmt,
	.preprocess = PreprocessAlterDistributedObjectStmt,
	.postprocess = PostprocessAlterDistributedObjectStmt,
	.objectType = OBJECT_DOMAIN,
	.operationType = DIST_OPS_ALTER,
	.address = AlterDomainOwnerStmtObjectAddress,
	.markDistributed = false,
};
static DistributeObjectOps Domain_Drop = {
	.deparse = DeparseDropDomainStmt,
	.qualify = QualifyDropDomainStmt,
	.preprocess = PreprocessDropDistributedObjectStmt,
	.postprocess = NULL,
	.operationType = DIST_OPS_DROP,
	.address = NULL,
	.markDistributed = false,
};
static DistributeObjectOps Domain_Rename = {
	.deparse = DeparseRenameDomainStmt,
	.qualify = QualifyRenameDomainStmt,
	.preprocess = PreprocessAlterDistributedObjectStmt,
	.postprocess = NULL,
	.objectType = OBJECT_DOMAIN,
	.operationType = DIST_OPS_ALTER,
	.address = RenameDomainStmtObjectAddress,
	.markDistributed = false,
};

static DistributeObjectOps Domain_RenameConstraint = {
	.deparse = DeparseDomainRenameConstraintStmt,
	.qualify = QualifyDomainRenameConstraintStmt,
	.preprocess = PreprocessAlterDistributedObjectStmt,
	.postprocess = NULL,
	.objectType = OBJECT_DOMAIN,
	.operationType = DIST_OPS_ALTER,
	.address = DomainRenameConstraintStmtObjectAddress,
	.markDistributed = false,
};
static DistributeObjectOps Extension_AlterObjectSchema = {
	.deparse = DeparseAlterExtensionSchemaStmt,
	.qualify = NULL,
	.preprocess = PreprocessAlterExtensionSchemaStmt,
	.postprocess = PostprocessAlterExtensionSchemaStmt,
	.operationType = DIST_OPS_ALTER,
	.address = AlterExtensionSchemaStmtObjectAddress,
	.markDistributed = false,
};
static DistributeObjectOps Extension_Drop = {
	.deparse = DeparseDropExtensionStmt,
	.qualify = NULL,
	.preprocess = PreprocessDropExtensionStmt,
	.postprocess = NULL,
	.operationType = DIST_OPS_DROP,
	.address = NULL,
	.markDistributed = false,
};
static DistributeObjectOps FDW_Grant = {
	.deparse = DeparseGrantOnFDWStmt,
	.qualify = NULL,
	.preprocess = PreprocessGrantOnFDWStmt,
	.postprocess = NULL,
	.operationType = DIST_OPS_ALTER,
	.address = NULL,
	.markDistributed = false,
};
static DistributeObjectOps ForeignServer_Drop = {
	.deparse = DeparseDropForeignServerStmt,
	.qualify = NULL,
	.preprocess = PreprocessDropDistributedObjectStmt,
	.postprocess = NULL,
	.operationType = DIST_OPS_DROP,
	.address = NULL,
	.markDistributed = false,
};
static DistributeObjectOps ForeignServer_Grant = {
	.deparse = DeparseGrantOnForeignServerStmt,
	.qualify = NULL,
	.preprocess = PreprocessGrantOnForeignServerStmt,
	.postprocess = NULL,
	.operationType = DIST_OPS_ALTER,
	.address = NULL,
	.markDistributed = false,
};
static DistributeObjectOps ForeignServer_Rename = {
	.deparse = DeparseAlterForeignServerRenameStmt,
	.qualify = NULL,
	.preprocess = PreprocessAlterDistributedObjectStmt,
	.postprocess = NULL,
	.objectType = OBJECT_FOREIGN_SERVER,
	.operationType = DIST_OPS_ALTER,
	.address = RenameForeignServerStmtObjectAddress,
	.markDistributed = false,
};
static DistributeObjectOps ForeignServer_AlterOwner = {
	.deparse = DeparseAlterForeignServerOwnerStmt,
	.qualify = NULL,
	.preprocess = PreprocessAlterDistributedObjectStmt,
	.postprocess = PostprocessAlterDistributedObjectStmt,
	.objectType = OBJECT_FOREIGN_SERVER,
	.operationType = DIST_OPS_ALTER,
	.address = AlterForeignServerOwnerStmtObjectAddress,
	.markDistributed = false,
};
static DistributeObjectOps ForeignTable_AlterTable = {
	.deparse = NULL,
	.qualify = NULL,
	.preprocess = PreprocessAlterTableStmt,
	.postprocess = NULL,
	.operationType = DIST_OPS_ALTER,
	.address = NULL,
	.markDistributed = false,
};
static DistributeObjectOps Function_AlterObjectDepends = {
	.deparse = DeparseAlterFunctionDependsStmt,
	.qualify = QualifyAlterFunctionDependsStmt,
	.preprocess = PreprocessAlterFunctionDependsStmt,
	.postprocess = NULL,
	.operationType = DIST_OPS_ALTER,
	.address = AlterFunctionDependsStmtObjectAddress,
	.markDistributed = false,
};
static DistributeObjectOps Function_AlterObjectSchema = {
	.deparse = DeparseAlterFunctionSchemaStmt,
	.qualify = QualifyAlterFunctionSchemaStmt,
	.preprocess = PreprocessAlterDistributedObjectStmt,
	.postprocess = PostprocessAlterDistributedObjectStmt,
	.objectType = OBJECT_FUNCTION,
	.operationType = DIST_OPS_ALTER,
	.address = AlterFunctionSchemaStmtObjectAddress,
	.markDistributed = false,
};
static DistributeObjectOps Function_AlterOwner = {
	.deparse = DeparseAlterFunctionOwnerStmt,
	.qualify = QualifyAlterFunctionOwnerStmt,
	.preprocess = PreprocessAlterDistributedObjectStmt,
	.postprocess = PostprocessAlterDistributedObjectStmt,
	.objectType = OBJECT_FUNCTION,
	.operationType = DIST_OPS_ALTER,
	.address = AlterFunctionOwnerObjectAddress,
	.markDistributed = false,
};
static DistributeObjectOps Function_Drop = {
	.deparse = DeparseDropFunctionStmt,
	.qualify = NULL,
	.preprocess = PreprocessDropDistributedObjectStmt,
	.postprocess = NULL,
	.operationType = DIST_OPS_DROP,
	.address = NULL,
	.markDistributed = false,
};
static DistributeObjectOps Function_Grant = {
	.deparse = DeparseGrantOnFunctionStmt,
	.qualify = NULL,
	.preprocess = PreprocessGrantOnFunctionStmt,
	.postprocess = PostprocessGrantOnFunctionStmt,
	.operationType = DIST_OPS_ALTER,
	.address = NULL,
	.markDistributed = false,
};
static DistributeObjectOps View_Drop = {
	.deparse = DeparseDropViewStmt,
	.qualify = QualifyDropViewStmt,
	.preprocess = PreprocessDropViewStmt,
	.postprocess = NULL,
	.operationType = DIST_OPS_DROP,
	.address = DropViewStmtObjectAddress,
	.markDistributed = false,
};
static DistributeObjectOps Function_Rename = {
	.deparse = DeparseRenameFunctionStmt,
	.qualify = QualifyRenameFunctionStmt,
	.preprocess = PreprocessAlterDistributedObjectStmt,
	.postprocess = NULL,
	.objectType = OBJECT_FUNCTION,
	.operationType = DIST_OPS_ALTER,
	.address = RenameFunctionStmtObjectAddress,
	.markDistributed = false,
};
static DistributeObjectOps Index_AlterTable = {
	.deparse = NULL,
	.qualify = NULL,
	.preprocess = PreprocessAlterTableStmt,
	.postprocess = NULL,
	.operationType = DIST_OPS_ALTER,
	.address = NULL,
	.markDistributed = false,
};
static DistributeObjectOps Index_Drop = {
	.deparse = NULL,
	.qualify = NULL,
	.preprocess = PreprocessDropIndexStmt,
	.postprocess = NULL,
	.operationType = DIST_OPS_DROP,
	.address = NULL,
	.markDistributed = false,
};
static DistributeObjectOps Policy_Drop = {
	.deparse = NULL,
	.qualify = NULL,
	.preprocess = PreprocessDropPolicyStmt,
	.postprocess = NULL,
	.operationType = DIST_OPS_DROP,
	.address = NULL,
	.markDistributed = false,
};
static DistributeObjectOps Procedure_AlterObjectDepends = {
	.deparse = DeparseAlterFunctionDependsStmt,
	.qualify = QualifyAlterFunctionDependsStmt,
	.preprocess = PreprocessAlterFunctionDependsStmt,
	.postprocess = NULL,
	.operationType = DIST_OPS_ALTER,
	.address = AlterFunctionDependsStmtObjectAddress,
	.markDistributed = false,
};
static DistributeObjectOps Procedure_AlterObjectSchema = {
	.deparse = DeparseAlterFunctionSchemaStmt,
	.qualify = QualifyAlterFunctionSchemaStmt,
	.preprocess = PreprocessAlterDistributedObjectStmt,
	.postprocess = PostprocessAlterDistributedObjectStmt,
	.objectType = OBJECT_FUNCTION,
	.operationType = DIST_OPS_ALTER,
	.address = AlterFunctionSchemaStmtObjectAddress,
	.markDistributed = false,
};
static DistributeObjectOps Procedure_AlterOwner = {
	.deparse = DeparseAlterFunctionOwnerStmt,
	.qualify = QualifyAlterFunctionOwnerStmt,
	.preprocess = PreprocessAlterDistributedObjectStmt,
	.postprocess = PostprocessAlterDistributedObjectStmt,
	.objectType = OBJECT_FUNCTION,
	.operationType = DIST_OPS_ALTER,
	.address = AlterFunctionOwnerObjectAddress,
	.markDistributed = false,
};
static DistributeObjectOps Procedure_Drop = {
	.deparse = DeparseDropFunctionStmt,
	.qualify = NULL,
	.preprocess = PreprocessDropDistributedObjectStmt,
	.postprocess = NULL,
	.operationType = DIST_OPS_DROP,
	.address = NULL,
	.markDistributed = false,
};
static DistributeObjectOps Procedure_Grant = {
	.deparse = DeparseGrantOnFunctionStmt,
	.qualify = NULL,
	.preprocess = PreprocessGrantOnFunctionStmt,
	.postprocess = PostprocessGrantOnFunctionStmt,
	.operationType = DIST_OPS_ALTER,
	.address = NULL,
	.markDistributed = false,
};
static DistributeObjectOps Procedure_Rename = {
	.deparse = DeparseRenameFunctionStmt,
	.qualify = QualifyRenameFunctionStmt,
	.preprocess = PreprocessAlterDistributedObjectStmt,
	.postprocess = NULL,
	.objectType = OBJECT_FUNCTION,
	.operationType = DIST_OPS_ALTER,
	.address = RenameFunctionStmtObjectAddress,
	.markDistributed = false,
};
static DistributeObjectOps Publication_Alter = {
	.deparse = DeparseAlterPublicationStmt,
	.qualify = QualifyAlterPublicationStmt,
	.preprocess = PreprocessAlterPublicationStmt,
	.postprocess = PostprocessAlterDistributedObjectStmt,
	.objectType = OBJECT_PUBLICATION,
	.operationType = DIST_OPS_ALTER,
	.address = AlterPublicationStmtObjectAddress,
	.markDistributed = false,
};
static DistributeObjectOps Publication_AlterOwner = {
	.deparse = DeparseAlterPublicationOwnerStmt,
	.qualify = NULL,
	.preprocess = PreprocessAlterDistributedObjectStmt,
	.postprocess = PostprocessAlterDistributedObjectStmt,
	.objectType = OBJECT_PUBLICATION,
	.operationType = DIST_OPS_ALTER,
	.address = AlterPublicationOwnerStmtObjectAddress,
	.markDistributed = false,
};
static DistributeObjectOps Publication_Drop = {
	.deparse = DeparseDropPublicationStmt,
	.qualify = NULL,
	.preprocess = PreprocessDropDistributedObjectStmt,
	.postprocess = NULL,
	.operationType = DIST_OPS_DROP,
	.address = NULL,
	.markDistributed = false,
};
static DistributeObjectOps Publication_Rename = {
	.deparse = DeparseRenamePublicationStmt,
	.qualify = NULL,
	.preprocess = PreprocessAlterDistributedObjectStmt,
	.postprocess = NULL,
	.objectType = OBJECT_PUBLICATION,
	.operationType = DIST_OPS_ALTER,
	.address = RenamePublicationStmtObjectAddress,
	.markDistributed = false,
};
static DistributeObjectOps Routine_AlterObjectDepends = {
	.deparse = DeparseAlterFunctionDependsStmt,
	.qualify = QualifyAlterFunctionDependsStmt,
	.preprocess = PreprocessAlterFunctionDependsStmt,
	.postprocess = NULL,
	.operationType = DIST_OPS_ALTER,
	.address = AlterFunctionDependsStmtObjectAddress,
	.markDistributed = false,
};
static DistributeObjectOps Sequence_Alter = {
	.deparse = NULL,
	.qualify = NULL,
	.preprocess = PreprocessAlterSequenceStmt,
	.postprocess = NULL,
	.operationType = DIST_OPS_ALTER,
	.address = AlterSequenceStmtObjectAddress,
	.markDistributed = false,
};
static DistributeObjectOps Sequence_AlterObjectSchema = {
	.deparse = DeparseAlterSequenceSchemaStmt,
	.qualify = QualifyAlterSequenceSchemaStmt,
	.preprocess = PreprocessAlterSequenceSchemaStmt,
	.postprocess = PostprocessAlterSequenceSchemaStmt,
	.operationType = DIST_OPS_ALTER,
	.address = AlterSequenceSchemaStmtObjectAddress,
	.markDistributed = false,
};
static DistributeObjectOps Sequence_AlterOwner = {
	.deparse = DeparseAlterSequenceOwnerStmt,
	.qualify = QualifyAlterSequenceOwnerStmt,
	.preprocess = PreprocessAlterSequenceOwnerStmt,
	.postprocess = PostprocessAlterSequenceOwnerStmt,
	.operationType = DIST_OPS_ALTER,
	.address = AlterSequenceOwnerStmtObjectAddress,
	.markDistributed = false,
};
#if (PG_VERSION_NUM >= PG_VERSION_15)
static DistributeObjectOps Sequence_AlterPersistence = {
	.deparse = DeparseAlterSequencePersistenceStmt,
	.qualify = QualifyAlterSequencePersistenceStmt,
	.preprocess = PreprocessAlterSequencePersistenceStmt,
	.postprocess = NULL,
	.operationType = DIST_OPS_ALTER,
	.address = AlterSequencePersistenceStmtObjectAddress,
	.markDistributed = false,
};
#endif
static DistributeObjectOps Sequence_Drop = {
	.deparse = DeparseDropSequenceStmt,
	.qualify = QualifyDropSequenceStmt,
	.preprocess = PreprocessDropSequenceStmt,
	.postprocess = NULL,
	.operationType = DIST_OPS_DROP,
	.address = SequenceDropStmtObjectAddress,
	.markDistributed = false,
};
static DistributeObjectOps Sequence_Grant = {
	.deparse = DeparseGrantOnSequenceStmt,
	.qualify = QualifyGrantOnSequenceStmt,
	.preprocess = PreprocessGrantOnSequenceStmt,
	.postprocess = PostprocessGrantOnSequenceStmt,
	.operationType = DIST_OPS_ALTER,
	.address = NULL,
	.markDistributed = false,
};
static DistributeObjectOps Sequence_Rename = {
	.deparse = DeparseRenameSequenceStmt,
	.qualify = QualifyRenameSequenceStmt,
	.preprocess = PreprocessRenameSequenceStmt,
	.postprocess = NULL,
	.operationType = DIST_OPS_ALTER,
	.address = RenameSequenceStmtObjectAddress,
	.markDistributed = false,
};
static DistributeObjectOps TextSearchConfig_Alter = {
	.deparse = DeparseAlterTextSearchConfigurationStmt,
	.qualify = QualifyAlterTextSearchConfigurationStmt,
	.preprocess = PreprocessAlterDistributedObjectStmt,
	.postprocess = NULL,
	.objectType = OBJECT_TSCONFIGURATION,
	.operationType = DIST_OPS_ALTER,
	.address = AlterTextSearchConfigurationStmtObjectAddress,
	.markDistributed = false,
};
static DistributeObjectOps TextSearchConfig_AlterObjectSchema = {
	.deparse = DeparseAlterTextSearchConfigurationSchemaStmt,
	.qualify = QualifyAlterTextSearchConfigurationSchemaStmt,
	.preprocess = PreprocessAlterDistributedObjectStmt,
	.postprocess = PostprocessAlterDistributedObjectStmt,
	.objectType = OBJECT_TSCONFIGURATION,
	.operationType = DIST_OPS_ALTER,
	.address = AlterTextSearchConfigurationSchemaStmtObjectAddress,
	.markDistributed = false,
};
static DistributeObjectOps TextSearchConfig_AlterOwner = {
	.deparse = DeparseAlterTextSearchConfigurationOwnerStmt,
	.qualify = QualifyAlterTextSearchConfigurationOwnerStmt,
	.preprocess = PreprocessAlterDistributedObjectStmt,
	.postprocess = PostprocessAlterDistributedObjectStmt,
	.objectType = OBJECT_TSCONFIGURATION,
	.operationType = DIST_OPS_ALTER,
	.address = AlterTextSearchConfigurationOwnerObjectAddress,
	.markDistributed = false,
};
static DistributeObjectOps TextSearchConfig_Comment = {
	.deparse = DeparseTextSearchConfigurationCommentStmt,
	.qualify = QualifyTextSearchConfigurationCommentStmt,
	.preprocess = PreprocessAlterDistributedObjectStmt,
	.postprocess = NULL,
	.objectType = OBJECT_TSCONFIGURATION,
	.operationType = DIST_OPS_ALTER,
	.address = TextSearchConfigurationCommentObjectAddress,
	.markDistributed = false,
};
static DistributeObjectOps TextSearchConfig_Define = {
	.deparse = DeparseCreateTextSearchConfigurationStmt,
	.qualify = NULL,
	.preprocess = NULL,
	.postprocess = PostprocessCreateDistributedObjectFromCatalogStmt,
	.objectType = OBJECT_TSCONFIGURATION,
	.operationType = DIST_OPS_CREATE,
	.address = CreateTextSearchConfigurationObjectAddress,
	.markDistributed = true,
};
static DistributeObjectOps TextSearchConfig_Drop = {
	.deparse = DeparseDropTextSearchConfigurationStmt,
	.qualify = QualifyDropTextSearchConfigurationStmt,
	.preprocess = PreprocessDropDistributedObjectStmt,
	.postprocess = NULL,
	.operationType = DIST_OPS_DROP,
	.address = DropTextSearchConfigObjectAddress,
	.markDistributed = false,
};
static DistributeObjectOps TextSearchConfig_Rename = {
	.deparse = DeparseRenameTextSearchConfigurationStmt,
	.qualify = QualifyRenameTextSearchConfigurationStmt,
	.preprocess = PreprocessAlterDistributedObjectStmt,
	.postprocess = NULL,
	.objectType = OBJECT_TSCONFIGURATION,
	.operationType = DIST_OPS_ALTER,
	.address = RenameTextSearchConfigurationStmtObjectAddress,
	.markDistributed = false,
};
static DistributeObjectOps TextSearchDict_Alter = {
	.deparse = DeparseAlterTextSearchDictionaryStmt,
	.qualify = QualifyAlterTextSearchDictionaryStmt,
	.preprocess = PreprocessAlterDistributedObjectStmt,
	.postprocess = NULL,
	.objectType = OBJECT_TSDICTIONARY,
	.operationType = DIST_OPS_ALTER,
	.address = AlterTextSearchDictionaryStmtObjectAddress,
	.markDistributed = false,
};
static DistributeObjectOps TextSearchDict_AlterObjectSchema = {
	.deparse = DeparseAlterTextSearchDictionarySchemaStmt,
	.qualify = QualifyAlterTextSearchDictionarySchemaStmt,
	.preprocess = PreprocessAlterDistributedObjectStmt,
	.postprocess = PostprocessAlterDistributedObjectStmt,
	.objectType = OBJECT_TSDICTIONARY,
	.operationType = DIST_OPS_ALTER,
	.address = AlterTextSearchDictionarySchemaStmtObjectAddress,
	.markDistributed = false,
};
static DistributeObjectOps TextSearchDict_AlterOwner = {
	.deparse = DeparseAlterTextSearchDictionaryOwnerStmt,
	.qualify = QualifyAlterTextSearchDictionaryOwnerStmt,
	.preprocess = PreprocessAlterDistributedObjectStmt,
	.postprocess = PostprocessAlterDistributedObjectStmt,
	.objectType = OBJECT_TSDICTIONARY,
	.operationType = DIST_OPS_ALTER,
	.address = AlterTextSearchDictOwnerObjectAddress,
	.markDistributed = false,
};
static DistributeObjectOps TextSearchDict_Comment = {
	.deparse = DeparseTextSearchDictionaryCommentStmt,
	.qualify = QualifyTextSearchDictionaryCommentStmt,
	.preprocess = PreprocessAlterDistributedObjectStmt,
	.postprocess = NULL,
	.objectType = OBJECT_TSDICTIONARY,
	.operationType = DIST_OPS_ALTER,
	.address = TextSearchDictCommentObjectAddress,
	.markDistributed = false,
};
static DistributeObjectOps TextSearchDict_Define = {
	.deparse = DeparseCreateTextSearchDictionaryStmt,
	.qualify = NULL,
	.preprocess = NULL,
	.postprocess = PostprocessCreateDistributedObjectFromCatalogStmt,
	.objectType = OBJECT_TSDICTIONARY,
	.operationType = DIST_OPS_CREATE,
	.address = CreateTextSearchDictObjectAddress,
	.markDistributed = true,
};
static DistributeObjectOps TextSearchDict_Drop = {
	.deparse = DeparseDropTextSearchDictionaryStmt,
	.qualify = QualifyDropTextSearchDictionaryStmt,
	.preprocess = PreprocessDropDistributedObjectStmt,
	.postprocess = NULL,
	.operationType = DIST_OPS_DROP,
	.address = DropTextSearchDictObjectAddress,
	.markDistributed = false,
};
static DistributeObjectOps TextSearchDict_Rename = {
	.deparse = DeparseRenameTextSearchDictionaryStmt,
	.qualify = QualifyRenameTextSearchDictionaryStmt,
	.preprocess = PreprocessAlterDistributedObjectStmt,
	.postprocess = NULL,
	.objectType = OBJECT_TSDICTIONARY,
	.operationType = DIST_OPS_ALTER,
	.address = RenameTextSearchDictionaryStmtObjectAddress,
	.markDistributed = false,
};
static DistributeObjectOps Trigger_AlterObjectDepends = {
	.deparse = NULL,
	.qualify = NULL,
	.preprocess = PreprocessAlterTriggerDependsStmt,
	.postprocess = PostprocessAlterTriggerDependsStmt,
	.operationType = DIST_OPS_ALTER,
	.address = NULL,
	.markDistributed = false,
};
static DistributeObjectOps Routine_AlterObjectSchema = {
	.deparse = DeparseAlterFunctionSchemaStmt,
	.qualify = QualifyAlterFunctionSchemaStmt,
	.preprocess = PreprocessAlterDistributedObjectStmt,
	.postprocess = PostprocessAlterDistributedObjectStmt,
	.objectType = OBJECT_FUNCTION,
	.operationType = DIST_OPS_ALTER,
	.address = AlterFunctionSchemaStmtObjectAddress,
	.markDistributed = false,
};
static DistributeObjectOps Routine_AlterOwner = {
	.deparse = DeparseAlterFunctionOwnerStmt,
	.qualify = QualifyAlterFunctionOwnerStmt,
	.preprocess = PreprocessAlterDistributedObjectStmt,
	.postprocess = PostprocessAlterDistributedObjectStmt,
	.objectType = OBJECT_FUNCTION,
	.operationType = DIST_OPS_ALTER,
	.address = AlterFunctionOwnerObjectAddress,
	.markDistributed = false,
};
static DistributeObjectOps Routine_Drop = {
	.deparse = DeparseDropFunctionStmt,
	.qualify = NULL,
	.preprocess = PreprocessDropDistributedObjectStmt,
	.postprocess = NULL,
	.operationType = DIST_OPS_DROP,
	.address = NULL,
	.markDistributed = false,
};
static DistributeObjectOps Routine_Grant = {
	.deparse = DeparseGrantOnFunctionStmt,
	.qualify = NULL,
	.preprocess = PreprocessGrantOnFunctionStmt,
	.postprocess = PostprocessGrantOnFunctionStmt,
	.operationType = DIST_OPS_ALTER,
	.address = NULL,
	.markDistributed = false,
};
static DistributeObjectOps Routine_Rename = {
	.deparse = DeparseRenameFunctionStmt,
	.qualify = QualifyRenameFunctionStmt,
	.preprocess = PreprocessAlterDistributedObjectStmt,
	.postprocess = NULL,
	.objectType = OBJECT_FUNCTION,
	.operationType = DIST_OPS_ALTER,
	.address = RenameFunctionStmtObjectAddress,
	.markDistributed = false,
};
static DistributeObjectOps Schema_AlterOwner = {
	.deparse = DeparseAlterSchemaOwnerStmt,
	.qualify = NULL,
	.preprocess = PreprocessAlterDistributedObjectStmt,
	.operationType = DIST_OPS_ALTER,
	.postprocess = NULL,
	.address = AlterSchemaOwnerStmtObjectAddress,
	.markDistributed = false,
};
static DistributeObjectOps Schema_Drop = {
	.deparse = DeparseDropSchemaStmt,
	.qualify = NULL,
	.preprocess = PreprocessDropSchemaStmt,
	.postprocess = NULL,
	.operationType = DIST_OPS_DROP,
	.address = NULL,
	.markDistributed = false,
};
static DistributeObjectOps Schema_Grant = {
	.deparse = DeparseGrantOnSchemaStmt,
	.qualify = NULL,
	.preprocess = PreprocessGrantOnSchemaStmt,
	.postprocess = NULL,
	.operationType = DIST_OPS_ALTER,
	.address = NULL,
	.markDistributed = false,
};
static DistributeObjectOps Schema_Rename = {
	.deparse = DeparseAlterSchemaRenameStmt,
	.qualify = NULL,
	.preprocess = PreprocessAlterDistributedObjectStmt,
	.postprocess = NULL,
	.objectType = OBJECT_SCHEMA,
	.operationType = DIST_OPS_ALTER,
	.address = AlterSchemaRenameStmtObjectAddress,
	.markDistributed = false,
};
static DistributeObjectOps Statistics_Alter = {
	.deparse = DeparseAlterStatisticsStmt,
	.qualify = QualifyAlterStatisticsStmt,
	.preprocess = PreprocessAlterStatisticsStmt,
	.postprocess = NULL,
	.operationType = DIST_OPS_ALTER,
	.address = NULL,
	.markDistributed = false,
};
static DistributeObjectOps Statistics_AlterObjectSchema = {
	.deparse = DeparseAlterStatisticsSchemaStmt,
	.qualify = QualifyAlterStatisticsSchemaStmt,
	.preprocess = PreprocessAlterStatisticsSchemaStmt,
	.postprocess = PostprocessAlterStatisticsSchemaStmt,
	.operationType = DIST_OPS_ALTER,
	.address = AlterStatisticsSchemaStmtObjectAddress,
	.markDistributed = false,
};
static DistributeObjectOps Statistics_AlterOwner = {
	.deparse = DeparseAlterStatisticsOwnerStmt,
	.qualify = QualifyAlterStatisticsOwnerStmt,
	.preprocess = PreprocessAlterStatisticsOwnerStmt,
	.operationType = DIST_OPS_ALTER,
	.postprocess = PostprocessAlterStatisticsOwnerStmt,
	.address = NULL,
	.markDistributed = false,
};
static DistributeObjectOps Statistics_Drop = {
	.deparse = NULL,
	.qualify = QualifyDropStatisticsStmt,
	.preprocess = PreprocessDropStatisticsStmt,
	.postprocess = NULL,
	.operationType = DIST_OPS_DROP,
	.address = DropStatisticsObjectAddress,
	.markDistributed = false,
};
static DistributeObjectOps Statistics_Rename = {
	.deparse = DeparseAlterStatisticsRenameStmt,
	.qualify = QualifyAlterStatisticsRenameStmt,
	.preprocess = PreprocessAlterStatisticsRenameStmt,
	.postprocess = NULL,
	.operationType = DIST_OPS_ALTER,
	.address = NULL,
	.markDistributed = false,
};
static DistributeObjectOps Table_AlterTable = {
	.deparse = DeparseAlterTableStmt,
	.qualify = NULL,
	.preprocess = PreprocessAlterTableStmt,
	.postprocess = NULL,
	.operationType = DIST_OPS_ALTER,
	.address = NULL,
	.markDistributed = false,
};
static DistributeObjectOps Table_AlterObjectSchema = {
	.deparse = DeparseAlterTableSchemaStmt,
	.qualify = QualifyAlterTableSchemaStmt,
	.preprocess = PreprocessAlterTableSchemaStmt,
	.postprocess = PostprocessAlterTableSchemaStmt,
	.operationType = DIST_OPS_ALTER,
	.address = AlterTableSchemaStmtObjectAddress,
	.markDistributed = false,
};
static DistributeObjectOps Table_Drop = {
	.deparse = NULL,
	.qualify = NULL,
	.preprocess = PreprocessDropTableStmt,
	.postprocess = NULL,
	.operationType = DIST_OPS_DROP,
	.address = NULL,
	.markDistributed = false,
};
static DistributeObjectOps Type_AlterObjectSchema = {
	.deparse = DeparseAlterTypeSchemaStmt,
	.qualify = QualifyAlterTypeSchemaStmt,
	.preprocess = PreprocessAlterDistributedObjectStmt,
	.postprocess = PostprocessAlterDistributedObjectStmt,
	.objectType = OBJECT_TYPE,
	.operationType = DIST_OPS_ALTER,
	.address = AlterTypeSchemaStmtObjectAddress,
	.markDistributed = false,
};

/*
 * PreprocessAlterViewSchemaStmt and PostprocessAlterViewSchemaStmt functions can be called
 * internally by ALTER TABLE view_name SET SCHEMA ... if the ALTER TABLE command targets a
 * view. In other words ALTER VIEW view_name SET SCHEMA will use the View_AlterObjectSchema
 * but ALTER TABLE view_name SET SCHEMA will use Table_AlterObjectSchema but call process
 * functions of View_AlterObjectSchema internally.
 */
static DistributeObjectOps View_AlterObjectSchema = {
	.deparse = DeparseAlterViewSchemaStmt,
	.qualify = QualifyAlterViewSchemaStmt,
	.preprocess = PreprocessAlterViewSchemaStmt,
	.postprocess = PostprocessAlterViewSchemaStmt,
	.operationType = DIST_OPS_ALTER,
	.address = AlterViewSchemaStmtObjectAddress,
	.markDistributed = false,
};
static DistributeObjectOps Type_AlterOwner = {
	.deparse = DeparseAlterTypeOwnerStmt,
	.qualify = QualifyAlterTypeOwnerStmt,
	.preprocess = PreprocessAlterDistributedObjectStmt,
	.postprocess = PostprocessAlterDistributedObjectStmt,
	.objectType = OBJECT_TYPE,
	.operationType = DIST_OPS_ALTER,
	.address = AlterTypeOwnerObjectAddress,
	.markDistributed = false,
};
static DistributeObjectOps Type_AlterTable = {
	.deparse = DeparseAlterTypeStmt,
	.qualify = QualifyAlterTypeStmt,
	.preprocess = PreprocessAlterDistributedObjectStmt,
	.postprocess = NULL,
	.objectType = OBJECT_TYPE,
	.operationType = DIST_OPS_ALTER,
	.address = AlterTypeStmtObjectAddress,
	.markDistributed = false,
};

/*
 * PreprocessAlterViewStmt and PostprocessAlterViewStmt functions can be called internally
 * by ALTER TABLE view_name SET/RESET ... if the ALTER TABLE command targets a view. In
 * other words ALTER VIEW view_name SET/RESET will use the View_AlterView
 * but ALTER TABLE view_name SET/RESET will use Table_AlterTable but call process
 * functions of View_AlterView internally.
 */
static DistributeObjectOps View_AlterView = {
	.deparse = DeparseAlterViewStmt,
	.qualify = QualifyAlterViewStmt,
	.preprocess = PreprocessAlterViewStmt,
	.postprocess = PostprocessAlterViewStmt,
	.operationType = DIST_OPS_ALTER,
	.address = AlterViewStmtObjectAddress,
	.markDistributed = false,
};
static DistributeObjectOps Type_Drop = {
	.deparse = DeparseDropTypeStmt,
	.qualify = NULL,
	.preprocess = PreprocessDropDistributedObjectStmt,
	.postprocess = NULL,
	.operationType = DIST_OPS_DROP,
	.address = NULL,
	.markDistributed = false,
};
static DistributeObjectOps Trigger_Drop = {
	.deparse = NULL,
	.qualify = NULL,
	.preprocess = PreprocessDropTriggerStmt,
	.postprocess = NULL,
	.operationType = DIST_OPS_DROP,
	.address = NULL,
	.markDistributed = false,
};
static DistributeObjectOps Type_Rename = {
	.deparse = DeparseRenameTypeStmt,
	.qualify = QualifyRenameTypeStmt,
	.preprocess = PreprocessAlterDistributedObjectStmt,
	.postprocess = NULL,
	.objectType = OBJECT_TYPE,
	.operationType = DIST_OPS_ALTER,
	.address = RenameTypeStmtObjectAddress,
	.markDistributed = false,
};
static DistributeObjectOps Vacuum_Analyze = {
	.deparse = NULL,
	.qualify = NULL,
	.preprocess = NULL,
	.postprocess = PostprocessVacuumStmt,
	.operationType = DIST_OPS_NONE,
	.address = NULL,
	.markDistributed = false,
};

/*
 * PreprocessRenameViewStmt function can be called internally by ALTER TABLE view_name
 * RENAME ... if the ALTER TABLE command targets a view or a view's column. In other words
 * ALTER VIEW view_name RENAME will use the View_Rename but ALTER TABLE view_name RENAME
 * will use Any_Rename but call process functions of View_Rename internally.
 */
static DistributeObjectOps View_Rename = {
	.deparse = DeparseRenameViewStmt,
	.qualify = QualifyRenameViewStmt,
	.preprocess = PreprocessRenameViewStmt,
	.postprocess = NULL,
	.operationType = DIST_OPS_ALTER,
	.address = RenameViewStmtObjectAddress,
	.markDistributed = false,
};
static DistributeObjectOps Trigger_Rename = {
	.deparse = NULL,
	.qualify = NULL,
	.preprocess = PreprocessAlterTriggerRenameStmt,
	.operationType = DIST_OPS_ALTER,
	.postprocess = PostprocessAlterTriggerRenameStmt,
	.address = NULL,
	.markDistributed = false,
};

/*
 * GetDistributeObjectOps looks up the DistributeObjectOps which handles the node.
 *
 * Never returns NULL.
 */
const DistributeObjectOps *
GetDistributeObjectOps(Node *node)
{
	switch (nodeTag(node))
	{
		case T_AlterDatabaseStmt:
		{
			return &Database_Alter;
		}

#if PG_VERSION_NUM >= PG_VERSION_15
		case T_AlterDatabaseRefreshCollStmt:
		{
			return &Database_RefreshColl;
		}

#endif
<<<<<<< HEAD

		case T_AlterDatabaseSetStmt:
		{
			return &Database_Set;
		}

=======
>>>>>>> e0683aab
		case T_AlterDomainStmt:
		{
			return &Domain_Alter;
		}

		case T_AlterEnumStmt:
		{
			return &Any_AlterEnum;
		}

		case T_AlterExtensionStmt:
		{
			return &Any_AlterExtension;
		}

		case T_AlterExtensionContentsStmt:
		{
			return &Any_AlterExtensionContents;
		}

		case T_AlterFunctionStmt:
		{
			return &Any_AlterFunction;
		}

		case T_AlterForeignServerStmt:
		{
			return &Any_AlterForeignServer;
		}

		case T_AlterObjectDependsStmt:
		{
			AlterObjectDependsStmt *stmt = castNode(AlterObjectDependsStmt, node);
			switch (stmt->objectType)
			{
				case OBJECT_FUNCTION:
				{
					return &Function_AlterObjectDepends;
				}

				case OBJECT_PROCEDURE:
				{
					return &Procedure_AlterObjectDepends;
				}

				case OBJECT_ROUTINE:
				{
					return &Routine_AlterObjectDepends;
				}

				case OBJECT_TRIGGER:
				{
					return &Trigger_AlterObjectDepends;
				}

				default:
				{
					return &NoDistributeOps;
				}
			}
		}

		case T_AlterObjectSchemaStmt:
		{
			AlterObjectSchemaStmt *stmt = castNode(AlterObjectSchemaStmt, node);
			switch (stmt->objectType)
			{
				case OBJECT_AGGREGATE:
				{
					return &Aggregate_AlterObjectSchema;
				}

				case OBJECT_COLLATION:
				{
					return &Collation_AlterObjectSchema;
				}

				case OBJECT_DOMAIN:
				{
					return &Domain_AlterObjectSchema;
				}

				case OBJECT_EXTENSION:
				{
					return &Extension_AlterObjectSchema;
				}

				case OBJECT_FUNCTION:
				{
					return &Function_AlterObjectSchema;
				}

				case OBJECT_PROCEDURE:
				{
					return &Procedure_AlterObjectSchema;
				}

				case OBJECT_ROUTINE:
				{
					return &Routine_AlterObjectSchema;
				}

				case OBJECT_SEQUENCE:
				{
					return &Sequence_AlterObjectSchema;
				}

				case OBJECT_STATISTIC_EXT:
				{
					return &Statistics_AlterObjectSchema;
				}

				case OBJECT_FOREIGN_TABLE:
				case OBJECT_TABLE:
				{
					return &Table_AlterObjectSchema;
				}

				case OBJECT_TSCONFIGURATION:
				{
					return &TextSearchConfig_AlterObjectSchema;
				}

				case OBJECT_TSDICTIONARY:
				{
					return &TextSearchDict_AlterObjectSchema;
				}

				case OBJECT_TYPE:
				{
					return &Type_AlterObjectSchema;
				}

				case OBJECT_VIEW:
				{
					return &View_AlterObjectSchema;
				}

				default:
				{
					return &NoDistributeOps;
				}
			}
		}

		case T_AlterOwnerStmt:
		{
			AlterOwnerStmt *stmt = castNode(AlterOwnerStmt, node);
			switch (stmt->objectType)
			{
				case OBJECT_AGGREGATE:
				{
					return &Aggregate_AlterOwner;
				}

				case OBJECT_COLLATION:
				{
					return &Collation_AlterOwner;
				}

				case OBJECT_DATABASE:
				{
					return &Database_AlterOwner;
				}

				case OBJECT_DOMAIN:
				{
					return &Domain_AlterOwner;
				}

				case OBJECT_FOREIGN_SERVER:
				{
					return &ForeignServer_AlterOwner;
				}

				case OBJECT_FUNCTION:
				{
					return &Function_AlterOwner;
				}

				case OBJECT_PROCEDURE:
				{
					return &Procedure_AlterOwner;
				}

				case OBJECT_PUBLICATION:
				{
					return &Publication_AlterOwner;
				}

				case OBJECT_ROUTINE:
				{
					return &Routine_AlterOwner;
				}

				case OBJECT_SCHEMA:
				{
					return &Schema_AlterOwner;
				}

				case OBJECT_STATISTIC_EXT:
				{
					return &Statistics_AlterOwner;
				}

				case OBJECT_TSCONFIGURATION:
				{
					return &TextSearchConfig_AlterOwner;
				}

				case OBJECT_TSDICTIONARY:
				{
					return &TextSearchDict_AlterOwner;
				}

				case OBJECT_TYPE:
				{
					return &Type_AlterOwner;
				}

				default:
				{
					return &NoDistributeOps;
				}
			}
		}

		case T_AlterPolicyStmt:
		{
			return &Any_AlterPolicy;
		}

		case T_AlterPublicationStmt:
		{
			return &Publication_Alter;
		}

		case T_AlterRoleStmt:
		{
			return &Any_AlterRole;
		}

		case T_AlterRoleSetStmt:
		{
			return &Any_AlterRoleSet;
		}

		case T_AlterSeqStmt:
		{
			return &Sequence_Alter;
		}

		case T_AlterStatsStmt:
		{
			return &Statistics_Alter;
		}

		case T_AlterTableStmt:
		{
			AlterTableStmt *stmt = castNode(AlterTableStmt, node);
			switch (stmt->objtype)
			{
				case OBJECT_TYPE:
				{
					return &Type_AlterTable;
				}

				case OBJECT_TABLE:
				{
					return &Table_AlterTable;
				}

				case OBJECT_FOREIGN_TABLE:
				{
					return &ForeignTable_AlterTable;
				}

				case OBJECT_INDEX:
				{
					return &Index_AlterTable;
				}

				case OBJECT_SEQUENCE:
				{
#if (PG_VERSION_NUM >= PG_VERSION_15)
					ListCell *cmdCell = NULL;
					foreach(cmdCell, stmt->cmds)
					{
						AlterTableCmd *cmd = castNode(AlterTableCmd, lfirst(cmdCell));
						switch (cmd->subtype)
						{
							case AT_ChangeOwner:
							{
								return &Sequence_AlterOwner;
							}

							case AT_SetLogged:
							{
								return &Sequence_AlterPersistence;
							}

							case AT_SetUnLogged:
							{
								return &Sequence_AlterPersistence;
							}

							default:
							{
								return &NoDistributeOps;
							}
						}
					}
#endif

					/*
					 * Prior to PG15, the only Alter Table statement
					 * with Sequence as its object was an
					 * Alter Owner statement
					 */
					return &Sequence_AlterOwner;
				}

				case OBJECT_VIEW:
				{
					return &View_AlterView;
				}

				default:
				{
					return &NoDistributeOps;
				}
			}
		}

		case T_AlterTableMoveAllStmt:
		{
			return &Any_AlterTableMoveAll;
		}

		case T_AlterTSConfigurationStmt:
		{
			return &TextSearchConfig_Alter;
		}

		case T_AlterTSDictionaryStmt:
		{
			return &TextSearchDict_Alter;
		}

		case T_ClusterStmt:
		{
			return &Any_Cluster;
		}

		case T_CommentStmt:
		{
			CommentStmt *stmt = castNode(CommentStmt, node);
			switch (stmt->objtype)
			{
				case OBJECT_TSCONFIGURATION:
				{
					return &TextSearchConfig_Comment;
				}

				case OBJECT_TSDICTIONARY:
				{
					return &TextSearchDict_Comment;
				}

				default:
				{
					return &NoDistributeOps;
				}
			}
		}

		case T_CompositeTypeStmt:
		{
			return &Any_CompositeType;
		}

		case T_CreateDomainStmt:
		{
			return &Any_CreateDomain;
		}

		case T_CreateEnumStmt:
		{
			return &Any_CreateEnum;
		}

		case T_CreateExtensionStmt:
		{
			return &Any_CreateExtension;
		}

		case T_CreateFunctionStmt:
		{
			return &Any_CreateFunction;
		}

		case T_CreateForeignServerStmt:
		{
			return &Any_CreateForeignServer;
		}

		case T_CreatePolicyStmt:
		{
			return &Any_CreatePolicy;
		}

		case T_CreatePublicationStmt:
		{
			return &Any_CreatePublication;
		}

		case T_CreateRoleStmt:
		{
			return &Any_CreateRole;
		}

		case T_CreateSchemaStmt:
		{
			return &Any_CreateSchema;
		}

		case T_CreateStatsStmt:
		{
			return &Any_CreateStatistics;
		}

		case T_CreateTrigStmt:
		{
			return &Any_CreateTrigger;
		}

		case T_DefineStmt:
		{
			DefineStmt *stmt = castNode(DefineStmt, node);
			switch (stmt->kind)
			{
				case OBJECT_AGGREGATE:
				{
					return &Aggregate_Define;
				}

				case OBJECT_COLLATION:
				{
					return &Collation_Define;
				}

				case OBJECT_TSCONFIGURATION:
				{
					return &TextSearchConfig_Define;
				}

				case OBJECT_TSDICTIONARY:
				{
					return &TextSearchDict_Define;
				}

				default:
				{
					return &NoDistributeOps;
				}
			}
		}

		case T_DropRoleStmt:
		{
			return &Any_DropRole;
		}

		case T_DropOwnedStmt:
		{
			return &Any_DropOwned;
		}

		case T_DropStmt:
		{
			DropStmt *stmt = castNode(DropStmt, node);
			switch (stmt->removeType)
			{
				case OBJECT_AGGREGATE:
				{
					return &Aggregate_Drop;
				}

				case OBJECT_COLLATION:
				{
					return &Collation_Drop;
				}

				case OBJECT_DOMAIN:
				{
					return &Domain_Drop;
				}

				case OBJECT_EXTENSION:
				{
					return &Extension_Drop;
				}

				case OBJECT_FUNCTION:
				{
					return &Function_Drop;
				}

				case OBJECT_FOREIGN_SERVER:
				{
					return &ForeignServer_Drop;
				}

				case OBJECT_INDEX:
				{
					return &Index_Drop;
				}

				case OBJECT_POLICY:
				{
					return &Policy_Drop;
				}

				case OBJECT_PROCEDURE:
				{
					return &Procedure_Drop;
				}

				case OBJECT_PUBLICATION:
				{
					return &Publication_Drop;
				}

				case OBJECT_ROUTINE:
				{
					return &Routine_Drop;
				}

				case OBJECT_SCHEMA:
				{
					return &Schema_Drop;
				}

				case OBJECT_SEQUENCE:
				{
					return &Sequence_Drop;
				}

				case OBJECT_STATISTIC_EXT:
				{
					return &Statistics_Drop;
				}

				case OBJECT_TABLE:
				{
					return &Table_Drop;
				}

				case OBJECT_TSCONFIGURATION:
				{
					return &TextSearchConfig_Drop;
				}

				case OBJECT_TSDICTIONARY:
				{
					return &TextSearchDict_Drop;
				}

				case OBJECT_TYPE:
				{
					return &Type_Drop;
				}

				case OBJECT_TRIGGER:
				{
					return &Trigger_Drop;
				}

				case OBJECT_VIEW:
				{
					return &View_Drop;
				}

				default:
				{
					return &NoDistributeOps;
				}
			}
		}

		case T_GrantRoleStmt:
		{
			return &Any_GrantRole;
		}

		case T_GrantStmt:
		{
			GrantStmt *stmt = castNode(GrantStmt, node);
			switch (stmt->objtype)
			{
				case OBJECT_SCHEMA:
				{
					return &Schema_Grant;
				}

				case OBJECT_SEQUENCE:
				{
					return &Sequence_Grant;
				}

				case OBJECT_FDW:
				{
					return &FDW_Grant;
				}

				case OBJECT_FOREIGN_SERVER:
				{
					return &ForeignServer_Grant;
				}

				case OBJECT_FUNCTION:
				{
					return &Function_Grant;
				}

				case OBJECT_AGGREGATE:
				{
					return &Aggregate_Grant;
				}

				case OBJECT_PROCEDURE:
				{
					return &Procedure_Grant;
				}

				case OBJECT_ROUTINE:
				{
					return &Routine_Grant;
				}

				case OBJECT_DATABASE:
				{
					return &Database_Grant;
				}

				default:
				{
					return &Any_Grant;
				}
			}
		}

		case T_IndexStmt:
		{
			return &Any_Index;
		}

		case T_ViewStmt:
		{
			return &Any_View;
		}

		case T_ReindexStmt:
		{
			return &Any_Reindex;
		}

		case T_VacuumStmt:
		{
			return &Vacuum_Analyze;
		}

		case T_RenameStmt:
		{
			RenameStmt *stmt = castNode(RenameStmt, node);
			switch (stmt->renameType)
			{
				case OBJECT_AGGREGATE:
				{
					return &Aggregate_Rename;
				}

				case OBJECT_ATTRIBUTE:
				{
					return &Attribute_Rename;
				}

				case OBJECT_COLLATION:
				{
					return &Collation_Rename;
				}

				case OBJECT_DOMAIN:
				{
					return &Domain_Rename;
				}

				case OBJECT_DOMCONSTRAINT:
				{
					return &Domain_RenameConstraint;
				}

				case OBJECT_FOREIGN_SERVER:
				{
					return &ForeignServer_Rename;
				}

				case OBJECT_FUNCTION:
				{
					return &Function_Rename;
				}

				case OBJECT_PROCEDURE:
				{
					return &Procedure_Rename;
				}

				case OBJECT_PUBLICATION:
				{
					return &Publication_Rename;
				}

				case OBJECT_ROUTINE:
				{
					return &Routine_Rename;
				}

				case OBJECT_SCHEMA:
				{
					return &Schema_Rename;
				}

				case OBJECT_SEQUENCE:
				{
					return &Sequence_Rename;
				}

				case OBJECT_STATISTIC_EXT:
				{
					return &Statistics_Rename;
				}

				case OBJECT_TSCONFIGURATION:
				{
					return &TextSearchConfig_Rename;
				}

				case OBJECT_TSDICTIONARY:
				{
					return &TextSearchDict_Rename;
				}

				case OBJECT_TYPE:
				{
					return &Type_Rename;
				}

				case OBJECT_TRIGGER:
				{
					return &Trigger_Rename;
				}

				case OBJECT_VIEW:
				{
					return &View_Rename;
				}

				case OBJECT_COLUMN:
				{
					switch (stmt->relationType)
					{
						case OBJECT_VIEW:
						{
							return &View_Rename;
						}

						default:
						{
							return &Any_Rename;
						}
					}
				}

				default:
				{
					return &Any_Rename;
				}
			}
		}

		default:
		{
			return &NoDistributeOps;
		}
	}
}<|MERGE_RESOLUTION|>--- conflicted
+++ resolved
@@ -468,7 +468,6 @@
 };
 #endif
 
-<<<<<<< HEAD
 static DistributeObjectOps Database_Set = {
 	.deparse = DeparseAlterDatabaseSetStmt,
 	.qualify = NULL,
@@ -480,8 +479,7 @@
 	.markDistributed = false,
 };
 
-=======
->>>>>>> e0683aab
+
 static DistributeObjectOps Domain_Alter = {
 	.deparse = DeparseAlterDomainStmt,
 	.qualify = QualifyAlterDomainStmt,
@@ -1332,15 +1330,13 @@
 		}
 
 #endif
-<<<<<<< HEAD
 
 		case T_AlterDatabaseSetStmt:
 		{
 			return &Database_Set;
 		}
 
-=======
->>>>>>> e0683aab
+
 		case T_AlterDomainStmt:
 		{
 			return &Domain_Alter;

/*-------------------------------------------------------------------------
 *
 * create_distributed_table.c
 *	  Routines relation to the creation of distributed relations.
 *
 * Copyright (c) Citus Data, Inc.
 *
 *-------------------------------------------------------------------------
 */

#include "postgres.h"

#include "miscadmin.h"

#include "access/genam.h"
#include "access/hash.h"
#include "access/heapam.h"
#include "access/htup.h"
#include "access/htup_details.h"
#include "access/nbtree.h"
#include "access/xact.h"
#include "catalog/dependency.h"
#include "catalog/index.h"
#include "catalog/pg_am.h"
#include "catalog/pg_attrdef.h"
#include "catalog/pg_attribute.h"
#include "catalog/pg_enum.h"
#include "catalog/pg_extension.h"
#include "catalog/pg_namespace.h"
#include "catalog/pg_opclass.h"
#include "catalog/pg_proc.h"
#include "catalog/pg_trigger.h"
#include "catalog/pg_type.h"
#include "commands/defrem.h"
#include "commands/extension.h"
#include "commands/sequence.h"
#include "commands/tablecmds.h"
#include "commands/trigger.h"
#include "executor/executor.h"
#include "executor/spi.h"
#include "nodes/execnodes.h"
#include "nodes/makefuncs.h"
#include "nodes/nodeFuncs.h"
#include "nodes/pg_list.h"
#include "parser/parse_expr.h"
#include "parser/parse_node.h"
#include "parser/parse_relation.h"
#include "parser/parser.h"
#include "postmaster/postmaster.h"
#include "storage/lmgr.h"
#include "tcop/pquery.h"
#include "tcop/tcopprot.h"
#include "utils/builtins.h"
#include "utils/fmgroids.h"
#include "utils/inval.h"
#include "utils/lsyscache.h"
#include "utils/memutils.h"
#include "utils/rel.h"
#include "utils/snapmgr.h"
#include "utils/syscache.h"

#include "pg_version_constants.h"

#include "distributed/citus_ruleutils.h"
#include "distributed/colocation_utils.h"
#include "distributed/commands.h"
#include "distributed/commands/multi_copy.h"
#include "distributed/commands/utility_hook.h"
#include "distributed/coordinator_protocol.h"
#include "distributed/deparser.h"
#include "distributed/distributed_execution_locks.h"
#include "distributed/distribution_column.h"
#include "distributed/listutils.h"
#include "distributed/local_executor.h"
#include "distributed/metadata/dependency.h"
#include "distributed/metadata/distobject.h"
#include "distributed/metadata_cache.h"
#include "distributed/metadata_sync.h"
#include "distributed/metadata_utility.h"
#include "distributed/multi_executor.h"
#include "distributed/multi_logical_planner.h"
#include "distributed/multi_partitioning_utils.h"
#include "distributed/pg_dist_colocation.h"
#include "distributed/pg_dist_partition.h"
#include "distributed/reference_table_utils.h"
#include "distributed/relation_access_tracking.h"
#include "distributed/remote_commands.h"
#include "distributed/replicate_none_dist_table_shard.h"
#include "distributed/resource_lock.h"
#include "distributed/shard_cleaner.h"
#include "distributed/shard_rebalancer.h"
#include "distributed/shard_split.h"
#include "distributed/shard_transfer.h"
#include "distributed/shared_library_init.h"
#include "distributed/utils/distribution_column_map.h"
#include "distributed/version_compat.h"
#include "distributed/worker_protocol.h"
#include "distributed/worker_shard_visibility.h"
#include "distributed/worker_transaction.h"


/* common params that apply to all Citus table types */
typedef struct
{
	char distributionMethod;
	char replicationModel;
} CitusTableParams;


/*
 * Params that only apply to distributed tables, i.e., the ones that are
 * known as DISTRIBUTED_TABLE by Citus metadata.
 */
typedef struct
{
	int shardCount;
	bool shardCountIsStrict;
	char *distributionColumnName;
	ColocationParam colocationParam;
} DistributedTableParams;


/*
 * once every LOG_PER_TUPLE_AMOUNT, the copy will be logged.
 */
#define LOG_PER_TUPLE_AMOUNT 1000000

/* local function forward declarations */
static void CreateDistributedTableConcurrently(Oid relationId,
											   char *distributionColumnName,
											   char distributionMethod,
											   char *colocateWithTableName,
											   int shardCount,
											   bool shardCountIsStrict);
static char DecideDistTableReplicationModel(char distributionMethod,
											char *colocateWithTableName);
static List * HashSplitPointsForShardList(List *shardList);
static List * HashSplitPointsForShardCount(int shardCount);
static List * WorkerNodesForShardList(List *shardList);
static List * RoundRobinWorkerNodeList(List *workerNodeList, int listLength);
static CitusTableParams DecideCitusTableParams(CitusTableType tableType,
											   DistributedTableParams *
											   distributedTableParams);
static void CreateCitusTable(Oid relationId, CitusTableType tableType,
							 DistributedTableParams *distributedTableParams);
static void ConvertCitusLocalTableToTableType(Oid relationId,
											  CitusTableType tableType,
											  DistributedTableParams *
											  distributedTableParams);
static void CreateHashDistributedTableShards(Oid relationId, int shardCount,
											 Oid colocatedTableId, bool localTableEmpty);
static void CreateSingleShardTableShard(Oid relationId, Oid colocatedTableId,
										uint32 colocationId);
static uint32 ColocationIdForNewTable(Oid relationId, CitusTableType tableType,
									  DistributedTableParams *distributedTableParams,
									  Var *distributionColumn);
static void EnsureRelationCanBeDistributed(Oid relationId, Var *distributionColumn,
										   char distributionMethod, uint32 colocationId,
										   char replicationModel);
static void EnsureLocalTableEmpty(Oid relationId);
static void EnsureRelationHasNoTriggers(Oid relationId);
static Oid SupportFunctionForColumn(Var *partitionColumn, Oid accessMethodId,
									int16 supportFunctionNumber);
static void EnsureLocalTableEmptyIfNecessary(Oid relationId, char distributionMethod);
static bool ShouldLocalTableBeEmpty(Oid relationId, char distributionMethod);
static void EnsureCitusTableCanBeCreated(Oid relationOid);
static void PropagatePrerequisiteObjectsForDistributedTable(Oid relationId);
static void EnsureDistributedSequencesHaveOneType(Oid relationId,
												  List *seqInfoList);
static void CopyLocalDataIntoShards(Oid distributedTableId);
static List * TupleDescColumnNameList(TupleDesc tupleDescriptor);

static bool DistributionColumnUsesNumericColumnNegativeScale(TupleDesc relationDesc,
															 Var *distributionColumn);
static int numeric_typmod_scale(int32 typmod);
static bool is_valid_numeric_typmod(int32 typmod);

static bool DistributionColumnUsesGeneratedStoredColumn(TupleDesc relationDesc,
														Var *distributionColumn);
static bool CanUseExclusiveConnections(Oid relationId, bool localTableEmpty);
static uint64 DoCopyFromLocalTableIntoShards(Relation distributedRelation,
											 DestReceiver *copyDest,
											 TupleTableSlot *slot,
											 EState *estate);
static void ErrorIfTemporaryTable(Oid relationId);
static void ErrorIfForeignTable(Oid relationOid);
static void SendAddLocalTableToMetadataCommandOutsideTransaction(Oid relationId);
static void EnsureDistributableTable(Oid relationId);
static void EnsureForeignKeysForDistributedTableConcurrently(Oid relationId);
static void EnsureColocateWithTableIsValid(Oid relationId, char distributionMethod,
										   char *distributionColumnName,
										   char *colocateWithTableName);
static void WarnIfTableHaveNoReplicaIdentity(Oid relationId);

/* exports for SQL callable functions */
PG_FUNCTION_INFO_V1(master_create_distributed_table);
PG_FUNCTION_INFO_V1(create_distributed_table_concurrently);
PG_FUNCTION_INFO_V1(create_distributed_table);
PG_FUNCTION_INFO_V1(create_reference_table);


/*
 * master_create_distributed_table is a deprecated predecessor to
 * create_distributed_table
 */
Datum
master_create_distributed_table(PG_FUNCTION_ARGS)
{
	ereport(ERROR, (errmsg("master_create_distributed_table has been deprecated")));
}


/*
 * create_distributed_table gets a table name, distribution column,
 * distribution method and colocate_with option, then it creates a
 * distributed table.
 */
Datum
create_distributed_table(PG_FUNCTION_ARGS)
{
	CheckCitusVersion(ERROR);

	if (PG_ARGISNULL(0) || PG_ARGISNULL(3))
	{
		PG_RETURN_VOID();
	}

	Oid relationId = PG_GETARG_OID(0);
	text *distributionColumnText = PG_ARGISNULL(1) ? NULL : PG_GETARG_TEXT_P(1);
	Oid distributionMethodOid = PG_GETARG_OID(2);
	text *colocateWithTableNameText = PG_GETARG_TEXT_P(3);
	char *colocateWithTableName = text_to_cstring(colocateWithTableNameText);

	bool shardCountIsStrict = false;
	if (distributionColumnText)
	{
		if (PG_ARGISNULL(2))
		{
			PG_RETURN_VOID();
		}

		int shardCount = ShardCount;
		if (!PG_ARGISNULL(4))
		{
			if (!IsColocateWithDefault(colocateWithTableName) &&
				!IsColocateWithNone(colocateWithTableName))
			{
				ereport(ERROR, (errmsg("Cannot use colocate_with with a table "
									   "and shard_count at the same time")));
			}

			shardCount = PG_GETARG_INT32(4);

			/*
			 * If shard_count parameter is given, then we have to
			 * make sure table has that many shards.
			 */
			shardCountIsStrict = true;
		}

		char *distributionColumnName = text_to_cstring(distributionColumnText);
		Assert(distributionColumnName != NULL);

		char distributionMethod = LookupDistributionMethod(distributionMethodOid);

		if (shardCount < 1 || shardCount > MAX_SHARD_COUNT)
		{
			ereport(ERROR, (errmsg("%d is outside the valid range for "
								   "parameter \"shard_count\" (1 .. %d)",
								   shardCount, MAX_SHARD_COUNT)));
		}

		CreateDistributedTable(relationId, distributionColumnName, distributionMethod,
							   shardCount, shardCountIsStrict, colocateWithTableName);
	}
	else
	{
		if (!PG_ARGISNULL(4))
		{
			ereport(ERROR, (errmsg("shard_count can't be specified when the "
								   "distribution column is null because in "
								   "that case it's automatically set to 1")));
		}

		if (!PG_ARGISNULL(2) &&
			LookupDistributionMethod(PG_GETARG_OID(2)) != DISTRIBUTE_BY_HASH)
		{
			/*
			 * As we do for shard_count parameter, we could throw an error if
			 * distribution_type is not NULL when creating a single-shard table.
			 * However, this requires changing the default value of distribution_type
			 * parameter to NULL and this would mean a breaking change for most
			 * users because they're mostly using this API to create sharded
			 * tables. For this reason, here we instead do nothing if the distribution
			 * method is DISTRIBUTE_BY_HASH.
			 */
			ereport(ERROR, (errmsg("distribution_type can't be specified "
								   "when the distribution column is null ")));
		}

		ColocationParam colocationParam = {
			.colocationParamType = COLOCATE_WITH_TABLE_LIKE_OPT,
			.colocateWithTableName = colocateWithTableName,
		};
		CreateSingleShardTable(relationId, colocationParam);
	}

	PG_RETURN_VOID();
}


/*
 * create_distributed_concurrently gets a table name, distribution column,
 * distribution method and colocate_with option, then it creates a
 * distributed table.
 */
Datum
create_distributed_table_concurrently(PG_FUNCTION_ARGS)
{
	CheckCitusVersion(ERROR);

	if (PG_ARGISNULL(0) || PG_ARGISNULL(2) || PG_ARGISNULL(3))
	{
		PG_RETURN_VOID();
	}

	if (PG_ARGISNULL(1))
	{
		ereport(ERROR, (errmsg("cannot use create_distributed_table_concurrently "
							   "to create a distributed table with a null shard "
							   "key, consider using create_distributed_table()")));
	}

	Oid relationId = PG_GETARG_OID(0);
	text *distributionColumnText = PG_GETARG_TEXT_P(1);
	char *distributionColumnName = text_to_cstring(distributionColumnText);
	Oid distributionMethodOid = PG_GETARG_OID(2);
	char distributionMethod = LookupDistributionMethod(distributionMethodOid);
	text *colocateWithTableNameText = PG_GETARG_TEXT_P(3);
	char *colocateWithTableName = text_to_cstring(colocateWithTableNameText);

	bool shardCountIsStrict = false;
	int shardCount = ShardCount;
	if (!PG_ARGISNULL(4))
	{
		if (pg_strncasecmp(colocateWithTableName, "default", NAMEDATALEN) != 0 &&
			pg_strncasecmp(colocateWithTableName, "none", NAMEDATALEN) != 0)
		{
			ereport(ERROR, (errmsg("Cannot use colocate_with with a table "
								   "and shard_count at the same time")));
		}

		shardCount = PG_GETARG_INT32(4);

		/*
		 * if shard_count parameter is given than we have to
		 * make sure table has that many shards
		 */
		shardCountIsStrict = true;
	}

	CreateDistributedTableConcurrently(relationId, distributionColumnName,
									   distributionMethod,
									   colocateWithTableName,
									   shardCount,
									   shardCountIsStrict);

	PG_RETURN_VOID();
}


/*
 * CreateDistributedTableConcurrently distributes a table by first converting
 * it to a Citus local table and then splitting the shard of the Citus local
 * table.
 *
 * If anything goes wrong during the second phase, the table is left as a
 * Citus local table.
 */
static void
CreateDistributedTableConcurrently(Oid relationId, char *distributionColumnName,
								   char distributionMethod,
								   char *colocateWithTableName,
								   int shardCount,
								   bool shardCountIsStrict)
{
	/*
	 * We disallow create_distributed_table_concurrently in transaction blocks
	 * because we cannot handle preceding writes, and we block writes at the
	 * very end of the operation so the transaction should end immediately after.
	 */
	PreventInTransactionBlock(true, "create_distributed_table_concurrently");

	/*
	 * do not allow multiple create_distributed_table_concurrently in the same
	 * transaction. We should do that check just here because concurrent local table
	 * conversion can cause issues.
	 */
	ErrorIfMultipleNonblockingMoveSplitInTheSameTransaction();

	/* do not allow concurrent CreateDistributedTableConcurrently operations */
	AcquireCreateDistributedTableConcurrentlyLock(relationId);

	if (distributionMethod != DISTRIBUTE_BY_HASH)
	{
		ereport(ERROR, (errcode(ERRCODE_INVALID_PARAMETER_VALUE),
						errmsg("only hash-distributed tables can be distributed "
							   "without blocking writes")));
	}

	if (ShardReplicationFactor > 1)
	{
		ereport(ERROR, (errmsg("cannot distribute a table concurrently when "
							   "citus.shard_replication_factor > 1")));
	}

	DropOrphanedResourcesInSeparateTransaction();

	EnsureCitusTableCanBeCreated(relationId);

	EnsureValidDistributionColumn(relationId, distributionColumnName);

	/*
	 * Ensure table type is valid to be distributed. It should be either regular or citus local table.
	 */
	EnsureDistributableTable(relationId);

	/*
	 * we rely on citus_add_local_table_to_metadata, so it can generate irrelevant messages.
	 * we want to error with a user friendly message if foreign keys are not supported.
	 * We can miss foreign key violations because we are not holding locks, so relation
	 * can be modified until we acquire the lock for the relation, but we do as much as we can
	 * to be user friendly on foreign key violation messages.
	 */

	EnsureForeignKeysForDistributedTableConcurrently(relationId);

	char replicationModel = DecideDistTableReplicationModel(distributionMethod,
															colocateWithTableName);

	/*
	 * we fail transaction before local table conversion if the table could not be colocated with
	 * given table. We should make those checks after local table conversion by acquiring locks to
	 * the relation because the distribution column can be modified in that period.
	 */
	if (!IsColocateWithDefault(colocateWithTableName) && !IsColocateWithNone(
			colocateWithTableName))
	{
		if (replicationModel != REPLICATION_MODEL_STREAMING)
		{
			ereport(ERROR, (errmsg("cannot create distributed table "
								   "concurrently because Citus allows "
								   "concurrent table distribution only when "
								   "citus.shard_replication_factor = 1"),
							errhint("table %s is requested to be colocated "
									"with %s which has "
									"citus.shard_replication_factor > 1",
									get_rel_name(relationId),
									colocateWithTableName)));
		}

		EnsureColocateWithTableIsValid(relationId, distributionMethod,
									   distributionColumnName,
									   colocateWithTableName);
	}

	/*
	 * Get name of the table before possibly replacing it in
	 * citus_add_local_table_to_metadata.
	 */
	char *tableName = get_rel_name(relationId);
	Oid schemaId = get_rel_namespace(relationId);
	char *schemaName = get_namespace_name(schemaId);
	RangeVar *rangeVar = makeRangeVar(schemaName, tableName, -1);

	/* If table is a regular table, then we need to add it into metadata. */
	if (!IsCitusTable(relationId))
	{
		/*
		 * Before taking locks, convert the table into a Citus local table and commit
		 * to allow shard split to see the shard.
		 */
		SendAddLocalTableToMetadataCommandOutsideTransaction(relationId);
	}

	/*
	 * Lock target relation with a shard update exclusive lock to
	 * block DDL, but not writes.
	 *
	 * If there was a concurrent drop/rename, error out by setting missingOK = false.
	 */
	bool missingOK = false;
	relationId = RangeVarGetRelid(rangeVar, ShareUpdateExclusiveLock, missingOK);

	if (PartitionedTableNoLock(relationId))
	{
		/* also lock partitions */
		LockPartitionRelations(relationId, ShareUpdateExclusiveLock);
	}

	WarnIfTableHaveNoReplicaIdentity(relationId);

	List *shardList = LoadShardIntervalList(relationId);

	/*
	 * It's technically possible for the table to have been concurrently
	 * distributed just after citus_add_local_table_to_metadata and just
	 * before acquiring the lock, so double check.
	 */
	if (list_length(shardList) != 1 ||
		!IsCitusTableType(relationId, CITUS_LOCAL_TABLE))
	{
		ereport(ERROR, (errcode(ERRCODE_OBJECT_NOT_IN_PREREQUISITE_STATE),
						errmsg("table was concurrently modified")));
	}

	/*
	 * The table currently has one shard, we will split that shard to match the
	 * target distribution.
	 */
	ShardInterval *shardToSplit = (ShardInterval *) linitial(shardList);

	PropagatePrerequisiteObjectsForDistributedTable(relationId);

	/*
	 * we should re-evaluate distribution column values. It may have changed,
	 * because we did not lock the relation at the previous check before local
	 * table conversion.
	 */
	Var *distributionColumn = BuildDistributionKeyFromColumnName(relationId,
																 distributionColumnName,
																 NoLock);
	Oid distributionColumnType = distributionColumn->vartype;
	Oid distributionColumnCollation = distributionColumn->varcollid;

	/* get an advisory lock to serialize concurrent default group creations */
	if (IsColocateWithDefault(colocateWithTableName))
	{
		AcquireColocationDefaultLock();
	}

	/*
	 * At this stage, we only want to check for an existing co-location group.
	 * We cannot create a new co-location group until after replication slot
	 * creation in NonBlockingShardSplit.
	 */
	uint32 colocationId = FindColocateWithColocationId(relationId,
													   replicationModel,
													   distributionColumnType,
													   distributionColumnCollation,
													   shardCount,
													   shardCountIsStrict,
													   colocateWithTableName);

	if (IsColocateWithDefault(colocateWithTableName) && (colocationId !=
														 INVALID_COLOCATION_ID))
	{
		/*
		 * we can release advisory lock if there is already a default entry for given params;
		 * else, we should keep it to prevent different default coloc entry creation by
		 * concurrent operations.
		 */
		ReleaseColocationDefaultLock();
	}

	EnsureRelationCanBeDistributed(relationId, distributionColumn, distributionMethod,
								   colocationId, replicationModel);

	Oid colocatedTableId = InvalidOid;
	if (colocationId != INVALID_COLOCATION_ID)
	{
		colocatedTableId = ColocatedTableId(colocationId);
	}

	List *workerNodeList = DistributedTablePlacementNodeList(NoLock);
	if (workerNodeList == NIL)
	{
		ereport(ERROR, (errcode(ERRCODE_INVALID_PARAMETER_VALUE),
						errmsg("no worker nodes are available for placing shards"),
						errhint("Add more worker nodes.")));
	}

	List *workersForPlacementList;
	List *shardSplitPointsList;

	if (colocatedTableId != InvalidOid)
	{
		List *colocatedShardList = LoadShardIntervalList(colocatedTableId);

		/*
		 * Match the shard ranges of an existing table.
		 */
		shardSplitPointsList = HashSplitPointsForShardList(colocatedShardList);

		/*
		 * Find the node IDs of the shard placements.
		 */
		workersForPlacementList = WorkerNodesForShardList(colocatedShardList);
	}
	else
	{
		/*
		 * Generate a new set of #shardCount shards.
		 */
		shardSplitPointsList = HashSplitPointsForShardCount(shardCount);

		/*
		 * Place shards in a round-robin fashion across all data nodes.
		 */
		workersForPlacementList = RoundRobinWorkerNodeList(workerNodeList, shardCount);
	}

	/*
	 * Make sure that existing reference tables have been replicated to all the nodes
	 * such that we can create foreign keys and joins work immediately after creation.
	 * We do this after applying all essential checks to error out early in case of
	 * user error.
	 *
	 * Use force_logical since this function is meant to not block writes.
	 */
	EnsureReferenceTablesExistOnAllNodesExtended(TRANSFER_MODE_FORCE_LOGICAL);

	/*
	 * At this point, the table is a Citus local table, which means it does
	 * not have a partition column in the metadata. However, we cannot update
	 * the metadata here because that would prevent us from creating a replication
	 * slot to copy ongoing changes. Instead, we pass a hash that maps relation
	 * IDs to partition column vars.
	 */
	DistributionColumnMap *distributionColumnOverrides = CreateDistributionColumnMap();
	AddDistributionColumnForRelation(distributionColumnOverrides, relationId,
									 distributionColumnName);

	/*
	 * there is no colocation entries yet for local table, so we should
	 * check if table has any partition and add them to same colocation
	 * group
	 */
	List *sourceColocatedShardIntervalList = ListShardsUnderParentRelation(relationId);

	SplitMode splitMode = NON_BLOCKING_SPLIT;
	SplitOperation splitOperation = CREATE_DISTRIBUTED_TABLE;
	SplitShard(
		splitMode,
		splitOperation,
		shardToSplit->shardId,
		shardSplitPointsList,
		workersForPlacementList,
		distributionColumnOverrides,
		sourceColocatedShardIntervalList,
		colocationId
		);
}


/*
 * EnsureForeignKeysForDistributedTableConcurrently ensures that referenced and referencing foreign
 * keys for the given table are supported.
 *
 * We allow distributed -> reference
 *          distributed -> citus local
 *
 * We disallow reference   -> distributed
 *             citus local -> distributed
 *             regular     -> distributed
 *
 * Normally regular		-> distributed is allowed but it is not allowed when we create the
 * distributed table concurrently because we rely on conversion of regular table to citus local table,
 * which errors with an unfriendly message.
 */
static void
EnsureForeignKeysForDistributedTableConcurrently(Oid relationId)
{
	/*
	 * disallow citus local -> distributed fkeys.
	 * disallow reference   -> distributed fkeys.
	 * disallow regular     -> distributed fkeys.
	 */
	EnsureNoFKeyFromTableType(relationId, INCLUDE_CITUS_LOCAL_TABLES |
							  INCLUDE_REFERENCE_TABLES | INCLUDE_LOCAL_TABLES);

	/*
	 * disallow distributed -> regular fkeys.
	 */
	EnsureNoFKeyToTableType(relationId, INCLUDE_LOCAL_TABLES);
}


/*
 * EnsureColocateWithTableIsValid ensures given relation can be colocated with the table of given name.
 */
static void
EnsureColocateWithTableIsValid(Oid relationId, char distributionMethod,
							   char *distributionColumnName, char *colocateWithTableName)
{
	char replicationModel = DecideDistTableReplicationModel(distributionMethod,
															colocateWithTableName);

	/*
	 * we fail transaction before local table conversion if the table could not be colocated with
	 * given table. We should make those checks after local table conversion by acquiring locks to
	 * the relation because the distribution column can be modified in that period.
	 */
	Oid distributionColumnType = ColumnTypeIdForRelationColumnName(relationId,
																   distributionColumnName);

	text *colocateWithTableNameText = cstring_to_text(colocateWithTableName);
	Oid colocateWithTableId = ResolveRelationId(colocateWithTableNameText, false);
	EnsureTableCanBeColocatedWith(relationId, replicationModel,
								  distributionColumnType, colocateWithTableId);
}


/*
 * AcquireCreateDistributedTableConcurrentlyLock does not allow concurrent create_distributed_table_concurrently
 * operations.
 */
void
AcquireCreateDistributedTableConcurrentlyLock(Oid relationId)
{
	LOCKTAG tag;
	const bool sessionLock = false;
	const bool dontWait = true;

	SET_LOCKTAG_CITUS_OPERATION(tag, CITUS_CREATE_DISTRIBUTED_TABLE_CONCURRENTLY);

	LockAcquireResult lockAcquired = LockAcquire(&tag, ExclusiveLock, sessionLock,
												 dontWait);
	if (!lockAcquired)
	{
		ereport(ERROR, (errmsg("another create_distributed_table_concurrently "
							   "operation is in progress"),
						errhint("Make sure that the concurrent operation has "
								"finished and re-run the command")));
	}
}


/*
 * SendAddLocalTableToMetadataCommandOutsideTransaction executes metadata add local
 * table command locally to avoid deadlock.
 */
static void
SendAddLocalTableToMetadataCommandOutsideTransaction(Oid relationId)
{
	char *qualifiedRelationName = generate_qualified_relation_name(relationId);

	/*
	 * we need to allow nested distributed execution, because we start a new distributed
	 * execution inside the pushed-down UDF citus_add_local_table_to_metadata. Normally
	 * citus does not allow that because it cannot guarantee correctness.
	 */
	StringInfo allowNestedDistributionCommand = makeStringInfo();
	appendStringInfo(allowNestedDistributionCommand,
					 "SET LOCAL citus.allow_nested_distributed_execution to ON");

	StringInfo addLocalTableToMetadataCommand = makeStringInfo();
	appendStringInfo(addLocalTableToMetadataCommand,
					 "SELECT pg_catalog.citus_add_local_table_to_metadata(%s)",
					 quote_literal_cstr(qualifiedRelationName));

	List *commands = list_make2(allowNestedDistributionCommand->data,
								addLocalTableToMetadataCommand->data);
	char *username = NULL;
	SendCommandListToWorkerOutsideTransaction(LocalHostName, PostPortNumber, username,
											  commands);
}


/*
 * WarnIfTableHaveNoReplicaIdentity notices user if the given table or its partitions (if any)
 * do not have a replica identity which is required for logical replication to replicate
 * UPDATE and DELETE commands during create_distributed_table_concurrently.
 */
void
WarnIfTableHaveNoReplicaIdentity(Oid relationId)
{
	bool foundRelationWithNoReplicaIdentity = false;

	/*
	 * Check for source relation's partitions if any. We do not need to check for the source relation
	 * because we can replicate partitioned table even if it does not have replica identity.
	 * Source table will have no data if it has partitions.
	 */
	if (PartitionedTable(relationId))
	{
		List *partitionList = PartitionList(relationId);
		ListCell *partitionCell = NULL;

		foreach(partitionCell, partitionList)
		{
			Oid partitionTableId = lfirst_oid(partitionCell);

			if (!RelationCanPublishAllModifications(partitionTableId))
			{
				foundRelationWithNoReplicaIdentity = true;
				break;
			}
		}
	}
	/* check for source relation if it is not partitioned */
	else
	{
		if (!RelationCanPublishAllModifications(relationId))
		{
			foundRelationWithNoReplicaIdentity = true;
		}
	}

	if (foundRelationWithNoReplicaIdentity)
	{
		char *relationName = get_rel_name(relationId);

		ereport(NOTICE, (errcode(ERRCODE_FEATURE_NOT_SUPPORTED),
						 errmsg("relation %s does not have a REPLICA "
								"IDENTITY or PRIMARY KEY", relationName),
						 errdetail("UPDATE and DELETE commands on the relation will "
								   "error out during create_distributed_table_concurrently unless "
								   "there is a REPLICA IDENTITY or PRIMARY KEY. "
								   "INSERT commands will still work.")));
	}
}


/*
 * HashSplitPointsForShardList returns a list of split points which match
 * the shard ranges of the given list of shards;
 */
static List *
HashSplitPointsForShardList(List *shardList)
{
	List *splitPointList = NIL;

	ShardInterval *shardInterval = NULL;
	foreach_declared_ptr(shardInterval, shardList)
	{
		int32 shardMaxValue = DatumGetInt32(shardInterval->maxValue);

		splitPointList = lappend_int(splitPointList, shardMaxValue);
	}

	/*
	 * Split point lists only include the upper boundaries.
	 */
	splitPointList = list_delete_last(splitPointList);

	return splitPointList;
}


/*
 * HashSplitPointsForShardCount returns a list of split points for a given
 * shard count with roughly equal hash ranges.
 */
static List *
HashSplitPointsForShardCount(int shardCount)
{
	List *splitPointList = NIL;

	/* calculate the split of the hash space */
	uint64 hashTokenIncrement = HASH_TOKEN_COUNT / shardCount;

	/*
	 * Split points lists only include the upper boundaries, so we only
	 * go up to shardCount - 1 and do not have to apply the correction
	 * for the last shardmaxvalue.
	 */
	for (int64 shardIndex = 0; shardIndex < shardCount - 1; shardIndex++)
	{
		/* initialize the hash token space for this shard */
		int32 shardMinValue = PG_INT32_MIN + (shardIndex * hashTokenIncrement);
		int32 shardMaxValue = shardMinValue + (hashTokenIncrement - 1);

		splitPointList = lappend_int(splitPointList, shardMaxValue);
	}

	return splitPointList;
}


/*
 * WorkerNodesForShardList returns a list of node ids reflecting the locations of
 * the given list of shards.
 */
static List *
WorkerNodesForShardList(List *shardList)
{
	List *nodeIdList = NIL;

	ShardInterval *shardInterval = NULL;
	foreach_declared_ptr(shardInterval, shardList)
	{
		WorkerNode *workerNode = ActiveShardPlacementWorkerNode(shardInterval->shardId);
		nodeIdList = lappend_int(nodeIdList, workerNode->nodeId);
	}

	return nodeIdList;
}


/*
 * RoundRobinWorkerNodeList round robins over the workers in the worker node list
 * and adds node ids to a list of length listLength.
 */
static List *
RoundRobinWorkerNodeList(List *workerNodeList, int listLength)
{
	Assert(workerNodeList != NIL);

	List *nodeIdList = NIL;

	for (int idx = 0; idx < listLength; idx++)
	{
		int nodeIdx = idx % list_length(workerNodeList);
		WorkerNode *workerNode = (WorkerNode *) list_nth(workerNodeList, nodeIdx);
		nodeIdList = lappend_int(nodeIdList, workerNode->nodeId);
	}

	return nodeIdList;
}


/*
 * create_reference_table creates a distributed table with the given relationId. The
 * created table has one shard and replication factor is set to the active worker
 * count. In fact, the above is the definition of a reference table in Citus.
 */
Datum
create_reference_table(PG_FUNCTION_ARGS)
{
	CheckCitusVersion(ERROR);
	Oid relationId = PG_GETARG_OID(0);

	CreateReferenceTable(relationId);
	PG_RETURN_VOID();
}


/*
 * EnsureCitusTableCanBeCreated checks if
 * - we are on the coordinator
 * - the current user is the owner of the table
 * - relation kind is supported
 * - relation is not a shard
 */
static void
EnsureCitusTableCanBeCreated(Oid relationOid)
{
	EnsureCoordinator();
	EnsureRelationExists(relationOid);
	EnsureTableOwner(relationOid);
	ErrorIfTemporaryTable(relationOid);
	ErrorIfForeignTable(relationOid);

	/*
	 * We should do this check here since the codes in the following lines rely
	 * on this relation to have a supported relation kind. More extensive checks
	 * will be performed in CreateDistributedTable.
	 */
	EnsureRelationKindSupported(relationOid);

	/*
	 * When coordinator is added to the metadata, or on the workers,
	 * some of the relations of the coordinator node may/will be shards.
	 * We disallow creating distributed tables from shard relations, by
	 * erroring out here.
	 */
	ErrorIfRelationIsAKnownShard(relationOid);
}


/*
 * EnsureRelationExists does a basic check on whether the OID belongs to
 * an existing relation.
 */
void
EnsureRelationExists(Oid relationId)
{
	if (!RelationExists(relationId))
	{
		ereport(ERROR, (errcode(ERRCODE_INVALID_PARAMETER_VALUE),
						errmsg("relation with OID %d does not exist",
							   relationId)));
	}
}


/*
 * CreateReferenceTable is a wrapper around CreateCitusTable that creates a
 * distributed table.
 */
void
CreateDistributedTable(Oid relationId, char *distributionColumnName,
					   char distributionMethod,
					   int shardCount, bool shardCountIsStrict,
					   char *colocateWithTableName)
{
	CitusTableType tableType;
	switch (distributionMethod)
	{
		case DISTRIBUTE_BY_HASH:
		{
			tableType = HASH_DISTRIBUTED;
			break;
		}

		case DISTRIBUTE_BY_APPEND:
		{
			tableType = APPEND_DISTRIBUTED;
			break;
		}

		case DISTRIBUTE_BY_RANGE:
		{
			tableType = RANGE_DISTRIBUTED;
			break;
		}

		default:
		{
			ereport(ERROR, (errmsg("unexpected distribution method when "
								   "deciding Citus table type")));
			break;
		}
	}

	DistributedTableParams distributedTableParams = {
		.colocationParam = {
			.colocateWithTableName = colocateWithTableName,
			.colocationParamType = COLOCATE_WITH_TABLE_LIKE_OPT
		},
		.shardCount = shardCount,
		.shardCountIsStrict = shardCountIsStrict,
		.distributionColumnName = distributionColumnName
	};
	CreateCitusTable(relationId, tableType, &distributedTableParams);
}


/*
 * CreateReferenceTable creates a reference table.
 */
void
CreateReferenceTable(Oid relationId)
{
	if (IsCitusTableType(relationId, CITUS_LOCAL_TABLE))
	{
		/*
		 * Create the shard of given Citus local table on workers to convert
		 * it into a reference table.
		 */
		ConvertCitusLocalTableToTableType(relationId, REFERENCE_TABLE, NULL);
	}
	else
	{
		CreateCitusTable(relationId, REFERENCE_TABLE, NULL);
	}
}


/*
 * CreateSingleShardTable creates a single shard distributed table that
 * doesn't have a shard key.
 */
void
CreateSingleShardTable(Oid relationId, ColocationParam colocationParam)
{
	DistributedTableParams distributedTableParams = {
		.colocationParam = colocationParam,
		.shardCount = 1,
		.shardCountIsStrict = true,
		.distributionColumnName = NULL
	};

	if (IsCitusTableType(relationId, CITUS_LOCAL_TABLE))
	{
		/*
		 * Create the shard of given Citus local table on appropriate node
		 * and drop the local one to convert it into a single-shard distributed
		 * table.
		 */
		ConvertCitusLocalTableToTableType(relationId, SINGLE_SHARD_DISTRIBUTED,
										  &distributedTableParams);
	}
	else
	{
		CreateCitusTable(relationId, SINGLE_SHARD_DISTRIBUTED, &distributedTableParams);
	}
}


/*
 * CreateCitusTable is the internal method that creates a Citus table in
 * given configuration.
 *
 * DistributedTableParams should be non-null only if we're creating a distributed
 * table.
 *
 * This functions contains all necessary logic to create distributed tables. It
 * performs necessary checks to ensure distributing the table is safe. If it is
 * safe to distribute the table, this function creates distributed table metadata,
 * creates shards and copies local data to shards. This function also handles
 * partitioned tables by distributing its partitions as well.
 */
static void
CreateCitusTable(Oid relationId, CitusTableType tableType,
				 DistributedTableParams *distributedTableParams)
{
	if ((tableType == HASH_DISTRIBUTED || tableType == APPEND_DISTRIBUTED ||
		 tableType == RANGE_DISTRIBUTED || tableType == SINGLE_SHARD_DISTRIBUTED) !=
		(distributedTableParams != NULL))
	{
		ereport(ERROR, (errmsg("distributed table params must be provided "
							   "when creating a distributed table and must "
							   "not be otherwise")));
	}

	EnsureCitusTableCanBeCreated(relationId);

	/* allow creating a Citus table on an empty cluster */
	InsertCoordinatorIfClusterEmpty();

	Relation relation = try_relation_open(relationId, ExclusiveLock);
	if (relation == NULL)
	{
		ereport(ERROR, (errmsg("could not create Citus table: "
							   "relation does not exist")));
	}

	relation_close(relation, NoLock);

	if (tableType == SINGLE_SHARD_DISTRIBUTED && ShardReplicationFactor > 1)
	{
		ereport(ERROR, (errmsg("could not create single shard table: "
							   "citus.shard_replication_factor is greater than 1"),
						errhint("Consider setting citus.shard_replication_factor to 1 "
								"and try again")));
	}

	/*
	 * EnsureTableNotDistributed errors out when relation is a citus table but
	 * we don't want to ask user to first undistribute their citus local tables
	 * when creating distributed tables from them.
	 * For this reason, here we undistribute citus local tables beforehand.
	 * But since UndistributeTable does not support undistributing relations
	 * involved in foreign key relationships, we first drop foreign keys that
	 * given relation is involved, then we undistribute the relation and finally
	 * we re-create dropped foreign keys at the end of this function.
	 */
	List *originalForeignKeyRecreationCommands = NIL;
	if (IsCitusTableType(relationId, CITUS_LOCAL_TABLE))
	{
		/*
		 * We use ConvertCitusLocalTableToTableType instead of CreateCitusTable
		 * to create a reference table or a single-shard table from a Citus
		 * local table.
		 */
		Assert(tableType != REFERENCE_TABLE && tableType != SINGLE_SHARD_DISTRIBUTED);

		/* store foreign key creation commands that relation is involved */
		originalForeignKeyRecreationCommands =
			GetFKeyCreationCommandsRelationInvolvedWithTableType(relationId,
																 INCLUDE_ALL_TABLE_TYPES);
		relationId = DropFKeysAndUndistributeTable(relationId);
	}
	/*
	 * To support foreign keys between reference tables and local tables,
	 * we drop & re-define foreign keys at the end of this function so
	 * that ALTER TABLE hook does the necessary job, which means converting
	 * local tables to citus local tables to properly support such foreign
	 * keys.
	 */
	else if (tableType == REFERENCE_TABLE &&
			 ShouldEnableLocalReferenceForeignKeys() &&
			 HasForeignKeyWithLocalTable(relationId))
	{
		/*
		 * Store foreign key creation commands for foreign key relationships
		 * that relation has with postgres tables.
		 */
		originalForeignKeyRecreationCommands =
			GetFKeyCreationCommandsRelationInvolvedWithTableType(relationId,
																 INCLUDE_LOCAL_TABLES);

		/*
		 * Soon we will convert local tables to citus local tables. As
		 * CreateCitusLocalTable needs to use local execution, now we
		 * switch to local execution beforehand so that reference table
		 * creation doesn't use remote execution and we don't error out
		 * in CreateCitusLocalTable.
		 */
		SetLocalExecutionStatus(LOCAL_EXECUTION_REQUIRED);

		DropFKeysRelationInvolvedWithTableType(relationId, INCLUDE_LOCAL_TABLES);
	}

	LockRelationOid(relationId, ExclusiveLock);

	EnsureTableNotDistributed(relationId);

	PropagatePrerequisiteObjectsForDistributedTable(relationId);

	Var *distributionColumn = NULL;
	if (distributedTableParams && distributedTableParams->distributionColumnName)
	{
		distributionColumn = BuildDistributionKeyFromColumnName(relationId,
																distributedTableParams->
																distributionColumnName,
																NoLock);
	}

	CitusTableParams citusTableParams = DecideCitusTableParams(tableType,
															   distributedTableParams);

	/*
	 * ColocationIdForNewTable assumes caller acquires lock on relationId. In our case,
	 * our caller already acquired lock on relationId.
	 */
	uint32 colocationId = INVALID_COLOCATION_ID;
	if (distributedTableParams &&
		distributedTableParams->colocationParam.colocationParamType ==
		COLOCATE_WITH_COLOCATION_ID)
	{
		colocationId = distributedTableParams->colocationParam.colocationId;
	}
	else
	{
		/*
		 * ColocationIdForNewTable assumes caller acquires lock on relationId. In our case,
		 * our caller already acquired lock on relationId.
		 */
		colocationId = ColocationIdForNewTable(relationId, tableType,
											   distributedTableParams,
											   distributionColumn);
	}

	EnsureRelationCanBeDistributed(relationId, distributionColumn,
								   citusTableParams.distributionMethod,
								   colocationId, citusTableParams.replicationModel);

	/*
	 * Make sure that existing reference tables have been replicated to all the nodes
	 * such that we can create foreign keys and joins work immediately after creation.
	 *
	 * This will take a lock on the nodes to make sure no nodes are added after we have
	 * verified and ensured the reference tables are copied everywhere.
	 * Although copying reference tables here for anything but creating a new colocation
	 * group, it requires significant refactoring which we don't want to perform now.
	 */
	EnsureReferenceTablesExistOnAllNodes();

	/*
	 * While adding tables to a colocation group we need to make sure no concurrent
	 * mutations happen on the colocation group with regards to its placements. It is
	 * important that we have already copied any reference tables before acquiring this
	 * lock as these are competing operations.
	 */
	LockColocationId(colocationId, ShareLock);

	/* we need to calculate these variables before creating distributed metadata */
	bool localTableEmpty = TableEmpty(relationId);
	Oid colocatedTableId = ColocatedTableId(colocationId);

	/* setting to false since this flag is only valid for citus local tables */
	bool autoConverted = false;

	/* create an entry for distributed table in pg_dist_partition */
	InsertIntoPgDistPartition(relationId, citusTableParams.distributionMethod,
							  distributionColumn,
							  colocationId, citusTableParams.replicationModel,
							  autoConverted);

#if PG_VERSION_NUM >= PG_VERSION_16

	/*
	 * PG16+ supports truncate triggers on foreign tables
	 */
	if (RegularTable(relationId) || IsForeignTable(relationId))
#else

	/* foreign tables do not support TRUNCATE trigger */
	if (RegularTable(relationId))
#endif
	{
		CreateTruncateTrigger(relationId);
	}

	if (tableType == HASH_DISTRIBUTED)
	{
		/* create shards for hash distributed table */
		CreateHashDistributedTableShards(relationId, distributedTableParams->shardCount,
										 colocatedTableId,
										 localTableEmpty);
	}
	else if (tableType == REFERENCE_TABLE)
	{
		/* create shards for reference table */
		CreateReferenceTableShard(relationId);
	}
	else if (tableType == SINGLE_SHARD_DISTRIBUTED)
	{
		/* create the shard of given single-shard distributed table */
		CreateSingleShardTableShard(relationId, colocatedTableId,
									colocationId);
	}

	if (ShouldSyncTableMetadata(relationId))
	{
		SyncCitusTableMetadata(relationId);
	}

	/*
	 * We've a custom way of foreign key graph invalidation,
	 * see InvalidateForeignKeyGraph().
	 */
	if (TableReferenced(relationId) || TableReferencing(relationId))
	{
		InvalidateForeignKeyGraph();
	}

	/* if this table is partitioned table, distribute its partitions too */
	if (PartitionedTable(relationId))
	{
		List *partitionList = PartitionList(relationId);
		Oid partitionRelationId = InvalidOid;
		char *parentRelationName = generate_qualified_relation_name(relationId);

		/*
		 * when there are many partitions, each call to CreateDistributedTable
		 * accumulates used memory. Create and free context for each call.
		 */
		MemoryContext citusPartitionContext =
			AllocSetContextCreate(CurrentMemoryContext,
								  "citus_per_partition_context",
								  ALLOCSET_DEFAULT_SIZES);
		MemoryContext oldContext = MemoryContextSwitchTo(citusPartitionContext);

		foreach_declared_oid(partitionRelationId, partitionList)
		{
			MemoryContextReset(citusPartitionContext);

			DistributedTableParams childDistributedTableParams = {
				.colocationParam = {
					.colocationParamType = COLOCATE_WITH_TABLE_LIKE_OPT,
					.colocateWithTableName = parentRelationName,
				},
				.shardCount = distributedTableParams->shardCount,
				.shardCountIsStrict = false,
				.distributionColumnName = distributedTableParams->distributionColumnName,
			};
			CreateCitusTable(partitionRelationId, tableType,
							 &childDistributedTableParams);
		}

		MemoryContextSwitchTo(oldContext);
		MemoryContextDelete(citusPartitionContext);
	}

	/* copy over data for hash distributed and reference tables */
	if (tableType == HASH_DISTRIBUTED || tableType == SINGLE_SHARD_DISTRIBUTED ||
		tableType == REFERENCE_TABLE)
	{
		if (RegularTable(relationId))
		{
			CopyLocalDataIntoShards(relationId);
		}
	}

	/*
	 * Now recreate foreign keys that we dropped beforehand. As modifications are not
	 * allowed on the relations that are involved in the foreign key relationship,
	 * we can skip the validation of the foreign keys.
	 */
	bool skip_validation = true;
	ExecuteForeignKeyCreateCommandList(originalForeignKeyRecreationCommands,
									   skip_validation);
}


/*
 * ConvertCitusLocalTableToTableType converts given Citus local table to
 * given table type.
 *
 * This only supports converting Citus local tables to reference tables
 * (by replicating the shard to workers) and single-shard distributed
 * tables (by replicating the shard to the appropriate worker and dropping
 * the local one).
 */
static void
ConvertCitusLocalTableToTableType(Oid relationId, CitusTableType tableType,
								  DistributedTableParams *distributedTableParams)
{
	if (!IsCitusTableType(relationId, CITUS_LOCAL_TABLE))
	{
		ereport(ERROR, (errmsg("table is not a local table added to metadata")));
	}

	if (tableType != REFERENCE_TABLE && tableType != SINGLE_SHARD_DISTRIBUTED)
	{
		ereport(ERROR, (errmsg("table type is not supported for conversion")));
	}

	if ((tableType == SINGLE_SHARD_DISTRIBUTED) != (distributedTableParams != NULL))
	{
		ereport(ERROR, (errmsg("distributed table params must be provided "
							   "when creating a distributed table and must "
							   "not be otherwise")));
	}

	EnsureCitusTableCanBeCreated(relationId);

	Relation relation = try_relation_open(relationId, ExclusiveLock);
	if (relation == NULL)
	{
		ereport(ERROR, (errmsg("could not create Citus table: "
							   "relation does not exist")));
	}

	relation_close(relation, NoLock);

	if (tableType == SINGLE_SHARD_DISTRIBUTED && ShardReplicationFactor > 1)
	{
		ereport(ERROR, (errmsg("could not create single shard table: "
							   "citus.shard_replication_factor is greater than 1"),
						errhint("Consider setting citus.shard_replication_factor to 1 "
								"and try again")));
	}

	LockRelationOid(relationId, ExclusiveLock);

	Var *distributionColumn = NULL;
	CitusTableParams citusTableParams = DecideCitusTableParams(tableType,
															   distributedTableParams);

	uint32 colocationId = INVALID_COLOCATION_ID;
	if (distributedTableParams &&
		distributedTableParams->colocationParam.colocationParamType ==
		COLOCATE_WITH_COLOCATION_ID)
	{
		colocationId = distributedTableParams->colocationParam.colocationId;
	}
	else
	{
		colocationId = ColocationIdForNewTable(relationId, tableType,
											   distributedTableParams,
											   distributionColumn);
	}

	/* check constraints etc. on table based on new distribution params */
	EnsureRelationCanBeDistributed(relationId, distributionColumn,
								   citusTableParams.distributionMethod,
								   colocationId, citusTableParams.replicationModel);

	/*
	 * Regarding the foreign key relationships that given relation is involved,
	 * EnsureRelationCanBeDistributed() only checks the ones where the relation
	 * is the referencing table. And given that the table at hand is a Citus
	 * local table, right now it may only be referenced by a reference table
	 * or a Citus local table. However, given that neither of those two cases
	 * are not applicable for a distributed table, here we throw an error if
	 * that's the case.
	 *
	 * Note that we don't need to check the same if we're creating a reference
	 * table from a Citus local table because all the foreign keys referencing
	 * Citus local tables are supported by reference tables.
	 */
	if (tableType == SINGLE_SHARD_DISTRIBUTED)
	{
		EnsureNoFKeyFromTableType(relationId, INCLUDE_CITUS_LOCAL_TABLES |
								  INCLUDE_REFERENCE_TABLES);
	}

	EnsureReferenceTablesExistOnAllNodes();

	LockColocationId(colocationId, ShareLock);

	/*
	 * When converting to a single shard table, we want to drop the placement
	 * on the coordinator, but only if transferring to a different node. In that
	 * case, shouldDropLocalPlacement is true. When converting to a reference
	 * table, we always keep the placement on the coordinator, so for reference
	 * tables shouldDropLocalPlacement is always false.
	 */
	bool shouldDropLocalPlacement = false;

	List *targetNodeList = NIL;
	if (tableType == SINGLE_SHARD_DISTRIBUTED)
	{
		uint32 targetNodeId = SingleShardTableColocationNodeId(colocationId);
		if (targetNodeId != CoordinatorNodeIfAddedAsWorkerOrError()->nodeId)
		{
			bool missingOk = false;
			WorkerNode *targetNode = FindNodeWithNodeId(targetNodeId, missingOk);
			targetNodeList = list_make1(targetNode);

			shouldDropLocalPlacement = true;
		}
	}
	else if (tableType == REFERENCE_TABLE)
	{
		targetNodeList = ActivePrimaryNonCoordinatorNodeList(ShareLock);
		targetNodeList = SortList(targetNodeList, CompareWorkerNodes);
	}

	bool autoConverted = false;
	UpdateNoneDistTableMetadataGlobally(
		relationId, citusTableParams.replicationModel,
		colocationId, autoConverted);

	/* create the shard placement on workers and insert into pg_dist_placement globally */
	if (list_length(targetNodeList) > 0)
	{
		NoneDistTableReplicateCoordinatorPlacement(relationId, targetNodeList);
	}

	if (shouldDropLocalPlacement)
	{
		/*
		 * We don't yet drop the local placement before handling partitions.
		 * Otherewise, local shard placements of the partitions will be gone
		 * before we create them on workers.
		 *
		 * However, we need to delete the related entry from pg_dist_placement
		 * before distributing partitions (if any) because we need a sane metadata
		 * state before doing so.
		 */
		NoneDistTableDeleteCoordinatorPlacement(relationId);
	}

	/* if this table is partitioned table, distribute its partitions too */
	if (PartitionedTable(relationId))
	{
		/* right now we don't allow partitioned reference tables */
		Assert(tableType == SINGLE_SHARD_DISTRIBUTED);

		List *partitionList = PartitionList(relationId);

		char *parentRelationName = generate_qualified_relation_name(relationId);

		/*
		 * When there are many partitions, each call to
		 * ConvertCitusLocalTableToTableType accumulates used memory.
		 * Create and free citus_per_partition_context for each call.
		 */
		MemoryContext citusPartitionContext =
			AllocSetContextCreate(CurrentMemoryContext,
								  "citus_per_partition_context",
								  ALLOCSET_DEFAULT_SIZES);
		MemoryContext oldContext = MemoryContextSwitchTo(citusPartitionContext);

		Oid partitionRelationId = InvalidOid;
		foreach_declared_oid(partitionRelationId, partitionList)
		{
			MemoryContextReset(citusPartitionContext);

			DistributedTableParams childDistributedTableParams = {
				.colocationParam = {
					.colocationParamType = COLOCATE_WITH_TABLE_LIKE_OPT,
					.colocateWithTableName = parentRelationName,
				},
				.shardCount = distributedTableParams->shardCount,
				.shardCountIsStrict = false,
				.distributionColumnName = distributedTableParams->distributionColumnName,
			};
			ConvertCitusLocalTableToTableType(partitionRelationId, tableType,
											  &childDistributedTableParams);
		}

		MemoryContextSwitchTo(oldContext);
		MemoryContextDelete(citusPartitionContext);
	}

	if (shouldDropLocalPlacement)
	{
		NoneDistTableDropCoordinatorPlacementTable(relationId);
	}
}


/*
 * DecideCitusTableParams decides CitusTableParams based on given CitusTableType
 * and DistributedTableParams if it's a distributed table.
 *
 * DistributedTableParams should be non-null only if CitusTableType corresponds
 * to a distributed table.
 */
static
CitusTableParams
DecideCitusTableParams(CitusTableType tableType,
					   DistributedTableParams *distributedTableParams)
{
	CitusTableParams citusTableParams = { 0 };
	switch (tableType)
	{
		case HASH_DISTRIBUTED:
		{
			Assert(distributedTableParams->colocationParam.colocationParamType ==
				   COLOCATE_WITH_TABLE_LIKE_OPT);

			citusTableParams.distributionMethod = DISTRIBUTE_BY_HASH;
			citusTableParams.replicationModel =
				DecideDistTableReplicationModel(DISTRIBUTE_BY_HASH,
												distributedTableParams->colocationParam.
												colocateWithTableName);
			break;
		}

		case APPEND_DISTRIBUTED:
		{
			Assert(distributedTableParams->colocationParam.colocationParamType ==
				   COLOCATE_WITH_TABLE_LIKE_OPT);

			citusTableParams.distributionMethod = DISTRIBUTE_BY_APPEND;
			citusTableParams.replicationModel =
				DecideDistTableReplicationModel(APPEND_DISTRIBUTED,
												distributedTableParams->colocationParam.
												colocateWithTableName);
			break;
		}

		case RANGE_DISTRIBUTED:
		{
			Assert(distributedTableParams->colocationParam.colocationParamType ==
				   COLOCATE_WITH_TABLE_LIKE_OPT);

			citusTableParams.distributionMethod = DISTRIBUTE_BY_RANGE;
			citusTableParams.replicationModel =
				DecideDistTableReplicationModel(RANGE_DISTRIBUTED,
												distributedTableParams->colocationParam.
												colocateWithTableName);
			break;
		}

		case SINGLE_SHARD_DISTRIBUTED:
		{
			citusTableParams.distributionMethod = DISTRIBUTE_BY_NONE;
			citusTableParams.replicationModel = REPLICATION_MODEL_STREAMING;
			break;
		}

		case REFERENCE_TABLE:
		{
			citusTableParams.distributionMethod = DISTRIBUTE_BY_NONE;
			citusTableParams.replicationModel = REPLICATION_MODEL_2PC;
			break;
		}

		default:
		{
			ereport(ERROR, (errmsg("unexpected table type when deciding Citus "
								   "table params")));
			break;
		}
	}

	return citusTableParams;
}


/*
 * PropagatePrerequisiteObjectsForDistributedTable ensures we can create shards
 * on all nodes by ensuring all dependent objects exist on all node.
 */
static void
PropagatePrerequisiteObjectsForDistributedTable(Oid relationId)
{
	/*
	 * Ensure that the sequences used in column defaults of the table
	 * have proper types
	 */
	EnsureRelationHasCompatibleSequenceTypes(relationId);

	/*
	 * distributed tables might have dependencies on different objects, since we create
	 * shards for a distributed table via multiple sessions these objects will be created
	 * via their own connection and committed immediately so they become visible to all
	 * sessions creating shards.
	 */
	ObjectAddress *tableAddress = palloc0(sizeof(ObjectAddress));
	ObjectAddressSet(*tableAddress, RelationRelationId, relationId);
	EnsureAllObjectDependenciesExistOnAllNodes(list_make1(tableAddress));
	TrackPropagatedTableAndSequences(relationId);
}


/*
 * EnsureSequenceTypeSupported ensures that the type of the column that uses
 * a sequence on its DEFAULT is consistent with previous uses (if any) of the
 * sequence in distributed tables.
 * If any other distributed table uses the input sequence, it checks whether
 * the types of the columns using the sequence match. If they don't, it errors out.
 * Otherwise, the condition is ensured.
 * Since the owner of the sequence may not distributed yet, it should be added
 * explicitly.
 */
void
EnsureSequenceTypeSupported(Oid seqOid, Oid attributeTypeId, Oid ownerRelationId)
{
	Oid attrDefOid;
	List *attrDefOids = GetAttrDefsFromSequence(seqOid);

<<<<<<< HEAD
	foreach_oid(attrDefOid, attrDefOids)
=======
	foreach_declared_oid(attrDefOid, attrDefOids)
>>>>>>> 43f3786c
	{
		ObjectAddress columnAddress = GetAttrDefaultColumnAddress(attrDefOid);

		/*
		 * If another distributed table is using the same sequence
		 * in one of its column defaults, make sure the types of the
		 * columns match.
		 *
		 * We skip non-distributed tables, but we need to check the current
		 * table as it might reference the same sequence multiple times.
		 */
		if (columnAddress.objectId != ownerRelationId &&
			!IsCitusTable(columnAddress.objectId))
		{
			continue;
		}
		Oid currentAttributeTypId = GetAttributeTypeOid(columnAddress.objectId,
														columnAddress.objectSubId);
		if (attributeTypeId != currentAttributeTypId)
		{
			char *sequenceName = generate_qualified_relation_name(
				seqOid);
			char *citusTableName =
				generate_qualified_relation_name(columnAddress.objectId);
			ereport(ERROR, (errmsg(
								"The sequence %s is already used for a different"
								" type in column %d of the table %s",
								sequenceName, columnAddress.objectSubId,
								citusTableName)));
		}
	}
}


/*
 * AlterSequenceType alters the given sequence's type to the given type.
 */
void
AlterSequenceType(Oid seqOid, Oid typeOid)
{
	Form_pg_sequence sequenceData = pg_get_sequencedef(seqOid);
	Oid currentSequenceTypeOid = sequenceData->seqtypid;
	if (currentSequenceTypeOid != typeOid)
	{
		AlterSeqStmt *alterSequenceStatement = makeNode(AlterSeqStmt);
		char *seqNamespace = get_namespace_name(get_rel_namespace(seqOid));
		char *seqName = get_rel_name(seqOid);
		alterSequenceStatement->sequence = makeRangeVar(seqNamespace, seqName, -1);
		Node *asTypeNode = (Node *) makeTypeNameFromOid(typeOid, -1);
		SetDefElemArg(alterSequenceStatement, "as", asTypeNode);
		ParseState *pstate = make_parsestate(NULL);
		AlterSequence(pstate, alterSequenceStatement);
		CommandCounterIncrement();
	}
}


/*
 * EnsureRelationHasCompatibleSequenceTypes ensures that sequences used for columns
 * of the table have compatible types both with the column type on that table and
 * all other distributed tables' columns they have used for
 */
void
EnsureRelationHasCompatibleSequenceTypes(Oid relationId)
{
	List *seqInfoList = NIL;

	GetDependentSequencesWithRelation(relationId, &seqInfoList, 0, DEPENDENCY_AUTO);
	EnsureDistributedSequencesHaveOneType(relationId, seqInfoList);
}


/*
 * EnsureDistributedSequencesHaveOneType first ensures that the type of the column
 * in which the sequence is used as default is supported for each sequence in input
 * dependentSequenceList, and then alters the sequence type if not the same with the column type.
 */
static void
EnsureDistributedSequencesHaveOneType(Oid relationId, List *seqInfoList)
{
	SequenceInfo *seqInfo = NULL;
	foreach_declared_ptr(seqInfo, seqInfoList)
	{
		if (!seqInfo->isNextValDefault)
		{
			/*
			 * If a sequence is not on the nextval, we don't need any check.
			 * This is a dependent sequence via ALTER SEQUENCE .. OWNED BY col
			 */
			continue;
		}

		/*
		 * We should make sure that the type of the column that uses
		 * that sequence is supported
		 */
		Oid sequenceOid = seqInfo->sequenceOid;
		AttrNumber attnum = seqInfo->attributeNumber;
		Oid attributeTypeId = GetAttributeTypeOid(relationId, attnum);
		EnsureSequenceTypeSupported(sequenceOid, attributeTypeId, relationId);

		/*
		 * Alter the sequence's data type in the coordinator if needed.
		 *
		 * First, we should only change the sequence type if the column
		 * is a supported sequence type. For example, if a sequence is used
		 * in an expression which then becomes a text, we should not try to
		 * alter the sequence type to text. Postgres only supports int2, int4
		 * and int8 as the sequence type.
		 *
		 * A sequence's type is bigint by default and it doesn't change even if
		 * it's used in an int column. We should change the type if needed,
		 * and not allow future ALTER SEQUENCE ... TYPE ... commands for
		 * sequences used as defaults in distributed tables.
		 */
		if (attributeTypeId == INT2OID ||
			attributeTypeId == INT4OID ||
			attributeTypeId == INT8OID)
		{
			AlterSequenceType(sequenceOid, attributeTypeId);
		}
	}
}


/*
 * DecideDistTableReplicationModel function decides which replication model should be
 * used for a distributed table depending on given distribution configuration.
 */
static char
DecideDistTableReplicationModel(char distributionMethod, char *colocateWithTableName)
{
	Assert(distributionMethod != DISTRIBUTE_BY_NONE);

	if (!IsColocateWithDefault(colocateWithTableName) &&
		!IsColocateWithNone(colocateWithTableName))
	{
		text *colocateWithTableNameText = cstring_to_text(colocateWithTableName);
		Oid colocatedRelationId = ResolveRelationId(colocateWithTableNameText, false);
		CitusTableCacheEntry *targetTableEntry = GetCitusTableCacheEntry(
			colocatedRelationId);
		char replicationModel = targetTableEntry->replicationModel;

		return replicationModel;
	}
	else if (distributionMethod == DISTRIBUTE_BY_HASH &&
			 !DistributedTableReplicationIsEnabled())
	{
		return REPLICATION_MODEL_STREAMING;
	}
	else
	{
		return REPLICATION_MODEL_COORDINATOR;
	}

	/* we should not reach to this point */
	return REPLICATION_MODEL_INVALID;
}


/*
 * CreateHashDistributedTableShards creates shards of given hash distributed table.
 */
static void
CreateHashDistributedTableShards(Oid relationId, int shardCount,
								 Oid colocatedTableId, bool localTableEmpty)
{
	bool useExclusiveConnection = false;

	/*
	 * Decide whether to use exclusive connections per placement or not. Note that
	 * if the local table is not empty, we cannot use sequential mode since the COPY
	 * operation that'd load the data into shards currently requires exclusive
	 * connections.
	 */
	if (RegularTable(relationId))
	{
		useExclusiveConnection = CanUseExclusiveConnections(relationId,
															localTableEmpty);
	}

	if (colocatedTableId != InvalidOid)
	{
		/*
		 * We currently allow concurrent distribution of colocated tables (which
		 * we probably should not be allowing because of foreign keys /
		 * partitioning etc).
		 *
		 * We also prevent concurrent shard moves / copy / splits) while creating
		 * a colocated table.
		 */
		AcquirePlacementColocationLock(colocatedTableId, ShareLock,
									   "colocate distributed table");

		CreateColocatedShards(relationId, colocatedTableId, useExclusiveConnection);
	}
	else
	{
		/*
		 * This path is only reached by create_distributed_table for the distributed
		 * tables which will not be part of an existing colocation group. Therefore,
		 * we can directly use ShardReplicationFactor global variable here.
		 */
		CreateShardsWithRoundRobinPolicy(relationId, shardCount, ShardReplicationFactor,
										 useExclusiveConnection);
	}
}


/*
 * CreateSingleShardTableShard creates the shard of given single-shard
 * distributed table.
 */
static void
CreateSingleShardTableShard(Oid relationId, Oid colocatedTableId,
							uint32 colocationId)
{
	if (colocatedTableId != InvalidOid)
	{
		/*
		 * We currently allow concurrent distribution of colocated tables (which
		 * we probably should not be allowing because of foreign keys /
		 * partitioning etc).
		 *
		 * We also prevent concurrent shard moves / copy / splits) while creating
		 * a colocated table.
		 */
		AcquirePlacementColocationLock(colocatedTableId, ShareLock,
									   "colocate distributed table");

		/*
		 * We don't need to force using exclusive connections because we're anyway
		 * creating a single shard.
		 */
		bool useExclusiveConnection = false;
		CreateColocatedShards(relationId, colocatedTableId, useExclusiveConnection);
	}
	else
	{
		CreateSingleShardTableShardWithRoundRobinPolicy(relationId, colocationId);
	}
}


/*
 * ColocationIdForNewTable returns a colocation id for given table
 * according to given configuration. If there is no such configuration, it
 * creates one and returns colocation id of newly the created colocation group.
 * Note that DistributedTableParams and the distribution column Var should be
 * non-null only if CitusTableType corresponds to a distributed table.
 *
 * For append and range distributed tables, this function errors out if
 * colocateWithTableName parameter is not NULL, otherwise directly returns
 * INVALID_COLOCATION_ID.
 *
 * For reference tables, returns the common reference table colocation id.
 *
 * This function assumes its caller take necessary lock on relationId to
 * prevent possible changes on it.
 */
static uint32
ColocationIdForNewTable(Oid relationId, CitusTableType tableType,
						DistributedTableParams *distributedTableParams,
						Var *distributionColumn)
{
	CitusTableParams citusTableParams = DecideCitusTableParams(tableType,
															   distributedTableParams);

	uint32 colocationId = INVALID_COLOCATION_ID;

	if (tableType == APPEND_DISTRIBUTED || tableType == RANGE_DISTRIBUTED)
	{
		Assert(distributedTableParams->colocationParam.colocationParamType ==
			   COLOCATE_WITH_TABLE_LIKE_OPT);
		char *colocateWithTableName =
			distributedTableParams->colocationParam.colocateWithTableName;
		if (!IsColocateWithDefault(colocateWithTableName))
		{
			ereport(ERROR, (errcode(ERRCODE_FEATURE_NOT_SUPPORTED),
							errmsg("cannot distribute relation"),
							errdetail("Currently, colocate_with option is not supported "
									  "for append / range distributed tables.")));
		}

		return colocationId;
	}
	else if (tableType == REFERENCE_TABLE)
	{
		return CreateReferenceTableColocationId();
	}
	else
	{
		/*
		 * Get an exclusive lock on the colocation system catalog. Therefore, we
		 * can be sure that there will no modifications on the colocation table
		 * until this transaction is committed.
		 */

		Oid distributionColumnType =
			distributionColumn ? distributionColumn->vartype : InvalidOid;
		Oid distributionColumnCollation =
			distributionColumn ? get_typcollation(distributionColumnType) : InvalidOid;

		Assert(distributedTableParams->colocationParam.colocationParamType ==
			   COLOCATE_WITH_TABLE_LIKE_OPT);
		char *colocateWithTableName =
			distributedTableParams->colocationParam.colocateWithTableName;

		/* get an advisory lock to serialize concurrent default group creations */
		if (IsColocateWithDefault(colocateWithTableName))
		{
			AcquireColocationDefaultLock();
		}

		colocationId = FindColocateWithColocationId(relationId,
													citusTableParams.replicationModel,
													distributionColumnType,
													distributionColumnCollation,
													distributedTableParams->shardCount,
													distributedTableParams->
													shardCountIsStrict,
													colocateWithTableName);

		if (IsColocateWithDefault(colocateWithTableName) &&
			(colocationId != INVALID_COLOCATION_ID))
		{
			/*
			 * we can release advisory lock if there is already a default entry for given params;
			 * else, we should keep it to prevent different default coloc entry creation by
			 * concurrent operations.
			 */
			ReleaseColocationDefaultLock();
		}

		if (colocationId == INVALID_COLOCATION_ID)
		{
			if (IsColocateWithDefault(colocateWithTableName))
			{
				/*
				 * Generate a new colocation ID and insert a pg_dist_colocation
				 * record.
				 */
				colocationId = CreateColocationGroup(distributedTableParams->shardCount,
													 ShardReplicationFactor,
													 distributionColumnType,
													 distributionColumnCollation);
			}
			else if (IsColocateWithNone(colocateWithTableName))
			{
				/*
				 * Generate a new colocation ID and insert a pg_dist_colocation
				 * record.
				 */
				colocationId = CreateColocationGroup(distributedTableParams->shardCount,
													 ShardReplicationFactor,
													 distributionColumnType,
													 distributionColumnCollation);
			}
		}
	}

	return colocationId;
}


/*
 * EnsureRelationCanBeDistributed checks whether Citus can safely distribute given
 * relation with the given configuration. We perform almost all safety checks for
 * distributing table here. If there is an unsatisfied requirement, we error out
 * and do not distribute the table.
 *
 * This function assumes, callers have already acquired necessary locks to ensure
 * there will not be any change in the given relation.
 */
static void
EnsureRelationCanBeDistributed(Oid relationId, Var *distributionColumn,
							   char distributionMethod, uint32 colocationId,
							   char replicationModel)
{
	Oid parentRelationId = InvalidOid;

	EnsureLocalTableEmptyIfNecessary(relationId, distributionMethod);

	/* user really wants triggers? */
	if (EnableUnsafeTriggers)
	{
		ErrorIfRelationHasUnsupportedTrigger(relationId);
	}
	else
	{
		EnsureRelationHasNoTriggers(relationId);
	}

	/* we assume callers took necessary locks */
	Relation relation = relation_open(relationId, NoLock);
	TupleDesc relationDesc = RelationGetDescr(relation);
	char *relationName = RelationGetRelationName(relation);

	ErrorIfTableIsACatalogTable(relation);


	/* verify target relation is not distributed by a generated stored column
	 */
	if (distributionMethod != DISTRIBUTE_BY_NONE &&
		DistributionColumnUsesGeneratedStoredColumn(relationDesc, distributionColumn))
	{
		ereport(ERROR, (errcode(ERRCODE_FEATURE_NOT_SUPPORTED),
						errmsg("cannot distribute relation: %s", relationName),
						errdetail("Distribution column must not use GENERATED ALWAYS "
								  "AS (...) STORED.")));
	}

	/* verify target relation is not distributed by a column of type numeric with negative scale */
	if (distributionMethod != DISTRIBUTE_BY_NONE &&
		DistributionColumnUsesNumericColumnNegativeScale(relationDesc,
														 distributionColumn))
	{
		ereport(ERROR, (errcode(ERRCODE_FEATURE_NOT_SUPPORTED),
						errmsg("cannot distribute relation: %s", relationName),
						errdetail("Distribution column must not use numeric type "
								  "with negative scale")));
	}

	/* check for support function needed by specified partition method */
	if (distributionMethod == DISTRIBUTE_BY_HASH)
	{
		Oid hashSupportFunction = SupportFunctionForColumn(distributionColumn,
														   HASH_AM_OID,
														   HASHSTANDARD_PROC);
		if (hashSupportFunction == InvalidOid)
		{
			ereport(ERROR, (errcode(ERRCODE_UNDEFINED_FUNCTION),
							errmsg("could not identify a hash function for type %s",
								   format_type_be(distributionColumn->vartype)),
							errdatatype(distributionColumn->vartype),
							errdetail("Partition column types must have a hash function "
									  "defined to use hash partitioning.")));
		}

		if (distributionColumn->varcollid != InvalidOid &&
			!get_collation_isdeterministic(distributionColumn->varcollid))
		{
			ereport(ERROR, (errcode(ERRCODE_FEATURE_NOT_SUPPORTED),
							errmsg("Hash distributed partition columns may not use "
								   "a non deterministic collation")));
		}
	}
	else if (distributionMethod == DISTRIBUTE_BY_RANGE)
	{
		Oid btreeSupportFunction = SupportFunctionForColumn(distributionColumn,
															BTREE_AM_OID, BTORDER_PROC);
		if (btreeSupportFunction == InvalidOid)
		{
			ereport(ERROR,
					(errcode(ERRCODE_UNDEFINED_FUNCTION),
					 errmsg("could not identify a comparison function for type %s",
							format_type_be(distributionColumn->vartype)),
					 errdatatype(distributionColumn->vartype),
					 errdetail("Partition column types must have a comparison function "
							   "defined to use range partitioning.")));
		}
	}

	if (PartitionTableNoLock(relationId))
	{
		parentRelationId = PartitionParentOid(relationId);
	}

	/* partitions cannot be distributed if their parent is not distributed */
	if (PartitionTableNoLock(relationId) && !IsCitusTable(parentRelationId))
	{
		char *parentRelationName = get_rel_name(parentRelationId);

		ereport(ERROR, (errmsg("cannot distribute relation \"%s\" which is partition of "
							   "\"%s\"", relationName, parentRelationName),
						errdetail("Citus does not support distributing partitions "
								  "if their parent is not distributed table."),
						errhint("Distribute the partitioned table \"%s\" instead.",
								parentRelationName)));
	}

	/*
	 * These checks are mostly for partitioned tables not partitions because we prevent
	 * distributing partitions directly in the above check. However, partitions can still
	 * reach this point because, we call CreateDistributedTable for partitions if their
	 * parent table is distributed.
	 */
	if (PartitionedTableNoLock(relationId))
	{
		/*
		 * Distributing partitioned tables is only supported for hash-distribution
		 * or single-shard tables.
		 */
		bool isSingleShardTable =
			distributionMethod == DISTRIBUTE_BY_NONE &&
			replicationModel == REPLICATION_MODEL_STREAMING &&
			colocationId != INVALID_COLOCATION_ID;
		if (distributionMethod != DISTRIBUTE_BY_HASH && !isSingleShardTable)
		{
			ereport(ERROR, (errcode(ERRCODE_FEATURE_NOT_SUPPORTED),
							errmsg("distributing partitioned tables in only supported "
								   "for hash-distributed tables")));
		}

		/* we don't support distributing tables with multi-level partitioning */
		if (PartitionTableNoLock(relationId))
		{
			char *parentRelationName = get_rel_name(parentRelationId);

			ereport(ERROR, (errcode(ERRCODE_FEATURE_NOT_SUPPORTED),
							errmsg("distributing multi-level partitioned tables "
								   "is not supported"),
							errdetail("Relation \"%s\" is partitioned table itself and "
									  "it is also partition of relation \"%s\".",
									  relationName, parentRelationName)));
		}
	}

	ErrorIfUnsupportedConstraint(relation, distributionMethod, replicationModel,
								 distributionColumn, colocationId);


	ErrorIfUnsupportedPolicy(relation);
	relation_close(relation, NoLock);
}


/*
 * ErrorIfTemporaryTable errors out if the given table is a temporary table.
 */
static void
ErrorIfTemporaryTable(Oid relationId)
{
	if (get_rel_persistence(relationId) == RELPERSISTENCE_TEMP)
	{
		ereport(ERROR, (errcode(ERRCODE_FEATURE_NOT_SUPPORTED),
						errmsg("cannot distribute a temporary table")));
	}
}


/*
 * ErrorIfTableIsACatalogTable is a helper function to error out for citus
 * table creation from a catalog table.
 */
void
ErrorIfTableIsACatalogTable(Relation relation)
{
	if (relation->rd_rel->relnamespace != PG_CATALOG_NAMESPACE)
	{
		return;
	}

	ereport(ERROR, (errcode(ERRCODE_FEATURE_NOT_SUPPORTED),
					errmsg("cannot create a citus table from a catalog table")));
}


/*
 * EnsureLocalTableEmptyIfNecessary errors out if the function should be empty
 * according to ShouldLocalTableBeEmpty but it is not.
 */
static void
EnsureLocalTableEmptyIfNecessary(Oid relationId, char distributionMethod)
{
	if (ShouldLocalTableBeEmpty(relationId, distributionMethod))
	{
		EnsureLocalTableEmpty(relationId);
	}
}


/*
 * ShouldLocalTableBeEmpty returns true if the local table should be empty
 * before creating a citus table.
 * In some cases, it is possible and safe to send local data to shards while
 * distributing the table. In those cases, we can distribute non-empty local
 * tables. This function checks the distributionMethod and relation kind to
 * see whether we need to be ensure emptiness of local table.
 */
static bool
ShouldLocalTableBeEmpty(Oid relationId, char distributionMethod)
{
	bool shouldLocalTableBeEmpty = false;
	if (distributionMethod != DISTRIBUTE_BY_HASH &&
		distributionMethod != DISTRIBUTE_BY_NONE)
	{
		/*
		 * We only support hash distributed tables and reference tables
		 * for initial data loading
		 */
		shouldLocalTableBeEmpty = true;
	}
	else if (!RegularTable(relationId))
	{
		/*
		 * We only support tables and partitioned tables for initial
		 * data loading
		 */
		shouldLocalTableBeEmpty = true;
	}

	return shouldLocalTableBeEmpty;
}


/*
 * EnsureLocalTableEmpty errors out if the local table is not empty.
 */
static void
EnsureLocalTableEmpty(Oid relationId)
{
	char *relationName = get_rel_name(relationId);
	bool localTableEmpty = TableEmpty(relationId);

	if (!localTableEmpty)
	{
		ereport(ERROR, (errcode(ERRCODE_INVALID_TABLE_DEFINITION),
						errmsg("cannot distribute relation \"%s\"", relationName),
						errdetail("Relation \"%s\" contains data.", relationName),
						errhint("Empty your table before distributing it.")));
	}
}


/*
 * EnsureDistributableTable ensures the given table type is appropriate to
 * be distributed. Table type should be regular or citus local table.
 */
static void
EnsureDistributableTable(Oid relationId)
{
	bool isLocalTable = IsCitusTableType(relationId, CITUS_LOCAL_TABLE);
	bool isRegularTable = !IsCitusTableType(relationId, ANY_CITUS_TABLE_TYPE);

	if (!isLocalTable && !isRegularTable)
	{
		char *relationName = get_rel_name(relationId);

		ereport(ERROR, (errcode(ERRCODE_INVALID_TABLE_DEFINITION),
						errmsg("table \"%s\" is already distributed",
							   relationName)));
	}
}


/*
 * EnsureTableNotDistributed errors out if the table is distributed.
 */
void
EnsureTableNotDistributed(Oid relationId)
{
	char *relationName = get_rel_name(relationId);

	bool isCitusTable = IsCitusTable(relationId);

	if (isCitusTable)
	{
		ereport(ERROR, (errcode(ERRCODE_INVALID_TABLE_DEFINITION),
						errmsg("table \"%s\" is already distributed",
							   relationName)));
	}
}


/*
 * EnsureRelationHasNoTriggers errors out if the given table has triggers on
 * it. See also GetExplicitTriggerIdList function's comment for the triggers this
 * function errors out.
 */
static void
EnsureRelationHasNoTriggers(Oid relationId)
{
	List *explicitTriggerIds = GetExplicitTriggerIdList(relationId);

	if (list_length(explicitTriggerIds) > 0)
	{
		char *relationName = get_rel_name(relationId);

		Assert(relationName != NULL);
		ereport(ERROR, (errmsg("cannot distribute relation \"%s\" because it "
							   "has triggers", relationName),
						errhint("Consider dropping all the triggers on \"%s\" "
								"and retry.", relationName)));
	}
}


/*
 * LookupDistributionMethod maps the oids of citus.distribution_type enum
 * values to pg_dist_partition.partmethod values.
 *
 * The passed in oid has to belong to a value of citus.distribution_type.
 */
char
LookupDistributionMethod(Oid distributionMethodOid)
{
	char distributionMethod = 0;

	HeapTuple enumTuple = SearchSysCache1(ENUMOID, ObjectIdGetDatum(
											  distributionMethodOid));
	if (!HeapTupleIsValid(enumTuple))
	{
		ereport(ERROR, (errmsg("invalid internal value for enum: %u",
							   distributionMethodOid)));
	}

	Form_pg_enum enumForm = (Form_pg_enum) GETSTRUCT(enumTuple);
	const char *enumLabel = NameStr(enumForm->enumlabel);

	if (strncmp(enumLabel, "append", NAMEDATALEN) == 0)
	{
		distributionMethod = DISTRIBUTE_BY_APPEND;
	}
	else if (strncmp(enumLabel, "hash", NAMEDATALEN) == 0)
	{
		distributionMethod = DISTRIBUTE_BY_HASH;
	}
	else if (strncmp(enumLabel, "range", NAMEDATALEN) == 0)
	{
		distributionMethod = DISTRIBUTE_BY_RANGE;
	}
	else
	{
		ereport(ERROR, (errmsg("invalid label for enum: %s", enumLabel)));
	}

	ReleaseSysCache(enumTuple);

	return distributionMethod;
}


/*
 *	SupportFunctionForColumn locates a support function given a column, an access method,
 *	and and id of a support function. This function returns InvalidOid if there is no
 *	support function for the operator class family of the column, but if the data type
 *	of the column has no default operator class whatsoever, this function errors out.
 */
static Oid
SupportFunctionForColumn(Var *partitionColumn, Oid accessMethodId,
						 int16 supportFunctionNumber)
{
	Oid columnOid = partitionColumn->vartype;
	Oid operatorClassId = GetDefaultOpClass(columnOid, accessMethodId);

	/* currently only support using the default operator class */
	if (operatorClassId == InvalidOid)
	{
		ereport(ERROR, (errcode(ERRCODE_UNDEFINED_OBJECT),
						errmsg("data type %s has no default operator class for specified"
							   " partition method", format_type_be(columnOid)),
						errdatatype(columnOid),
						errdetail("Partition column types must have a default operator"
								  " class defined.")));
	}

	Oid operatorFamilyId = get_opclass_family(operatorClassId);
	Oid operatorClassInputType = get_opclass_input_type(operatorClassId);
	Oid supportFunctionOid = get_opfamily_proc(operatorFamilyId, operatorClassInputType,
											   operatorClassInputType,
											   supportFunctionNumber);

	return supportFunctionOid;
}


/*
 * TableEmpty function checks whether given table contains any row and
 * returns false if there is any data.
 */
bool
TableEmpty(Oid tableId)
{
	Oid schemaId = get_rel_namespace(tableId);
	char *schemaName = get_namespace_name(schemaId);
	char *tableName = get_rel_name(tableId);
	char *tableQualifiedName = quote_qualified_identifier(schemaName, tableName);

	StringInfo selectTrueQueryString = makeStringInfo();

	bool readOnly = true;

	int spiConnectionResult = SPI_connect();
	if (spiConnectionResult != SPI_OK_CONNECT)
	{
		ereport(ERROR, (errmsg("could not connect to SPI manager")));
	}

	appendStringInfo(selectTrueQueryString, SELECT_TRUE_QUERY, tableQualifiedName);

	int spiQueryResult = SPI_execute(selectTrueQueryString->data, readOnly, 0);
	if (spiQueryResult != SPI_OK_SELECT)
	{
		ereport(ERROR, (errmsg("execution was not successful \"%s\"",
							   selectTrueQueryString->data)));
	}

	/* we expect that SELECT TRUE query will return single value in a single row OR empty set */
	Assert(SPI_processed == 1 || SPI_processed == 0);

	bool localTableEmpty = !SPI_processed;

	SPI_finish();

	return localTableEmpty;
}


/*
 * CanUseExclusiveConnections checks if we can open parallel connections
 * while creating shards. We simply error out if we need to execute
 * sequentially but there is data in the table, since we cannot copy the
 * data to shards sequentially.
 */
static bool
CanUseExclusiveConnections(Oid relationId, bool localTableEmpty)
{
	bool hasForeignKeyToReferenceTable = HasForeignKeyToReferenceTable(relationId);
	bool shouldRunSequential = MultiShardConnectionType == SEQUENTIAL_CONNECTION ||
							   hasForeignKeyToReferenceTable;

	if (shouldRunSequential && ParallelQueryExecutedInTransaction())
	{
		/*
		 * We decided to use sequential execution. It's either because relation
		 * has a pre-existing foreign key to a reference table or because we
		 * decided to use sequential execution due to a query executed in the
		 * current xact beforehand.
		 * We have specific error messages for either cases.
		 */

		char *relationName = get_rel_name(relationId);

		if (hasForeignKeyToReferenceTable)
		{
			/*
			 * If there has already been a parallel query executed, the sequential mode
			 * would still use the already opened parallel connections to the workers,
			 * thus contradicting our purpose of using sequential mode.
			 */
			ereport(ERROR, (errmsg("cannot distribute relation \"%s\" in this "
								   "transaction because it has a foreign key to "
								   "a reference table", relationName),
							errdetail("If a hash distributed table has a foreign key "
									  "to a reference table, it has to be created "
									  "in sequential mode before any parallel commands "
									  "have been executed in the same transaction"),
							errhint("Try re-running the transaction with "
									"\"SET LOCAL citus.multi_shard_modify_mode TO "
									"\'sequential\';\"")));
		}
		else if (MultiShardConnectionType == SEQUENTIAL_CONNECTION)
		{
			ereport(ERROR, (errmsg("cannot distribute \"%s\" in sequential mode because "
								   "a parallel query was executed in this transaction",
								   relationName),
							errhint("If you have manually set "
									"citus.multi_shard_modify_mode to 'sequential', "
									"try with 'parallel' option. ")));
		}
	}
	else if (shouldRunSequential)
	{
		return false;
	}
	else if (!localTableEmpty || IsMultiStatementTransaction())
	{
		return true;
	}

	return false;
}


/*
 * CreateTruncateTrigger creates a truncate trigger on table identified by relationId
 * and assigns citus_truncate_trigger() as handler.
 */
void
CreateTruncateTrigger(Oid relationId)
{
	StringInfo triggerName = makeStringInfo();
	bool internal = true;

	appendStringInfo(triggerName, "truncate_trigger");

	CreateTrigStmt *trigger = makeNode(CreateTrigStmt);
	trigger->trigname = triggerName->data;
	trigger->relation = NULL;
	trigger->funcname = SystemFuncName(CITUS_TRUNCATE_TRIGGER_NAME);
	trigger->args = NIL;
	trigger->row = false;
	trigger->timing = TRIGGER_TYPE_AFTER;
	trigger->events = TRIGGER_TYPE_TRUNCATE;
	trigger->columns = NIL;
	trigger->whenClause = NULL;
	trigger->isconstraint = false;

	CreateTrigger(trigger, NULL, relationId, InvalidOid, InvalidOid, InvalidOid,
				  InvalidOid, InvalidOid, NULL,
				  internal, false);
}


/*
 * RegularTable function returns true if given table's relation kind is RELKIND_RELATION
 * or RELKIND_PARTITIONED_TABLE otherwise it returns false.
 */
bool
RegularTable(Oid relationId)
{
	char relationKind = get_rel_relkind(relationId);

	if (relationKind == RELKIND_RELATION || relationKind == RELKIND_PARTITIONED_TABLE)
	{
		return true;
	}

	return false;
}


/*
 * CopyLocalDataIntoShards is a wrapper around CopyFromLocalTableIntoDistTable
 * to copy data from the local table, which is hidden after converting it to a
 * distributed table, into the shards of the distributed table.
 *
 * After copying local data into the distributed table, the local data remains
 * in place and should be truncated at a later time.
 */
static void
CopyLocalDataIntoShards(Oid distributedTableId)
{
	uint64 rowsCopied = CopyFromLocalTableIntoDistTable(distributedTableId,
														distributedTableId);
	if (rowsCopied > 0)
	{
		char *qualifiedRelationName =
			generate_qualified_relation_name(distributedTableId);
		ereport(NOTICE, (errmsg("copying the data has completed"),
						 errdetail("The local data in the table is no longer visible, "
								   "but is still on disk."),
						 errhint("To remove the local data, run: SELECT "
								 "truncate_local_data_after_distributing_table($$%s$$)",
								 qualifiedRelationName)));
	}
}


/*
 * CopyFromLocalTableIntoDistTable copies data from given local table into
 * the shards of given distributed table.
 *
 * For partitioned tables, this functions returns without copying the data
 * because we call this function for both partitioned tables and its partitions.
 * Returning early saves us from copying data to workers twice.
 *
 * This function uses CitusCopyDestReceiver to invoke the distributed COPY logic.
 * We cannot use a regular COPY here since that cannot read from a table. Instead
 * we read from the table and pass each tuple to the CitusCopyDestReceiver which
 * opens a connection and starts a COPY for each shard placement that will have
 * data.
 *
 * We assume that the local table might indeed be a distributed table and the
 * caller would want to read the local data from the shell table in that case.
 * For this reason, to keep it simple, we perform a heap scan directly on the
 * table instead of using SELECT.
 *
 * We read from the table and pass each tuple to the CitusCopyDestReceiver which
 * opens a connection and starts a COPY for each shard placement that will have
 * data.
 */
uint64
CopyFromLocalTableIntoDistTable(Oid localTableId, Oid distributedTableId)
{
	/* take an ExclusiveLock to block all operations except SELECT */
	Relation localRelation = table_open(localTableId, ExclusiveLock);

	/*
	 * Skip copying from partitioned tables, we will copy the data from
	 * partition to partition's shards.
	 */
	if (PartitionedTable(distributedTableId))
	{
		table_close(localRelation, NoLock);

		return 0;
	}

	/*
	 * All writes have finished, make sure that we can see them by using the
	 * latest snapshot. We use GetLatestSnapshot instead of
	 * GetTransactionSnapshot since the latter would not reveal all writes
	 * in serializable or repeatable read mode. Note that subsequent reads
	 * from the distributed table would reveal those writes, temporarily
	 * violating the isolation level. However, this seems preferable over
	 * dropping the writes entirely.
	 */
	PushActiveSnapshot(GetLatestSnapshot());

	Relation distributedRelation = RelationIdGetRelation(distributedTableId);

	/* get the table columns for distributed table */
	TupleDesc destTupleDescriptor = RelationGetDescr(distributedRelation);
	List *columnNameList = TupleDescColumnNameList(destTupleDescriptor);

	RelationClose(distributedRelation);

	int partitionColumnIndex = INVALID_PARTITION_COLUMN_INDEX;

	/* determine the partition column in the tuple descriptor */
	Var *partitionColumn = PartitionColumn(distributedTableId, 0);
	if (partitionColumn != NULL)
	{
		partitionColumnIndex = partitionColumn->varattno - 1;
	}

	/* create tuple slot for local relation */
	TupleDesc sourceTupleDescriptor = RelationGetDescr(localRelation);
	TupleTableSlot *slot = table_slot_create(localRelation, NULL);

	/* initialise per-tuple memory context */
	EState *estate = CreateExecutorState();
	ExprContext *econtext = GetPerTupleExprContext(estate);
	econtext->ecxt_scantuple = slot;
	const bool nonPublishableData = false;
	DestReceiver *copyDest =
		(DestReceiver *) CreateCitusCopyDestReceiver(distributedTableId,
													 columnNameList,
													 partitionColumnIndex,
													 estate, NULL, nonPublishableData);

	/* initialise state for writing to shards, we'll open connections on demand */
	copyDest->rStartup(copyDest, 0, sourceTupleDescriptor);

	uint64 rowsCopied = DoCopyFromLocalTableIntoShards(localRelation, copyDest, slot,
													   estate);

	/* finish writing into the shards */
	copyDest->rShutdown(copyDest);
	copyDest->rDestroy(copyDest);

	/* free memory and close the relation */
	ExecDropSingleTupleTableSlot(slot);
	FreeExecutorState(estate);
	table_close(localRelation, NoLock);

	PopActiveSnapshot();

	return rowsCopied;
}


/*
 * DoCopyFromLocalTableIntoShards performs a copy operation
 * from local tables into shards.
 *
 * Returns the number of rows copied.
 */
static uint64
DoCopyFromLocalTableIntoShards(Relation localRelation,
							   DestReceiver *copyDest,
							   TupleTableSlot *slot,
							   EState *estate)
{
	/* begin reading from local table */
	TableScanDesc scan = table_beginscan(localRelation, GetActiveSnapshot(), 0,
										 NULL);

	MemoryContext oldContext = MemoryContextSwitchTo(GetPerTupleMemoryContext(estate));

	uint64 rowsCopied = 0;
	while (table_scan_getnextslot(scan, ForwardScanDirection, slot))
	{
		/* send tuple it to a shard */
		copyDest->receiveSlot(slot, copyDest);

		/* clear tuple memory */
		ResetPerTupleExprContext(estate);

		/* make sure we roll back on cancellation */
		CHECK_FOR_INTERRUPTS();

		if (rowsCopied == 0)
		{
			ereport(NOTICE, (errmsg("Copying data from local table...")));
		}

		rowsCopied++;

		if (rowsCopied % LOG_PER_TUPLE_AMOUNT == 0)
		{
			ereport(DEBUG1, (errmsg("Copied " UINT64_FORMAT " rows", rowsCopied)));
		}
	}

	if (rowsCopied % LOG_PER_TUPLE_AMOUNT != 0)
	{
		ereport(DEBUG1, (errmsg("Copied " UINT64_FORMAT " rows", rowsCopied)));
	}

	MemoryContextSwitchTo(oldContext);

	/* finish reading from the local table */
	table_endscan(scan);

	return rowsCopied;
}


/*
 * TupleDescColumnNameList returns a list of column names for the given tuple
 * descriptor as plain strings.
 */
static List *
TupleDescColumnNameList(TupleDesc tupleDescriptor)
{
	List *columnNameList = NIL;

	for (int columnIndex = 0; columnIndex < tupleDescriptor->natts; columnIndex++)
	{
		Form_pg_attribute currentColumn = TupleDescAttr(tupleDescriptor, columnIndex);
		char *columnName = NameStr(currentColumn->attname);

		if (currentColumn->attisdropped ||
			currentColumn->attgenerated == ATTRIBUTE_GENERATED_STORED
			)
		{
			continue;
		}

		columnNameList = lappend(columnNameList, columnName);
	}

	return columnNameList;
}


/*
 * is_valid_numeric_typmod checks if the typmod value is valid
 *
 * Because of the offset, valid numeric typmods are at least VARHDRSZ
 *
 * Copied from PG. See numeric.c for understanding how this works.
 */
static bool
is_valid_numeric_typmod(int32 typmod)
{
	return typmod >= (int32) VARHDRSZ;
}


/*
 * numeric_typmod_scale extracts the scale from a numeric typmod.
 *
 * Copied from PG. See numeric.c for understanding how this works.
 *
 */
static int
numeric_typmod_scale(int32 typmod)
{
	return (((typmod - VARHDRSZ) & 0x7ff) ^ 1024) - 1024;
}


/*
 * DistributionColumnUsesNumericColumnNegativeScale returns whether a given relation uses
 * numeric data type with negative scale on distribution column
 */
static bool
DistributionColumnUsesNumericColumnNegativeScale(TupleDesc relationDesc,
												 Var *distributionColumn)
{
	Form_pg_attribute attributeForm = TupleDescAttr(relationDesc,
													distributionColumn->varattno - 1);

	if (attributeForm->atttypid == NUMERICOID &&
		is_valid_numeric_typmod(attributeForm->atttypmod) &&
		numeric_typmod_scale(attributeForm->atttypmod) < 0)
	{
		return true;
	}

	return false;
}


/*
 * DistributionColumnUsesGeneratedStoredColumn returns whether a given relation uses
 * GENERATED ALWAYS AS (...) STORED on distribution column
 */
static bool
DistributionColumnUsesGeneratedStoredColumn(TupleDesc relationDesc,
											Var *distributionColumn)
{
	Form_pg_attribute attributeForm = TupleDescAttr(relationDesc,
													distributionColumn->varattno - 1);

	if (attributeForm->attgenerated == ATTRIBUTE_GENERATED_STORED)
	{
		return true;
	}

	return false;
}


/*
 * ErrorIfForeignTable errors out if the relation with given relationOid
 * is a foreign table.
 */
static void
ErrorIfForeignTable(Oid relationOid)
{
	if (IsForeignTable(relationOid))
	{
		char *relname = get_rel_name(relationOid);
		char *qualifiedRelname = generate_qualified_relation_name(relationOid);
		ereport(ERROR, (errmsg("foreign tables cannot be distributed"),
						(errhint("Can add foreign table \"%s\" to metadata by running: "
								 "SELECT citus_add_local_table_to_metadata($$%s$$);",
								 relname, qualifiedRelname))));
	}
}<|MERGE_RESOLUTION|>--- conflicted
+++ resolved
@@ -1699,11 +1699,7 @@
 	Oid attrDefOid;
 	List *attrDefOids = GetAttrDefsFromSequence(seqOid);
 
-<<<<<<< HEAD
-	foreach_oid(attrDefOid, attrDefOids)
-=======
 	foreach_declared_oid(attrDefOid, attrDefOids)
->>>>>>> 43f3786c
 	{
 		ObjectAddress columnAddress = GetAttrDefaultColumnAddress(attrDefOid);
 

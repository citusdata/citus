--- conflicted
+++ resolved
@@ -11,29 +11,43 @@
 
 #include "postgres.h"
 #include "miscadmin.h"
-
+#include "miscadmin.h"
+
+#include "access/heapam.h"
 #include "access/heapam.h"
 #include "access/htup_details.h"
 #include "access/xact.h"
 #include "catalog/objectaddress.h"
 #include "catalog/pg_collation.h"
+#include "catalog/pg_collation.h"
 #include "catalog/pg_database.h"
 #include "catalog/pg_database_d.h"
 #include "catalog/pg_tablespace.h"
+#include "catalog/pg_database_d.h"
+#include "catalog/pg_tablespace.h"
 #include "commands/dbcommands.h"
+#include "commands/defrem.h"
 #include "commands/defrem.h"
 #include "nodes/parsenodes.h"
 #include "utils/builtins.h"
 #include "utils/lsyscache.h"
 #include "utils/rel.h"
 #include "utils/relcache.h"
+#include "utils/builtins.h"
+#include "utils/lsyscache.h"
+#include "utils/rel.h"
+#include "utils/relcache.h"
 #include "utils/syscache.h"
 
+#include "distributed/adaptive_executor.h"
 #include "distributed/adaptive_executor.h"
 #include "distributed/commands.h"
 #include "distributed/commands/utility_hook.h"
 #include "distributed/deparse_shard_query.h"
+#include "distributed/deparse_shard_query.h"
 #include "distributed/deparser.h"
+#include "distributed/listutils.h"
+#include "distributed/metadata/distobject.h"
 #include "distributed/listutils.h"
 #include "distributed/metadata/distobject.h"
 #include "distributed/metadata_sync.h"
@@ -41,15 +55,12 @@
 #include "distributed/multi_executor.h"
 #include "distributed/relation_access_tracking.h"
 #include "distributed/worker_protocol.h"
+#include "distributed/worker_protocol.h"
 #include "distributed/worker_transaction.h"
 
 
 /*
-<<<<<<< HEAD
  * DatabaseCollationInfo is used to store collation related information of a database
-=======
- * DatabaseCollationInfo is used to store collation related information of a database.
->>>>>>> 3b556cb5
  */
 typedef struct DatabaseCollationInfo
 {
@@ -66,10 +77,7 @@
 #endif
 } DatabaseCollationInfo;
 
-<<<<<<< HEAD
 static void EnsureSupportedCreateDatabaseCommand(CreatedbStmt *stmt);
-=======
->>>>>>> 3b556cb5
 static char * GenerateCreateDatabaseStatementFromPgDatabase(Form_pg_database
 															databaseForm);
 static DatabaseCollationInfo GetDatabaseCollation(Oid dbOid);
@@ -78,17 +86,10 @@
 static char * GetLocaleProviderString(char datlocprovider);
 #endif
 static char * GetTablespaceName(Oid tablespaceOid);
-<<<<<<< HEAD
 static ObjectAddress * GetDatabaseAddressFromDatabaseName(char *databaseName, bool
 														  missingOk);
 
 static Oid get_database_owner(Oid db_oid);
-=======
-static ObjectAddress * GetDatabaseAddressFromDatabaseName(char *databaseName,
-														  bool missingOk);
-
-static Oid get_database_owner(Oid dbId);
->>>>>>> 3b556cb5
 
 
 /* controlled via GUC */
@@ -299,7 +300,6 @@
 
 #endif
 
-<<<<<<< HEAD
 /*
  * PreprocessAlterDatabaseRenameStmt is executed before the statement is applied to the local
  * postgres instance. In this stage we prepare ALTER DATABASE RENAME statement to be run on
@@ -328,8 +328,6 @@
 }
 
 
-=======
->>>>>>> 3b556cb5
 /*
  * PreprocessAlterDatabaseSetStmt is executed before the statement is applied to the local
  * postgres instance.
@@ -361,69 +359,12 @@
 
 
 /*
-<<<<<<< HEAD
- * This function validates the options provided for the CREATE DATABASE command.
- * It iterates over each option in the stmt->options list and checks if it's supported.
- * If an unsupported option is found, or if a supported option has an invalid value,
- * it raises an error.
- *
- * Parameters:
- * stmt: A CreatedbStmt struct representing a CREATE DATABASE command.
- *       The options field is a list of DefElem structs, each representing an option.
- *
- * Currently, this function checks for the following:
- * - The "oid" option is not supported.
- * - The "template" option is only supported with the value "template1".
- * - The "strategy" option is only supported with the value "wal_log".
- *
- * If any of these checks fail, the function calls ereport to raise an error.
- */
-static void
-EnsureSupportedCreateDatabaseCommand(CreatedbStmt *stmt)
-{
-	DefElem *option = NULL;
-	foreach_ptr(option, stmt->options)
-	{
-		if (strcmp(option->defname, "oid") == 0)
-		{
-			ereport(ERROR,
-					errmsg("CREATE DATABASE option \"%s\" is not supported",
-						   option->defname));
-		}
-
-		char *optionValue = defGetString(option);
-
-		if (strcmp(option->defname, "template") == 0 && strcmp(optionValue,
-															   "template1") != 0)
-		{
-			ereport(ERROR, errmsg("Only template1 is supported as template "
-								  "parameter for CREATE DATABASE"));
-		}
-
-		if (strcmp(option->defname, "strategy") == 0 && strcmp(optionValue, "wal_log") !=
-			0)
-		{
-			ereport(ERROR, errmsg("Only wal_log is supported as strategy "
-								  "parameter for CREATE DATABASE"));
-		}
-	}
-}
-
-
-/*
- * PostprocessAlterDatabaseStmt is executed before the statement is applied to the local
- * postgres instance.
- *
- * In this stage, we can perform validations and prepare the commands that need to
- * be run on all workers to create the database.
-=======
  * PostprocessAlterDatabaseStmt is executed before the statement is applied to the local
  * Postgres instance.
  *
  * In this stage, we perform validations that we want to ensure before delegating to
  * previous utility hooks because it might not be convenient to throw an error in an
  * implicit transaction that creates a database.
->>>>>>> 3b556cb5
  */
 List *
 PreprocessCreateDatabaseStmt(Node *node, const char *queryString,
@@ -436,10 +377,6 @@
 
 	EnsureCoordinator();
 
-<<<<<<< HEAD
-	/*validate the statement*/
-=======
->>>>>>> 3b556cb5
 	CreatedbStmt *stmt = castNode(CreatedbStmt, node);
 	EnsureSupportedCreateDatabaseCommand(stmt);
 
@@ -449,11 +386,7 @@
 
 /*
  * PostprocessCreateDatabaseStmt is executed after the statement is applied to the local
-<<<<<<< HEAD
- * postgres instance. In this stage we can prepare the commands that need to be run on
-=======
  * postgres instance. In this stage we prepare the commands that need to be run on
->>>>>>> 3b556cb5
  * all workers to create the database. Since the CREATE DATABASE statement gives error
  * in a transaction block, we need to use NontransactionalNodeDDLTaskList to send the
  * CREATE DATABASE statement to the workers.
@@ -469,8 +402,6 @@
 
 	EnsureCoordinator();
 
-<<<<<<< HEAD
-=======
 	/*
 	 * Given that CREATE DATABASE doesn't support "IF NOT EXISTS" and we're
 	 * in the post-process, database must exist, hence missingOk = false.
@@ -481,7 +412,6 @@
 														isPostProcess);
 	EnsureAllObjectDependenciesExistOnAllNodes(addresses);
 
->>>>>>> 3b556cb5
 	char *createDatabaseCommand = DeparseTreeNode(node);
 
 	List *commands = list_make3(DISABLE_DDL_PROPAGATION,
@@ -539,23 +469,6 @@
 
 
 /*
-<<<<<<< HEAD
- * GetDatabaseAddressFromDatabaseName gets the database name and returns the ObjectAddress
- * of the database.
- */
-static ObjectAddress *
-GetDatabaseAddressFromDatabaseName(char *databaseName, bool missingOk)
-{
-	Oid databaseOid = get_database_oid(databaseName, missingOk);
-	ObjectAddress *dbObjectAddress = palloc0(sizeof(ObjectAddress));
-	ObjectAddressSet(*dbObjectAddress, DatabaseRelationId, databaseOid);
-	return dbObjectAddress;
-}
-
-
-/*
-=======
->>>>>>> 3b556cb5
  * DropDatabaseStmtObjectAddress gets the ObjectAddress of the database that is the
  * object of the DropdbStmt.
  */
@@ -584,8 +497,6 @@
 
 
 /*
-<<<<<<< HEAD
-=======
  * EnsureSupportedCreateDatabaseCommand validates the options provided for the CREATE
  * DATABASE command.
  *
@@ -645,7 +556,6 @@
 
 
 /*
->>>>>>> 3b556cb5
  * GetTablespaceName gets the tablespace oid and returns the tablespace name.
  */
 static char *
@@ -832,93 +742,6 @@
 
 
 /*
-<<<<<<< HEAD
- * GrantOnDatabaseDDLCommands returns a list of sql statements to idempotently apply a
- * GRANT on distributed databases.
- */
-List *
-GenerateGrantDatabaseCommandList(void)
-{
-	List *grantCommands = NIL;
-
-	Relation pgDatabaseRel = table_open(DatabaseRelationId, AccessShareLock);
-	TableScanDesc scan = table_beginscan_catalog(pgDatabaseRel, 0, NULL);
-
-	HeapTuple tuple = NULL;
-	while ((tuple = heap_getnext(scan, ForwardScanDirection)) != NULL)
-	{
-		Form_pg_database databaseForm = (Form_pg_database) GETSTRUCT(tuple);
-
-		ObjectAddress *dbAddress = GetDatabaseAddressFromDatabaseName(
-			NameStr(databaseForm->datname), false);
-
-		/* skip databases that are not distributed */
-		if (!IsAnyObjectDistributed(list_make1(dbAddress)))
-		{
-			continue;
-		}
-
-		List *dbGrants = GrantOnDatabaseDDLCommands(databaseForm->oid);
-
-		/* append dbGrants into grantCommands*/
-		grantCommands = list_concat(grantCommands, dbGrants);
-	}
-
-	heap_endscan(scan);
-	table_close(pgDatabaseRel, AccessShareLock);
-
-	return grantCommands;
-}
-
-
-/*
- * GenerateCreateDatabaseCommandList returns a list of CREATE DATABASE statements
- * for all the databases.
- *
- * Commands in the list are wrapped by citus_internal_database_command() UDF
- * to avoid from transaction block restrictions that apply to database commands
- */
-List *
-GenerateCreateDatabaseCommandList(void)
-{
-	List *commands = NIL;
-
-	Relation pgDatabaseRel = table_open(DatabaseRelationId, AccessShareLock);
-	TableScanDesc scan = table_beginscan_catalog(pgDatabaseRel, 0, NULL);
-
-	HeapTuple tuple = NULL;
-	while ((tuple = heap_getnext(scan, ForwardScanDirection)) != NULL)
-	{
-		Form_pg_database databaseForm = (Form_pg_database) GETSTRUCT(tuple);
-
-		ObjectAddress *dbAddress = GetDatabaseAddressFromDatabaseName(
-			NameStr(databaseForm->datname), false);
-
-		/* skip databases that are not distributed */
-		if (!IsAnyObjectDistributed(list_make1(dbAddress)))
-		{
-			continue;
-		}
-
-		char *createStmt = GenerateCreateDatabaseStatementFromPgDatabase(databaseForm);
-
-		StringInfo outerDbStmt = makeStringInfo();
-
-		/* Generate the CREATE DATABASE statement */
-		appendStringInfo(outerDbStmt,
-						 "SELECT pg_catalog.citus_internal_database_command(%s)",
-						 quote_literal_cstr(
-							 createStmt));
-
-		/* Add the statement to the list of commands */
-		commands = lappend(commands, outerDbStmt->data);
-	}
-
-	heap_endscan(scan);
-	table_close(pgDatabaseRel, AccessShareLock);
-
-	return commands;
-=======
  * CreateDatabaseDDLCommand returns a CREATE DATABASE command to create given
  * database
  *
@@ -949,5 +772,4 @@
 	ReleaseSysCache(tuple);
 
 	return outerDbStmt->data;
->>>>>>> 3b556cb5
 }
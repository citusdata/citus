/*-------------------------------------------------------------------------
 *
 * database.c
 *    Commands to interact with the database object in a distributed
 *    environment.
 *
 * Copyright (c) Citus Data, Inc.
 *
 *-------------------------------------------------------------------------
 */

#include "postgres.h"
#include "miscadmin.h"

#include "access/heapam.h"
#include "access/htup_details.h"
#include "access/xact.h"
#include "catalog/objectaddress.h"
#include "catalog/pg_collation.h"
#include "catalog/pg_database.h"
#include "catalog/pg_database_d.h"
#include "catalog/pg_tablespace.h"
#include "commands/dbcommands.h"
#include "commands/defrem.h"
#include "nodes/parsenodes.h"
#include "utils/builtins.h"
#include "utils/lsyscache.h"
#include "utils/rel.h"
#include "utils/relcache.h"
#include "utils/syscache.h"

#include "distributed/adaptive_executor.h"
#include "distributed/commands.h"
#include "distributed/commands/utility_hook.h"
#include "distributed/deparse_shard_query.h"
#include "distributed/deparser.h"
#include "distributed/listutils.h"
#include "distributed/metadata/distobject.h"
#include "distributed/metadata_sync.h"
#include "distributed/metadata_utility.h"
#include "distributed/multi_executor.h"
#include "distributed/relation_access_tracking.h"
#include "distributed/worker_protocol.h"
#include "distributed/worker_transaction.h"


/*
 * DatabaseCollationInfo is used to store collation related information of a database
 */
typedef struct DatabaseCollationInfo
{
<<<<<<< HEAD
	char *collation;
	char *ctype;
	#if PG_VERSION_NUM >= PG_VERSION_15
	char *icuLocale;
	char *collversion;
	char *icuRules;
	#endif
=======
	char *datcollate;
	char *datctype;

#if PG_VERSION_NUM >= PG_VERSION_15
	char *daticulocale;
	char *datcollversion;
#endif

#if PG_VERSION_NUM >= PG_VERSION_16
	char *daticurules;
#endif
>>>>>>> c1dce6fc
} DatabaseCollationInfo;

static AlterOwnerStmt * RecreateAlterDatabaseOwnerStmt(Oid databaseOid);
static Oid get_database_owner(Oid db_oid);
List * PreprocessGrantOnDatabaseStmt(Node *node, const char *queryString,
									 ProcessUtilityContext processUtilityContext);

/* controlled via GUC */
bool EnableCreateDatabasePropagation = false;
bool EnableAlterDatabaseOwner = true;

/*
 * AlterDatabaseOwnerObjectAddress returns the ObjectAddress of the database that is the
 * object of the AlterOwnerStmt. Errors if missing_ok is false.
 */
List *
AlterDatabaseOwnerObjectAddress(Node *node, bool missing_ok, bool isPostprocess)
{
	AlterOwnerStmt *stmt = castNode(AlterOwnerStmt, node);
	Assert(stmt->objectType == OBJECT_DATABASE);

	Oid databaseOid = get_database_oid(strVal((String *) stmt->object), missing_ok);
	ObjectAddress *address = palloc0(sizeof(ObjectAddress));
	ObjectAddressSet(*address, DatabaseRelationId, databaseOid);

	return list_make1(address);
}


/*
 * DatabaseOwnerDDLCommands returns a list of sql statements to idempotently apply a
 * change of the database owner on the workers so that the database is owned by the same
 * user on all nodes in the cluster.
 */
List *
DatabaseOwnerDDLCommands(const ObjectAddress *address)
{
	Node *stmt = (Node *) RecreateAlterDatabaseOwnerStmt(address->objectId);
	return list_make1(DeparseTreeNode(stmt));
}


/*
 * RecreateAlterDatabaseOwnerStmt creates an AlterOwnerStmt that represents the operation
 * of changing the owner of the database to its current owner.
 */
static AlterOwnerStmt *
RecreateAlterDatabaseOwnerStmt(Oid databaseOid)
{
	AlterOwnerStmt *stmt = makeNode(AlterOwnerStmt);

	stmt->objectType = OBJECT_DATABASE;
	stmt->object = (Node *) makeString(get_database_name(databaseOid));

	Oid ownerOid = get_database_owner(databaseOid);
	stmt->newowner = makeNode(RoleSpec);
	stmt->newowner->roletype = ROLESPEC_CSTRING;
	stmt->newowner->rolename = GetUserNameFromId(ownerOid, false);

	return stmt;
}


/*
 * get_database_owner returns the Oid of the role owning the database
 */
static Oid
get_database_owner(Oid db_oid)
{
	HeapTuple tuple = SearchSysCache1(DATABASEOID, ObjectIdGetDatum(db_oid));
	if (!HeapTupleIsValid(tuple))
	{
		ereport(ERROR, (errcode(ERRCODE_UNDEFINED_DATABASE),
						errmsg("database with OID %u does not exist", db_oid)));
	}

	Oid dba = ((Form_pg_database) GETSTRUCT(tuple))->datdba;

	ReleaseSysCache(tuple);

	return dba;
}


/*
 * PreprocessGrantOnDatabaseStmt is executed before the statement is applied to the local
 * postgres instance.
 *
 * In this stage we can prepare the commands that need to be run on all workers to grant
 * on databases.
 */
List *
PreprocessGrantOnDatabaseStmt(Node *node, const char *queryString,
							  ProcessUtilityContext processUtilityContext)
{
	if (!ShouldPropagate())
	{
		return NIL;
	}

	GrantStmt *stmt = castNode(GrantStmt, node);
	Assert(stmt->objtype == OBJECT_DATABASE);

	List *databaseList = stmt->objects;

	if (list_length(databaseList) == 0)
	{
		return NIL;
	}

	EnsureCoordinator();

	char *sql = DeparseTreeNode((Node *) stmt);

	List *commands = list_make3(DISABLE_DDL_PROPAGATION,
								(void *) sql,
								ENABLE_DDL_PROPAGATION);

	return NodeDDLTaskList(NON_COORDINATOR_NODES, commands);
}


/*
 * PreprocessAlterDatabaseStmt is executed before the statement is applied to the local
 * postgres instance.
 *
 * In this stage we can prepare the commands that need to be run on all workers to grant
 * on databases.
 */
List *
PreprocessAlterDatabaseStmt(Node *node, const char *queryString,
							ProcessUtilityContext processUtilityContext)
{
	if (!ShouldPropagate())
	{
		return NIL;
	}

	AlterDatabaseStmt *stmt = castNode(AlterDatabaseStmt, node);

	EnsureCoordinator();

	char *sql = DeparseTreeNode((Node *) stmt);

	List *commands = list_make3(DISABLE_DDL_PROPAGATION,
								(void *) sql,
								ENABLE_DDL_PROPAGATION);

	return NodeDDLTaskList(NON_COORDINATOR_NODES, commands);
}


#if PG_VERSION_NUM >= PG_VERSION_15

/*
 * PreprocessAlterDatabaseSetStmt is executed before the statement is applied to the local
 * postgres instance.
 *
 * In this stage we can prepare the commands that need to be run on all workers to grant
 * on databases.
 */
List *
PreprocessAlterDatabaseRefreshCollStmt(Node *node, const char *queryString,
									   ProcessUtilityContext processUtilityContext)
{
	if (!ShouldPropagate())
	{
		return NIL;
	}

	AlterDatabaseRefreshCollStmt *stmt = castNode(AlterDatabaseRefreshCollStmt, node);

	EnsureCoordinator();

	char *sql = DeparseTreeNode((Node *) stmt);

	List *commands = list_make3(DISABLE_DDL_PROPAGATION,
								(void *) sql,
								ENABLE_DDL_PROPAGATION);

	return NodeDDLTaskList(NON_COORDINATOR_NODES, commands);
}


#endif

/*
 * PreprocessAlterDatabaseSetStmt is executed before the statement is applied to the local
 * postgres instance.
 *
 * In this stage we can prepare the commands that need to be run on all workers to grant
 * on databases.
 */
List *
PreprocessAlterDatabaseSetStmt(Node *node, const char *queryString,
							   ProcessUtilityContext processUtilityContext)
{
	if (!ShouldPropagate())
	{
		return NIL;
	}

	AlterDatabaseSetStmt *stmt = castNode(AlterDatabaseSetStmt, node);

	EnsureCoordinator();

	char *sql = DeparseTreeNode((Node *) stmt);

	List *commands = list_make3(DISABLE_DDL_PROPAGATION,
								(void *) sql,
								ENABLE_DDL_PROPAGATION);

	return NodeDDLTaskList(NON_COORDINATOR_NODES, commands);
}


/*
 * This function validates the options provided for the CREATE DATABASE command.
 * It iterates over each option in the stmt->options list and checks if it's supported.
 * If an unsupported option is found, or if a supported option has an invalid value,
 * it raises an error.
 *
 * Parameters:
 * stmt: A CreatedbStmt struct representing a CREATE DATABASE command.
 *       The options field is a list of DefElem structs, each representing an option.
 *
 * Currently, this function checks for the following:
 * - The "oid" option is not supported.
 * - The "template" option is only supported with the value "template1".
 * - The "strategy" option is only supported with the value "wal_log".
 *
 * If any of these checks fail, the function calls ereport to raise an error.
 */
static void
EnsureSupportedCreateDatabaseCommand(CreatedbStmt *stmt)
{
	DefElem *option = NULL;
	foreach_ptr(option, stmt->options)
	{
		if (strcmp(option->defname, "oid") == 0)
		{
			ereport(ERROR,
					errmsg("CREATE DATABASE option \"%s\" is not supported",
						   option->defname));
		}

		char *optionValue = defGetString(option);

		if (strcmp(option->defname, "template") == 0 && strcmp(optionValue,
															   "template1") != 0)
		{
			ereport(ERROR, errmsg("Only template1 is supported as template "
								  "parameter for CREATE DATABASE"));
		}

		if (strcmp(option->defname, "strategy") == 0 && strcmp(optionValue, "wal_log") !=
			0)
		{
			ereport(ERROR, errmsg("Only wal_log is supported as strategy "
								  "parameter for CREATE DATABASE"));
		}
	}
}


/*
 * PostprocessAlterDatabaseStmt is executed before the statement is applied to the local
 * postgres instance.
 *
 * In this stage, we can perform validations and prepare the commands that need to
 * be run on all workers to create the database.
 */
List *
PreprocessCreateDatabaseStmt(Node *node, const char *queryString,
							 ProcessUtilityContext processUtilityContext)
{
	if (!EnableCreateDatabasePropagation || !ShouldPropagate())
	{
		return NIL;
	}

	EnsureCoordinator();

	/*validate the statement*/
	CreatedbStmt *stmt = castNode(CreatedbStmt, node);
	EnsureSupportedCreateDatabaseCommand(stmt);

	return NIL;
}


/*
 * PostprocessCreateDatabaseStmt is executed after the statement is applied to the local
 * postgres instance. In this stage we can prepare the commands that need to be run on
 * all workers to create the database. Since the CREATE DATABASE statement gives error
 * in a transaction block, we need to use NontransactionalNodeDDLTaskList to send the
 * CREATE DATABASE statement to the workers.
 *
 */
List *
PostprocessCreateDatabaseStmt(Node *node, const char *queryString)
{
	if (!EnableCreateDatabasePropagation || !ShouldPropagate())
	{
		return NIL;
	}

	EnsureCoordinator();

	char *createDatabaseCommand = DeparseTreeNode(node);

	List *commands = list_make3(DISABLE_DDL_PROPAGATION,
								(void *) createDatabaseCommand,
								ENABLE_DDL_PROPAGATION);

	return NontransactionalNodeDDLTaskList(NON_COORDINATOR_NODES, commands);
}


/*
 * PreprocessDropDatabaseStmt is executed after the statement is applied to the local
 * postgres instance. In this stage we can prepare the commands that need to be run on
 * all workers to drop the database. Since the DROP DATABASE statement gives error in
 * transaction context, we need to use NontransactionalNodeDDLTaskList to send the
 * DROP DATABASE statement to the workers.
 */
List *
PreprocessDropDatabaseStmt(Node *node, const char *queryString,
						   ProcessUtilityContext processUtilityContext)
{
	if (!EnableCreateDatabasePropagation || !ShouldPropagate())
	{
		return NIL;
	}

	EnsureCoordinator();

	DropdbStmt *stmt = (DropdbStmt *) node;

	bool isPostProcess = false;
	List *addresses = GetObjectAddressListFromParseTree(node, stmt->missing_ok,
														isPostProcess);

	if (list_length(addresses) != 1)
	{
		ereport(ERROR, (errmsg("unexpected number of objects found when "
							   "executing DROP DATABASE command")));
	}

	ObjectAddress *address = (ObjectAddress *) linitial(addresses);
	if (address->objectId == InvalidOid || !IsAnyObjectDistributed(list_make1(address)))
	{
		return NIL;
	}

	char *dropDatabaseCommand = DeparseTreeNode(node);

	List *commands = list_make3(DISABLE_DDL_PROPAGATION,
								(void *) dropDatabaseCommand,
								ENABLE_DDL_PROPAGATION);

	return NontransactionalNodeDDLTaskList(NON_COORDINATOR_NODES, commands);
}


/*
 * GetDatabaseAddressFromDatabaseName gets the database name and returns the ObjectAddress
 * of the database.
 */
static ObjectAddress *
GetDatabaseAddressFromDatabaseName(char *databaseName, bool missingOk)
{
	Oid databaseOid = get_database_oid(databaseName, missingOk);
	ObjectAddress *dbObjectAddress = palloc0(sizeof(ObjectAddress));
	ObjectAddressSet(*dbObjectAddress, DatabaseRelationId, databaseOid);
	return dbObjectAddress;
}


/*
 * DropDatabaseStmtObjectAddress gets the ObjectAddress of the database that is the
 * object of the DropdbStmt.
 */
List *
DropDatabaseStmtObjectAddress(Node *node, bool missingOk, bool isPostprocess)
{
	DropdbStmt *stmt = castNode(DropdbStmt, node);
	ObjectAddress *dbAddress = GetDatabaseAddressFromDatabaseName(stmt->dbname,
																  missingOk);
	return list_make1(dbAddress);
}


/*
 * CreateDatabaseStmtObjectAddress gets the ObjectAddress of the database that is the
 * object of the CreatedbStmt.
 */
List *
CreateDatabaseStmtObjectAddress(Node *node, bool missingOk, bool isPostprocess)
{
	CreatedbStmt *stmt = castNode(CreatedbStmt, node);
	ObjectAddress *dbAddress = GetDatabaseAddressFromDatabaseName(stmt->dbname,
																  missingOk);
	return list_make1(dbAddress);
}


/*
 * GetTablespaceName gets the tablespace oid and returns the tablespace name.
 */
static char *
GetTablespaceName(Oid tablespaceOid)
{
	HeapTuple tuple = SearchSysCache1(TABLESPACEOID, ObjectIdGetDatum(tablespaceOid));
	if (!HeapTupleIsValid(tuple))
	{
		return NULL;
	}

	Form_pg_tablespace tablespaceForm = (Form_pg_tablespace) GETSTRUCT(tuple);
	char *tablespaceName = pstrdup(NameStr(tablespaceForm->spcname));

	ReleaseSysCache(tuple);

	return tablespaceName;
}


/*
 * GetDatabaseCollation gets oid of a database and returns all the collation related information
 * We need this method since collation related info in Form_pg_database is not accessible.
 */
static DatabaseCollationInfo
GetDatabaseCollation(Oid dbOid)
{
	DatabaseCollationInfo info;
	memset(&info, 0, sizeof(DatabaseCollationInfo));

	Relation rel = table_open(DatabaseRelationId, AccessShareLock);
	HeapTuple tup = get_catalog_object_by_oid(rel, Anum_pg_database_oid, dbOid);
	if (!HeapTupleIsValid(tup))
	{
		elog(ERROR, "cache lookup failed for database %u", dbOid);
	}

	bool isNull = false;

	TupleDesc tupdesc = RelationGetDescr(rel);

	Datum collationDatum = heap_getattr(tup, Anum_pg_database_datcollate, tupdesc,
										&isNull);
	info.datcollate = TextDatumGetCString(collationDatum);

	Datum ctypeDatum = heap_getattr(tup, Anum_pg_database_datctype, tupdesc, &isNull);
	info.datctype = TextDatumGetCString(ctypeDatum);

#if PG_VERSION_NUM >= PG_VERSION_15

	Datum icuLocaleDatum = heap_getattr(tup, Anum_pg_database_daticulocale, tupdesc,
										&isNull);
<<<<<<< HEAD
	if (isNull)
	{
		info.icuLocale = NULL;
	}
	else
	{
		info.icuLocale = TextDatumGetCString(icuLocaleDatum);
=======
	if (!isNull)
	{
		info.daticulocale = TextDatumGetCString(icuLocaleDatum);
>>>>>>> c1dce6fc
	}

	Datum collverDatum = heap_getattr(tup, Anum_pg_database_datcollversion, tupdesc,
									  &isNull);
	if (!isNull)
	{
		info.datcollversion = TextDatumGetCString(collverDatum);
	}
#endif

#if PG_VERSION_NUM >= PG_VERSION_16
	Datum icurulesDatum = heap_getattr(tup, Anum_pg_database_daticurules, tupdesc,
									   &isNull);
	if (!isNull)
	{
		info.daticurules = TextDatumGetCString(icurulesDatum);
	}
#endif

	#if PG_VERSION_NUM >= PG_VERSION_16
	Datum icuRulesDatum = heap_getattr(tup, Anum_pg_database_daticurules, tupdesc,
										&isNull);

	if (isNull)
	{
		info.icuRules = NULL;
	}
	else
	{
		info.icuRules = TextDatumGetCString(icuRulesDatum);
	}
	#endif

	table_close(rel, AccessShareLock);
	heap_freetuple(tup);

	return info;
}


#if PG_VERSION_NUM >= PG_VERSION_15

/*
 * GetLocaleProviderString gets the datlocprovider stored in pg_database
 * and returns the string representation of the datlocprovider
 */
static char *
GetLocaleProviderString(char datlocprovider)
{
	switch (datlocprovider)
	{
		case 'c':
		{
			return "libc";
		}

		case 'i':
		{
			return "icu";
		}

		default:
		{
			ereport(ERROR, (errmsg("unexpected datlocprovider value: %c",
								   datlocprovider)));
		}
	}
}


#endif


/*
 * GenerateCreateDatabaseStatementFromPgDatabase gets the pg_database tuple and returns the
 * CREATE DATABASE statement that can be used to create given database.
 *
 * Note that this doesn't deparse OID of the database and this is not a
 * problem as we anyway don't allow specifying custom OIDs for databases
 * when creating them.
 */
static char *
GenerateCreateDatabaseStatementFromPgDatabase(Form_pg_database databaseForm)
{
	DatabaseCollationInfo collInfo = GetDatabaseCollation(databaseForm->oid);

	StringInfoData str;
	initStringInfo(&str);

	appendStringInfo(&str, "CREATE DATABASE %s",
					 quote_identifier(NameStr(databaseForm->datname)));

	appendStringInfo(&str, " CONNECTION LIMIT %d", databaseForm->datconnlimit);

	appendStringInfo(&str, " ALLOW_CONNECTIONS = %s",
					 quote_literal_cstr(databaseForm->datallowconn ? "true" : "false"));

	appendStringInfo(&str, " IS_TEMPLATE = %s",
					 quote_literal_cstr(databaseForm->datistemplate ? "true" : "false"));

<<<<<<< HEAD
	#if PG_VERSION_NUM >= PG_VERSION_15
	if (collInfo.icuLocale != NULL)
	{
		appendStringInfo(&str, " ICU_LOCALE = %s", quote_literal_cstr(
							 collInfo.icuLocale));
	}
=======
	appendStringInfo(&str, " LC_COLLATE = %s",
					 quote_literal_cstr(collInfo.datcollate));
>>>>>>> c1dce6fc

	appendStringInfo(&str, " LC_CTYPE = %s", quote_literal_cstr(collInfo.datctype));

	appendStringInfo(&str, " OWNER = %s",
					 quote_literal_cstr(GetUserNameFromId(databaseForm->datdba, false)));

	appendStringInfo(&str, " TABLESPACE = %s",
					 quote_identifier(GetTablespaceName(databaseForm->dattablespace)));

	appendStringInfo(&str, " ENCODING = %s",
					 quote_literal_cstr(pg_encoding_to_char(databaseForm->encoding)));

#if PG_VERSION_NUM >= PG_VERSION_15
	if (collInfo.datcollversion != NULL)
	{
		appendStringInfo(&str, " COLLATION_VERSION = %s",
						 quote_literal_cstr(collInfo.datcollversion));
	}

	if (collInfo.daticulocale != NULL)
	{
		appendStringInfo(&str, " ICU_LOCALE = %s", quote_literal_cstr(
							 collInfo.daticulocale));
	}

	appendStringInfo(&str, " LOCALE_PROVIDER = %s",
					 quote_literal_cstr(GetLocaleProviderString(
											databaseForm->datlocprovider)));
#endif

#if PG_VERSION_NUM >= PG_VERSION_16
	if (collInfo.daticurules != NULL)
	{
		appendStringInfo(&str, " ICU_RULES = %s", quote_literal_cstr(
							 collInfo.daticurules));
	}
<<<<<<< HEAD

	if(collInfo.icuRules != NULL){
		appendStringInfo(&str, " ICU_RULES = %s",
						 quote_literal_cstr(collInfo.icuRules));
	}

	appendStringInfo(&str, " IS_TEMPLATE = %s",
					 quote_literal_cstr(databaseForm->datistemplate ? "true" : "false"));

=======
#endif
>>>>>>> c1dce6fc

	return str.data;
}


/*
 * GenerateCreateDatabaseCommandList gets a list of pg_database tuples and returns
 * a list of CREATE DATABASE statements for all the databases.
 *
 * Commands in the list are wrapped by citus_internal_database_command() UDF
 * to avoid from transaction block restrictions that apply to database commands
 */
List *
GenerateCreateDatabaseCommandList(void)
{
	List *commands = NIL;

	Relation pgDatabaseRel = table_open(DatabaseRelationId, AccessShareLock);
	TableScanDesc scan = table_beginscan_catalog(pgDatabaseRel, 0, NULL);

	HeapTuple tuple = NULL;
	while ((tuple = heap_getnext(scan, ForwardScanDirection)) != NULL)
	{
		Form_pg_database databaseForm = (Form_pg_database) GETSTRUCT(tuple);

		char *createStmt = GenerateCreateDatabaseStatementFromPgDatabase(databaseForm);

		StringInfo outerDbStmt = makeStringInfo();

		/* Generate the CREATE DATABASE statement */
		appendStringInfo(outerDbStmt,
						 "SELECT pg_catalog.citus_internal_database_command(%s)",
						 quote_literal_cstr(
							 createStmt));

		/* Add the statement to the list of commands */
		commands = lappend(commands, outerDbStmt->data);
	}

	heap_endscan(scan);
	table_close(pgDatabaseRel, AccessShareLock);

	return commands;
}<|MERGE_RESOLUTION|>--- conflicted
+++ resolved
@@ -49,15 +49,6 @@
  */
 typedef struct DatabaseCollationInfo
 {
-<<<<<<< HEAD
-	char *collation;
-	char *ctype;
-	#if PG_VERSION_NUM >= PG_VERSION_15
-	char *icuLocale;
-	char *collversion;
-	char *icuRules;
-	#endif
-=======
 	char *datcollate;
 	char *datctype;
 
@@ -69,7 +60,6 @@
 #if PG_VERSION_NUM >= PG_VERSION_16
 	char *daticurules;
 #endif
->>>>>>> c1dce6fc
 } DatabaseCollationInfo;
 
 static AlterOwnerStmt * RecreateAlterDatabaseOwnerStmt(Oid databaseOid);
@@ -530,19 +520,9 @@
 
 	Datum icuLocaleDatum = heap_getattr(tup, Anum_pg_database_daticulocale, tupdesc,
 										&isNull);
-<<<<<<< HEAD
-	if (isNull)
-	{
-		info.icuLocale = NULL;
-	}
-	else
-	{
-		info.icuLocale = TextDatumGetCString(icuLocaleDatum);
-=======
 	if (!isNull)
 	{
 		info.daticulocale = TextDatumGetCString(icuLocaleDatum);
->>>>>>> c1dce6fc
 	}
 
 	Datum collverDatum = heap_getattr(tup, Anum_pg_database_datcollversion, tupdesc,
@@ -561,20 +541,6 @@
 		info.daticurules = TextDatumGetCString(icurulesDatum);
 	}
 #endif
-
-	#if PG_VERSION_NUM >= PG_VERSION_16
-	Datum icuRulesDatum = heap_getattr(tup, Anum_pg_database_daticurules, tupdesc,
-										&isNull);
-
-	if (isNull)
-	{
-		info.icuRules = NULL;
-	}
-	else
-	{
-		info.icuRules = TextDatumGetCString(icuRulesDatum);
-	}
-	#endif
 
 	table_close(rel, AccessShareLock);
 	heap_freetuple(tup);
@@ -643,17 +609,8 @@
 	appendStringInfo(&str, " IS_TEMPLATE = %s",
 					 quote_literal_cstr(databaseForm->datistemplate ? "true" : "false"));
 
-<<<<<<< HEAD
-	#if PG_VERSION_NUM >= PG_VERSION_15
-	if (collInfo.icuLocale != NULL)
-	{
-		appendStringInfo(&str, " ICU_LOCALE = %s", quote_literal_cstr(
-							 collInfo.icuLocale));
-	}
-=======
 	appendStringInfo(&str, " LC_COLLATE = %s",
 					 quote_literal_cstr(collInfo.datcollate));
->>>>>>> c1dce6fc
 
 	appendStringInfo(&str, " LC_CTYPE = %s", quote_literal_cstr(collInfo.datctype));
 
@@ -690,19 +647,7 @@
 		appendStringInfo(&str, " ICU_RULES = %s", quote_literal_cstr(
 							 collInfo.daticurules));
 	}
-<<<<<<< HEAD
-
-	if(collInfo.icuRules != NULL){
-		appendStringInfo(&str, " ICU_RULES = %s",
-						 quote_literal_cstr(collInfo.icuRules));
-	}
-
-	appendStringInfo(&str, " IS_TEMPLATE = %s",
-					 quote_literal_cstr(databaseForm->datistemplate ? "true" : "false"));
-
-=======
-#endif
->>>>>>> c1dce6fc
+#endif
 
 	return str.data;
 }

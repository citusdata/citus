/*-------------------------------------------------------------------------
 *
 * database.c
 *    Commands to interact with the database object in a distributed
 *    environment.
 *
 * Copyright (c) Citus Data, Inc.
 *
 *-------------------------------------------------------------------------
 */

#include "postgres.h"

#include "miscadmin.h"

<<<<<<< HEAD
#include "access/genam.h"
#include "access/heapam.h"
=======
>>>>>>> 43f3786c
#include "access/htup_details.h"
#include "access/table.h"
#include "access/xact.h"
#include "catalog/objectaddress.h"
#include "catalog/pg_collation.h"
#include "catalog/pg_database.h"
#include "catalog/pg_database_d.h"
#include "catalog/pg_tablespace.h"
#include "commands/dbcommands.h"
<<<<<<< HEAD
#include "commands/defrem.h"
=======
>>>>>>> 43f3786c
#include "nodes/parsenodes.h"
#include "utils/builtins.h"
#include "utils/fmgroids.h"
#include "utils/lsyscache.h"
#include "utils/rel.h"
#include "utils/relcache.h"
#include "utils/syscache.h"

#include "distributed/adaptive_executor.h"
#include "distributed/commands.h"
#include "distributed/commands/utility_hook.h"
#include "distributed/comment.h"
#include "distributed/deparse_shard_query.h"
#include "distributed/deparser.h"
<<<<<<< HEAD
#include "distributed/listutils.h"
#include "distributed/local_executor.h"
=======
>>>>>>> 43f3786c
#include "distributed/metadata/distobject.h"
#include "distributed/metadata_sync.h"
#include "distributed/metadata_utility.h"
#include "distributed/multi_executor.h"
#include "distributed/relation_access_tracking.h"
#include "distributed/serialize_distributed_ddls.h"
#include "distributed/shard_cleaner.h"
#include "distributed/worker_protocol.h"
#include "distributed/worker_transaction.h"


/*
 * Used to save original name of the database before it is replaced with a
 * temporary name for failure handling purposes in PreprocessCreateDatabaseStmt().
 */
static char *CreateDatabaseCommandOriginalDbName = NULL;


/*
 * The format string used when creating a temporary databases for failure
 * handling purposes.
 *
 * The fields are as follows to ensure using a unique name for each temporary
 * database:
 * - operationId: The operation id returned by RegisterOperationNeedingCleanup().
 * - groupId:     The group id of the worker node where CREATE DATABASE command
 *                is issued from.
 */
#define TEMP_DATABASE_NAME_FMT "citus_temp_database_%lu_%d"


/*
 * DatabaseCollationInfo is used to store collation related information of a database.
 */
typedef struct DatabaseCollationInfo
{
	char *datcollate;
	char *datctype;

#if PG_VERSION_NUM >= PG_VERSION_15
	char *daticulocale;
	char *datcollversion;
#endif

#if PG_VERSION_NUM >= PG_VERSION_16
	char *daticurules;
#endif
} DatabaseCollationInfo;

static char * GenerateCreateDatabaseStatementFromPgDatabase(Form_pg_database
															databaseForm);
static DatabaseCollationInfo GetDatabaseCollation(Oid dbOid);
static AlterOwnerStmt * RecreateAlterDatabaseOwnerStmt(Oid databaseOid);
<<<<<<< HEAD
#if PG_VERSION_NUM >= PG_VERSION_15
static char * GetLocaleProviderString(char datlocprovider);
#endif
static char * GetTablespaceName(Oid tablespaceOid);
static ObjectAddress * GetDatabaseAddressFromDatabaseName(char *databaseName,
														  bool missingOk);

static List * FilterDistributedDatabases(List *databases);
static Oid get_database_owner(Oid dbId);

=======
static Oid get_database_owner(Oid db_oid);
static ObjectAddress * GetDatabaseAddressFromDatabaseName(char *databaseName,
														  bool missingOk);
List * PreprocessGrantOnDatabaseStmt(Node *node, const char *queryString,
									 ProcessUtilityContext processUtilityContext);
>>>>>>> 43f3786c

/* controlled via GUC */
bool EnableCreateDatabasePropagation = false;
bool EnableAlterDatabaseOwner = true;

/*
 * AlterDatabaseOwnerObjectAddress returns the ObjectAddress of the database that is the
 * object of the AlterOwnerStmt. Errors if missing_ok is false.
 */
List *
AlterDatabaseOwnerObjectAddress(Node *node, bool missing_ok, bool isPostprocess)
{
	AlterOwnerStmt *stmt = castNode(AlterOwnerStmt, node);
	Assert(stmt->objectType == OBJECT_DATABASE);

	Oid databaseOid = get_database_oid(strVal((String *) stmt->object), missing_ok);
	ObjectAddress *address = palloc0(sizeof(ObjectAddress));
	ObjectAddressSet(*address, DatabaseRelationId, databaseOid);

	return list_make1(address);
}


/*
 * DatabaseOwnerDDLCommands returns a list of sql statements to idempotently apply a
 * change of the database owner on the workers so that the database is owned by the same
 * user on all nodes in the cluster.
 */
List *
DatabaseOwnerDDLCommands(const ObjectAddress *address)
{
	Node *stmt = (Node *) RecreateAlterDatabaseOwnerStmt(address->objectId);
	return list_make1(DeparseTreeNode(stmt));
}


/*
 * RecreateAlterDatabaseOwnerStmt creates an AlterOwnerStmt that represents the operation
 * of changing the owner of the database to its current owner.
 */
static AlterOwnerStmt *
RecreateAlterDatabaseOwnerStmt(Oid databaseOid)
{
	AlterOwnerStmt *stmt = makeNode(AlterOwnerStmt);

	stmt->objectType = OBJECT_DATABASE;
	stmt->object = (Node *) makeString(get_database_name(databaseOid));

	Oid ownerOid = get_database_owner(databaseOid);
	stmt->newowner = makeNode(RoleSpec);
	stmt->newowner->roletype = ROLESPEC_CSTRING;
	stmt->newowner->rolename = GetUserNameFromId(ownerOid, false);

	return stmt;
}


/*
 * get_database_owner returns the Oid of the role owning the database
 */
static Oid
get_database_owner(Oid dbId)
{
	HeapTuple tuple = SearchSysCache1(DATABASEOID, ObjectIdGetDatum(dbId));
	if (!HeapTupleIsValid(tuple))
	{
		ereport(ERROR, (errcode(ERRCODE_UNDEFINED_DATABASE),
						errmsg("database with OID %u does not exist", dbId)));
	}

	Oid dba = ((Form_pg_database) GETSTRUCT(tuple))->datdba;

	ReleaseSysCache(tuple);

	return dba;
}


/*
 * PreprocessGrantOnDatabaseStmt is executed before the statement is applied to the local
 * postgres instance.
 *
 * In this stage we can prepare the commands that need to be run on all workers to grant
 * on databases.
 */
List *
PreprocessGrantOnDatabaseStmt(Node *node, const char *queryString,
							  ProcessUtilityContext processUtilityContext)
{
	if (!ShouldPropagate())
	{
		return NIL;
	}

	GrantStmt *stmt = castNode(GrantStmt, node);
	Assert(stmt->objtype == OBJECT_DATABASE);

	List *distributedDatabases = FilterDistributedDatabases(stmt->objects);

	if (list_length(distributedDatabases) == 0)
	{
		return NIL;
	}

	EnsureCoordinator();

	List *originalObjects = stmt->objects;

	stmt->objects = distributedDatabases;

	char *sql = DeparseTreeNode((Node *) stmt);

	stmt->objects = originalObjects;

	List *commands = list_make3(DISABLE_DDL_PROPAGATION,
								(void *) sql,
								ENABLE_DDL_PROPAGATION);

	return NodeDDLTaskList(NON_COORDINATOR_NODES, commands);
}


/*
 * FilterDistributedDatabases filters the database list and returns the distributed ones,
 * as a list.
 */
static List *
FilterDistributedDatabases(List *databases)
{
	List *distributedDatabases = NIL;
	String *databaseName = NULL;
	foreach_ptr(databaseName, databases)
	{
		bool missingOk = true;
		ObjectAddress *dbAddress =
			GetDatabaseAddressFromDatabaseName(strVal(databaseName), missingOk);
		if (IsAnyObjectDistributed(list_make1(dbAddress)))
		{
			distributedDatabases = lappend(distributedDatabases, databaseName);
		}
	}

	return distributedDatabases;
}


/*
 * IsSetTablespaceStatement returns true if the statement is a SET TABLESPACE statement,
 * false otherwise.
 */
static bool
IsSetTablespaceStatement(AlterDatabaseStmt *stmt)
{
	DefElem *def = NULL;
	foreach_ptr(def, stmt->options)
	{
		if (strcmp(def->defname, "tablespace") == 0)
		{
			return true;
		}
	}
	return false;
}


/*
 * PreprocessAlterDatabaseStmt is executed before the statement is applied to the local
 * postgres instance.
 *
 * In this stage we can prepare the commands that need to be run on all workers to grant
 * on databases.
 *
 * We also serialize database commands globally by acquiring a Citus specific advisory
 * lock based on OCLASS_DATABASE on the first primary worker node.
 */
List *
PreprocessAlterDatabaseStmt(Node *node, const char *queryString,
							ProcessUtilityContext processUtilityContext)
{
<<<<<<< HEAD
	bool missingOk = false;
	AlterDatabaseStmt *stmt = castNode(AlterDatabaseStmt, node);
	ObjectAddress *dbAddress = GetDatabaseAddressFromDatabaseName(stmt->dbname,
																  missingOk);

=======
	AlterDatabaseStmt *stmt = castNode(AlterDatabaseStmt, node);
	bool missingOk = false;
	ObjectAddress *dbAddress = GetDatabaseAddressFromDatabaseName(stmt->dbname,
																  missingOk);
>>>>>>> 43f3786c
	if (!ShouldPropagate() || !IsAnyObjectDistributed(list_make1(dbAddress)))
	{
		return NIL;
	}

<<<<<<< HEAD
	EnsureCoordinator();
	SerializeDistributedDDLsOnObjectClassObject(OCLASS_DATABASE, stmt->dbname);

	char *sql = DeparseTreeNode((Node *) stmt);

	List *commands = list_make3(DISABLE_DDL_PROPAGATION,
								sql,
								ENABLE_DDL_PROPAGATION);

	if (IsSetTablespaceStatement(stmt))
	{
		/*
		 * Set tablespace does not work inside a transaction.Therefore, we need to use
		 * NontransactionalNodeDDLTask to run the command on the workers outside
		 * the transaction block.
		 */
		bool warnForPartialFailure = true;
		return NontransactionalNodeDDLTaskList(NON_COORDINATOR_NODES, commands,
											   warnForPartialFailure);
	}
	else
	{
		return NodeDDLTaskList(NON_COORDINATOR_NODES, commands);
	}
}


#if PG_VERSION_NUM >= PG_VERSION_15

/*
 * PreprocessAlterDatabaseRefreshCollStmt is executed before the statement is applied to
 * the local postgres instance.
 *
 * In this stage we can prepare the commands that need to be run on all workers to grant
 * on databases.
 *
 * We also serialize database commands globally by acquiring a Citus specific advisory
 * lock based on OCLASS_DATABASE on the first primary worker node.
 */
List *
PreprocessAlterDatabaseRefreshCollStmt(Node *node, const char *queryString,
									   ProcessUtilityContext processUtilityContext)
{
	bool missingOk = true;
	AlterDatabaseRefreshCollStmt *stmt = castNode(AlterDatabaseRefreshCollStmt, node);
	ObjectAddress *dbAddress = GetDatabaseAddressFromDatabaseName(stmt->dbname,
																  missingOk);

	if (!ShouldPropagate() || !IsAnyObjectDistributed(list_make1(dbAddress)))
	{
		return NIL;
	}

=======
>>>>>>> 43f3786c
	EnsureCoordinator();
	SerializeDistributedDDLsOnObjectClassObject(OCLASS_DATABASE, stmt->dbname);

	char *sql = DeparseTreeNode((Node *) stmt);

	List *commands = list_make3(DISABLE_DDL_PROPAGATION,
								(void *) sql,
								ENABLE_DDL_PROPAGATION);

	return NodeDDLTaskList(NON_COORDINATOR_NODES, commands);
}


<<<<<<< HEAD
#endif


/*
 * PreprocessAlterDatabaseRenameStmt is executed before the statement is applied to
 * the local postgres instance.
 *
 * We also serialize database commands globally by acquiring a Citus specific advisory
 * lock based on OCLASS_DATABASE on the first primary worker node.
 *
 * We acquire this lock here instead of PostprocessAlterDatabaseRenameStmt because the
 * command renames the database and SerializeDistributedDDLsOnObjectClass resolves the
 * object on workers based on database name. For this reason, we need to acquire the lock
 * before the command is applied to the local postgres instance.
 */
List *
PreprocessAlterDatabaseRenameStmt(Node *node, const char *queryString,
								  ProcessUtilityContext processUtilityContext)
{
	bool missingOk = true;
	RenameStmt *stmt = castNode(RenameStmt, node);
	ObjectAddress *dbAddress = GetDatabaseAddressFromDatabaseName(stmt->subname,
																  missingOk);

	if (!ShouldPropagate() || !IsAnyObjectDistributed(list_make1(dbAddress)))
	{
		return NIL;
	}

	EnsureCoordinator();

	/*
	 * Different than other ALTER DATABASE commands, we first acquire a lock
	 * by providing InvalidOid because we want ALTER TABLE .. RENAME TO ..
	 * commands to block not only with ALTER DATABASE operations but also
	 * with CREATE DATABASE operations because they might cause name conflicts
	 * and that could also cause deadlocks too.
	 */
	SerializeDistributedDDLsOnObjectClass(OCLASS_DATABASE);
	SerializeDistributedDDLsOnObjectClassObject(OCLASS_DATABASE, stmt->subname);

	return NIL;
}


/*
 * PostprocessAlterDatabaseRenameStmt is executed after the statement is applied to the local
 * postgres instance. In this stage we prepare ALTER DATABASE RENAME statement to be run on
 * all workers.
 */
List *
PostprocessAlterDatabaseRenameStmt(Node *node, const char *queryString)
{
	bool missingOk = false;
	RenameStmt *stmt = castNode(RenameStmt, node);
	ObjectAddress *dbAddress = GetDatabaseAddressFromDatabaseName(stmt->newname,
																  missingOk);

	if (!ShouldPropagate() || !IsAnyObjectDistributed(list_make1(dbAddress)))
	{
		return NIL;
	}

	EnsureCoordinator();

	char *sql = DeparseTreeNode((Node *) stmt);

	List *commands = list_make3(DISABLE_DDL_PROPAGATION,
								(void *) sql,
								ENABLE_DDL_PROPAGATION);

	return NodeDDLTaskList(NON_COORDINATOR_NODES, commands);
}


=======
>>>>>>> 43f3786c
/*
 * PreprocessAlterDatabaseSetStmt is executed before the statement is applied to the local
 * postgres instance.
 *
 * In this stage we can prepare the commands that need to be run on all workers to grant
 * on databases.
 *
 * We also serialize database commands globally by acquiring a Citus specific advisory
 * lock based on OCLASS_DATABASE on the first primary worker node.
 */
List *
PreprocessAlterDatabaseSetStmt(Node *node, const char *queryString,
							   ProcessUtilityContext processUtilityContext)
{
	AlterDatabaseSetStmt *stmt = castNode(AlterDatabaseSetStmt, node);

	bool missingOk = true;
	ObjectAddress *dbAddress = GetDatabaseAddressFromDatabaseName(stmt->dbname,
																  missingOk);
	if (!ShouldPropagate() || !IsAnyObjectDistributed(list_make1(dbAddress)))
	{
		return NIL;
	}

	EnsureCoordinator();
	SerializeDistributedDDLsOnObjectClassObject(OCLASS_DATABASE, stmt->dbname);

	char *sql = DeparseTreeNode((Node *) stmt);

	List *commands = list_make3(DISABLE_DDL_PROPAGATION,
								(void *) sql,
								ENABLE_DDL_PROPAGATION);

	return NodeDDLTaskList(NON_COORDINATOR_NODES, commands);
}


/*
<<<<<<< HEAD
 * PreprocessCreateDatabaseStmt is executed before the statement is applied to the local
 * Postgres instance.
 *
 * In this stage, we perform validations that we want to ensure before delegating to
 * previous utility hooks because it might not be convenient to throw an error in an
 * implicit transaction that creates a database. Also in this stage, we save the original
 * database name and replace dbname field with a temporary name for failure handling
 * purposes. We let Postgres create the database with the temporary name, insert a cleanup
 * record for the temporary database name on all nodes and let PostprocessCreateDatabaseStmt()
 * to return the distributed DDL job that both creates the database with the temporary name
 * and then renames it back to its original name.
 *
 * We also serialize database commands globally by acquiring a Citus specific advisory
 * lock based on OCLASS_DATABASE on the first primary worker node.
 */
List *
PreprocessCreateDatabaseStmt(Node *node, const char *queryString,
							 ProcessUtilityContext processUtilityContext)
{
	if (!EnableCreateDatabasePropagation || !ShouldPropagate())
	{
		return NIL;
	}

	EnsureCoordinatorIsInMetadata();

	CreatedbStmt *stmt = castNode(CreatedbStmt, node);
	EnsureSupportedCreateDatabaseCommand(stmt);

	SerializeDistributedDDLsOnObjectClass(OCLASS_DATABASE);

	OperationId operationId = RegisterOperationNeedingCleanup();

	char *tempDatabaseName = psprintf(TEMP_DATABASE_NAME_FMT,
									  operationId, GetLocalGroupId());

	List *remoteNodes = TargetWorkerSetNodeList(ALL_SHARD_NODES, RowShareLock);
	WorkerNode *remoteNode = NULL;
	foreach_ptr(remoteNode, remoteNodes)
	{
		InsertCleanupRecordOutsideTransaction(
			CLEANUP_OBJECT_DATABASE,
			pstrdup(quote_identifier(tempDatabaseName)),
			remoteNode->groupId,
			CLEANUP_ON_FAILURE
			);
	}

	CreateDatabaseCommandOriginalDbName = stmt->dbname;
	stmt->dbname = tempDatabaseName;

	/*
	 * Delete cleanup records in the same transaction so that if the current
	 * transactions fails for some reason, then the cleanup records won't be
	 * deleted. In the happy path, we will delete the cleanup records without
	 * deferring them to the background worker.
	 */
	FinalizeOperationNeedingCleanupOnSuccess("create database");

	return NIL;
}


/*
 * PostprocessCreateDatabaseStmt is executed after the statement is applied to the local
 * postgres instance.
 *
 * In this stage, we first rename the temporary database back to its original name for
 * local node and then return a list of distributed DDL jobs to create the database with
 * the temporary name and then to rename it back to its original name. That way, if CREATE
 * DATABASE fails on any of the nodes, the temporary database will be cleaned up by the
 * cleanup records that we inserted in PreprocessCreateDatabaseStmt() and in case of a
 * failure, we won't leak any databases called as the name that user intended to use for
 * the database.
 */
List *
PostprocessCreateDatabaseStmt(Node *node, const char *queryString)
{
	if (!EnableCreateDatabasePropagation || !ShouldPropagate())
	{
		return NIL;
	}

	EnsurePropagationToCoordinator();

	/*
	 * Given that CREATE DATABASE doesn't support "IF NOT EXISTS" and we're
	 * in the post-process, database must exist, hence missingOk = false.
	 */
	bool missingOk = false;
	bool isPostProcess = true;
	List *addresses = GetObjectAddressListFromParseTree(node, missingOk,
														isPostProcess);
	EnsureAllObjectDependenciesExistOnAllNodes(addresses);

	char *createDatabaseCommand = DeparseTreeNode(node);

	List *createDatabaseCommands = list_make3(DISABLE_DDL_PROPAGATION,
											  (void *) createDatabaseCommand,
											  ENABLE_DDL_PROPAGATION);

	/*
	 * Since the CREATE DATABASE statements cannot be executed in a transaction
	 * block, we need to use NontransactionalNodeDDLTaskList() to send the CREATE
	 * DATABASE statement to the workers.
	 */
	bool warnForPartialFailure = false;
	List *createDatabaseDDLJobList =
		NontransactionalNodeDDLTaskList(REMOTE_NODES, createDatabaseCommands,
										warnForPartialFailure);

	CreatedbStmt *stmt = castNode(CreatedbStmt, node);

	char *renameDatabaseCommand =
		psprintf("ALTER DATABASE %s RENAME TO %s",
				 quote_identifier(stmt->dbname),
				 quote_identifier(CreateDatabaseCommandOriginalDbName));

	List *renameDatabaseCommands = list_make3(DISABLE_DDL_PROPAGATION,
											  renameDatabaseCommand,
											  ENABLE_DDL_PROPAGATION);

	/*
	 * We use NodeDDLTaskList() to send the RENAME DATABASE statement to the
	 * workers because we want to execute it in a coordinated transaction.
	 */
	List *renameDatabaseDDLJobList =
		NodeDDLTaskList(REMOTE_NODES, renameDatabaseCommands);

	/*
	 * Temporarily disable citus.enable_ddl_propagation before issuing
	 * rename command locally because we don't want to execute it on remote
	 * nodes yet. We will execute it on remote nodes by returning it as a
	 * distributed DDL job.
	 *
	 * The reason why we don't want to execute it on remote nodes yet is that
	 * the database is not created on remote nodes yet.
	 */
	int saveNestLevel = NewGUCNestLevel();
	set_config_option("citus.enable_ddl_propagation", "off",
					  (superuser() ? PGC_SUSET : PGC_USERSET), PGC_S_SESSION,
					  GUC_ACTION_LOCAL, true, 0, false);

	ExecuteUtilityCommand(renameDatabaseCommand);

	AtEOXact_GUC(true, saveNestLevel);

	/*
	 * Restore the original database name because MarkObjectDistributed()
	 * resolves oid of the object based on the database name and is called
	 * after executing the distributed DDL job that renames temporary database.
	 */
	stmt->dbname = CreateDatabaseCommandOriginalDbName;

	return list_concat(createDatabaseDDLJobList, renameDatabaseDDLJobList);
}


/*
 * PreprocessDropDatabaseStmt is executed before the statement is applied to the local
 * postgres instance. In this stage we can prepare the commands that need to be run on
 * all workers to drop the database.
 *
 * We also serialize database commands globally by acquiring a Citus specific advisory
 * lock based on OCLASS_DATABASE on the first primary worker node.
 */
List *
PreprocessDropDatabaseStmt(Node *node, const char *queryString,
						   ProcessUtilityContext processUtilityContext)
{
	if (!EnableCreateDatabasePropagation || !ShouldPropagate())
	{
		return NIL;
	}

	EnsurePropagationToCoordinator();

	DropdbStmt *stmt = (DropdbStmt *) node;

	bool isPostProcess = false;
	List *addresses = GetObjectAddressListFromParseTree(node, stmt->missing_ok,
														isPostProcess);

	if (list_length(addresses) != 1)
	{
		ereport(ERROR, (errmsg("unexpected number of objects found when "
							   "executing DROP DATABASE command")));
	}

	ObjectAddress *address = (ObjectAddress *) linitial(addresses);
	if (address->objectId == InvalidOid || !IsAnyObjectDistributed(list_make1(address)))
	{
		return NIL;
	}

	SerializeDistributedDDLsOnObjectClassObject(OCLASS_DATABASE, stmt->dbname);

	char *dropDatabaseCommand = DeparseTreeNode(node);

	List *dropDatabaseCommands = list_make3(DISABLE_DDL_PROPAGATION,
											(void *) dropDatabaseCommand,
											ENABLE_DDL_PROPAGATION);

	/*
	 * Due to same reason stated in PostprocessCreateDatabaseStmt(), we need to
	 * use NontransactionalNodeDDLTaskList() to send the DROP DATABASE statement
	 * to the workers.
	 */
	bool warnForPartialFailure = true;
	List *dropDatabaseDDLJobList =
		NontransactionalNodeDDLTaskList(REMOTE_NODES, dropDatabaseCommands,
										warnForPartialFailure);
	return dropDatabaseDDLJobList;
}


/*
 * DropDatabaseStmtObjectAddress gets the ObjectAddress of the database that is the
 * object of the DropdbStmt.
 */
List *
DropDatabaseStmtObjectAddress(Node *node, bool missingOk, bool isPostprocess)
{
	DropdbStmt *stmt = castNode(DropdbStmt, node);
	ObjectAddress *dbAddress = GetDatabaseAddressFromDatabaseName(stmt->dbname,
																  missingOk);
	return list_make1(dbAddress);
}


/*
 * CreateDatabaseStmtObjectAddress gets the ObjectAddress of the database that is the
 * object of the CreatedbStmt.
 */
List *
CreateDatabaseStmtObjectAddress(Node *node, bool missingOk, bool isPostprocess)
{
	CreatedbStmt *stmt = castNode(CreatedbStmt, node);
	ObjectAddress *dbAddress = GetDatabaseAddressFromDatabaseName(stmt->dbname,
																  missingOk);
	return list_make1(dbAddress);
}


/*
 * EnsureSupportedCreateDatabaseCommand validates the options provided for the CREATE
 * DATABASE command.
 *
 * Parameters:
 * stmt: A CreatedbStmt struct representing a CREATE DATABASE command.
 *       The options field is a list of DefElem structs, each representing an option.
 *
 * Currently, this function checks for the following:
 * - The "oid" option is not supported.
 * - The "template" option is only supported with the value "template1".
 * - The "strategy" option is only supported with the value "wal_log".
 */
void
EnsureSupportedCreateDatabaseCommand(CreatedbStmt *stmt)
{
	DefElem *option = NULL;
	foreach_ptr(option, stmt->options)
	{
		if (strcmp(option->defname, "oid") == 0)
		{
			ereport(ERROR,
					errmsg("CREATE DATABASE option \"%s\" is not supported",
						   option->defname));
		}

		char *optionValue = defGetString(option);

		if (strcmp(option->defname, "template") == 0 &&
			strcmp(optionValue, "template1") != 0)
		{
			ereport(ERROR, errmsg("Only template1 is supported as template "
								  "parameter for CREATE DATABASE"));
		}

		if (strcmp(option->defname, "strategy") == 0 &&
			strcmp(optionValue, "wal_log") != 0)
		{
			ereport(ERROR, errmsg("Only wal_log is supported as strategy "
								  "parameter for CREATE DATABASE"));
		}
	}
}


/*
=======
>>>>>>> 43f3786c
 * GetDatabaseAddressFromDatabaseName gets the database name and returns the ObjectAddress
 * of the database.
 */
static ObjectAddress *
GetDatabaseAddressFromDatabaseName(char *databaseName, bool missingOk)
{
	Oid databaseOid = get_database_oid(databaseName, missingOk);
	ObjectAddress *dbObjectAddress = palloc0(sizeof(ObjectAddress));
	ObjectAddressSet(*dbObjectAddress, DatabaseRelationId, databaseOid);
	return dbObjectAddress;
<<<<<<< HEAD
}


/*
 * GetTablespaceName gets the tablespace oid and returns the tablespace name.
 */
static char *
GetTablespaceName(Oid tablespaceOid)
{
	HeapTuple tuple = SearchSysCache1(TABLESPACEOID, ObjectIdGetDatum(tablespaceOid));
	if (!HeapTupleIsValid(tuple))
	{
		return NULL;
	}

	Form_pg_tablespace tablespaceForm = (Form_pg_tablespace) GETSTRUCT(tuple);
	char *tablespaceName = pstrdup(NameStr(tablespaceForm->spcname));

	ReleaseSysCache(tuple);

	return tablespaceName;
}


/*
 * GetDatabaseMetadataSyncCommands returns a list of sql statements
 * for the given database id. The list contains the database ddl command,
 * grant commands and comment propagation commands.
 */
List *
GetDatabaseMetadataSyncCommands(Oid dbOid)
{
	char *databaseName = get_database_name(dbOid);
	char *databaseDDLCommand = CreateDatabaseDDLCommand(dbOid);

	List *ddlCommands = list_make1(databaseDDLCommand);

	List *grantDDLCommands = GrantOnDatabaseDDLCommands(dbOid);
	List *commentDDLCommands = GetCommentPropagationCommands(DatabaseRelationId, dbOid,
															 databaseName,
															 OBJECT_DATABASE);

	ddlCommands = list_concat(ddlCommands, grantDDLCommands);
	ddlCommands = list_concat(ddlCommands, commentDDLCommands);

	return ddlCommands;
}


/*
 * GetDatabaseCollation gets oid of a database and returns all the collation related information
 * We need this method since collation related info in Form_pg_database is not accessible.
 */
static DatabaseCollationInfo
GetDatabaseCollation(Oid dbOid)
{
	DatabaseCollationInfo info;
	memset(&info, 0, sizeof(DatabaseCollationInfo));

	Relation rel = table_open(DatabaseRelationId, AccessShareLock);
	HeapTuple tup = get_catalog_object_by_oid(rel, Anum_pg_database_oid, dbOid);
	if (!HeapTupleIsValid(tup))
	{
		elog(ERROR, "cache lookup failed for database %u", dbOid);
	}

	bool isNull = false;

	TupleDesc tupdesc = RelationGetDescr(rel);

	Datum collationDatum = heap_getattr(tup, Anum_pg_database_datcollate, tupdesc,
										&isNull);
	info.datcollate = TextDatumGetCString(collationDatum);

	Datum ctypeDatum = heap_getattr(tup, Anum_pg_database_datctype, tupdesc, &isNull);
	info.datctype = TextDatumGetCString(ctypeDatum);

#if PG_VERSION_NUM >= PG_VERSION_15

	Datum icuLocaleDatum = heap_getattr(tup, Anum_pg_database_daticulocale, tupdesc,
										&isNull);
	if (!isNull)
	{
		info.daticulocale = TextDatumGetCString(icuLocaleDatum);
	}

	Datum collverDatum = heap_getattr(tup, Anum_pg_database_datcollversion, tupdesc,
									  &isNull);
	if (!isNull)
	{
		info.datcollversion = TextDatumGetCString(collverDatum);
	}
#endif

#if PG_VERSION_NUM >= PG_VERSION_16
	Datum icurulesDatum = heap_getattr(tup, Anum_pg_database_daticurules, tupdesc,
									   &isNull);
	if (!isNull)
	{
		info.daticurules = TextDatumGetCString(icurulesDatum);
	}
#endif

	table_close(rel, AccessShareLock);
	heap_freetuple(tup);

	return info;
}


#if PG_VERSION_NUM >= PG_VERSION_15

/*
 * GetLocaleProviderString gets the datlocprovider stored in pg_database
 * and returns the string representation of the datlocprovider
 */
static char *
GetLocaleProviderString(char datlocprovider)
{
	switch (datlocprovider)
	{
		case 'c':
		{
			return "libc";
		}

		case 'i':
		{
			return "icu";
		}

		default:
		{
			ereport(ERROR, (errmsg("unexpected datlocprovider value: %c",
								   datlocprovider)));
		}
	}
}


#endif


/*
 * GenerateCreateDatabaseStatementFromPgDatabase gets the pg_database tuple and returns the
 * CREATE DATABASE statement that can be used to create given database.
 *
 * Note that this doesn't deparse OID of the database and this is not a
 * problem as we anyway don't allow specifying custom OIDs for databases
 * when creating them.
 */
static char *
GenerateCreateDatabaseStatementFromPgDatabase(Form_pg_database databaseForm)
{
	DatabaseCollationInfo collInfo = GetDatabaseCollation(databaseForm->oid);

	StringInfoData str;
	initStringInfo(&str);

	appendStringInfo(&str, "CREATE DATABASE %s",
					 quote_identifier(NameStr(databaseForm->datname)));

	appendStringInfo(&str, " CONNECTION LIMIT %d", databaseForm->datconnlimit);

	appendStringInfo(&str, " ALLOW_CONNECTIONS = %s",
					 quote_literal_cstr(databaseForm->datallowconn ? "true" : "false"));

	appendStringInfo(&str, " IS_TEMPLATE = %s",
					 quote_literal_cstr(databaseForm->datistemplate ? "true" : "false"));

	appendStringInfo(&str, " LC_COLLATE = %s",
					 quote_literal_cstr(collInfo.datcollate));

	appendStringInfo(&str, " LC_CTYPE = %s", quote_literal_cstr(collInfo.datctype));

	appendStringInfo(&str, " OWNER = %s",
					 quote_identifier(GetUserNameFromId(databaseForm->datdba, false)));

	appendStringInfo(&str, " TABLESPACE = %s",
					 quote_identifier(GetTablespaceName(databaseForm->dattablespace)));

	appendStringInfo(&str, " ENCODING = %s",
					 quote_literal_cstr(pg_encoding_to_char(databaseForm->encoding)));

#if PG_VERSION_NUM >= PG_VERSION_15
	if (collInfo.datcollversion != NULL)
	{
		appendStringInfo(&str, " COLLATION_VERSION = %s",
						 quote_identifier(collInfo.datcollversion));
	}

	if (collInfo.daticulocale != NULL)
	{
		appendStringInfo(&str, " ICU_LOCALE = %s", quote_identifier(
							 collInfo.daticulocale));
	}

	appendStringInfo(&str, " LOCALE_PROVIDER = %s",
					 quote_identifier(GetLocaleProviderString(
										  databaseForm->datlocprovider)));
#endif

#if PG_VERSION_NUM >= PG_VERSION_16
	if (collInfo.daticurules != NULL)
	{
		appendStringInfo(&str, " ICU_RULES = %s", quote_identifier(
							 collInfo.daticurules));
	}
#endif

	return str.data;
}


/*
 * CreateDatabaseDDLCommand returns a CREATE DATABASE command to create given
 * database
 *
 * Command is wrapped by citus_internal_database_command() UDF
 * to avoid from transaction block restrictions that apply to database commands.
 */
char *
CreateDatabaseDDLCommand(Oid dbId)
{
	HeapTuple tuple = SearchSysCache1(DATABASEOID, ObjectIdGetDatum(dbId));
	if (!HeapTupleIsValid(tuple))
	{
		ereport(ERROR, (errcode(ERRCODE_UNDEFINED_DATABASE),
						errmsg("database with OID %u does not exist", dbId)));
	}

	Form_pg_database databaseForm = (Form_pg_database) GETSTRUCT(tuple);

	char *createStmt = GenerateCreateDatabaseStatementFromPgDatabase(databaseForm);

	StringInfo outerDbStmt = makeStringInfo();

	/* Generate the CREATE DATABASE statement */
	appendStringInfo(outerDbStmt,
					 "SELECT citus_internal.database_command(%s)",
					 quote_literal_cstr(createStmt));

	ReleaseSysCache(tuple);

	return outerDbStmt->data;
=======
>>>>>>> 43f3786c
}<|MERGE_RESOLUTION|>--- conflicted
+++ resolved
@@ -13,11 +13,8 @@
 
 #include "miscadmin.h"
 
-<<<<<<< HEAD
 #include "access/genam.h"
 #include "access/heapam.h"
-=======
->>>>>>> 43f3786c
 #include "access/htup_details.h"
 #include "access/table.h"
 #include "access/xact.h"
@@ -27,10 +24,7 @@
 #include "catalog/pg_database_d.h"
 #include "catalog/pg_tablespace.h"
 #include "commands/dbcommands.h"
-<<<<<<< HEAD
 #include "commands/defrem.h"
-=======
->>>>>>> 43f3786c
 #include "nodes/parsenodes.h"
 #include "utils/builtins.h"
 #include "utils/fmgroids.h"
@@ -45,11 +39,8 @@
 #include "distributed/comment.h"
 #include "distributed/deparse_shard_query.h"
 #include "distributed/deparser.h"
-<<<<<<< HEAD
 #include "distributed/listutils.h"
 #include "distributed/local_executor.h"
-=======
->>>>>>> 43f3786c
 #include "distributed/metadata/distobject.h"
 #include "distributed/metadata_sync.h"
 #include "distributed/metadata_utility.h"
@@ -88,11 +79,8 @@
 {
 	char *datcollate;
 	char *datctype;
-
-#if PG_VERSION_NUM >= PG_VERSION_15
 	char *daticulocale;
 	char *datcollversion;
-#endif
 
 #if PG_VERSION_NUM >= PG_VERSION_16
 	char *daticurules;
@@ -103,10 +91,7 @@
 															databaseForm);
 static DatabaseCollationInfo GetDatabaseCollation(Oid dbOid);
 static AlterOwnerStmt * RecreateAlterDatabaseOwnerStmt(Oid databaseOid);
-<<<<<<< HEAD
-#if PG_VERSION_NUM >= PG_VERSION_15
 static char * GetLocaleProviderString(char datlocprovider);
-#endif
 static char * GetTablespaceName(Oid tablespaceOid);
 static ObjectAddress * GetDatabaseAddressFromDatabaseName(char *databaseName,
 														  bool missingOk);
@@ -114,13 +99,6 @@
 static List * FilterDistributedDatabases(List *databases);
 static Oid get_database_owner(Oid dbId);
 
-=======
-static Oid get_database_owner(Oid db_oid);
-static ObjectAddress * GetDatabaseAddressFromDatabaseName(char *databaseName,
-														  bool missingOk);
-List * PreprocessGrantOnDatabaseStmt(Node *node, const char *queryString,
-									 ProcessUtilityContext processUtilityContext);
->>>>>>> 43f3786c
 
 /* controlled via GUC */
 bool EnableCreateDatabasePropagation = false;
@@ -252,7 +230,7 @@
 {
 	List *distributedDatabases = NIL;
 	String *databaseName = NULL;
-	foreach_ptr(databaseName, databases)
+	foreach_declared_ptr(databaseName, databases)
 	{
 		bool missingOk = true;
 		ObjectAddress *dbAddress =
@@ -275,7 +253,7 @@
 IsSetTablespaceStatement(AlterDatabaseStmt *stmt)
 {
 	DefElem *def = NULL;
-	foreach_ptr(def, stmt->options)
+	foreach_declared_ptr(def, stmt->options)
 	{
 		if (strcmp(def->defname, "tablespace") == 0)
 		{
@@ -300,24 +278,16 @@
 PreprocessAlterDatabaseStmt(Node *node, const char *queryString,
 							ProcessUtilityContext processUtilityContext)
 {
-<<<<<<< HEAD
 	bool missingOk = false;
 	AlterDatabaseStmt *stmt = castNode(AlterDatabaseStmt, node);
 	ObjectAddress *dbAddress = GetDatabaseAddressFromDatabaseName(stmt->dbname,
 																  missingOk);
 
-=======
-	AlterDatabaseStmt *stmt = castNode(AlterDatabaseStmt, node);
-	bool missingOk = false;
-	ObjectAddress *dbAddress = GetDatabaseAddressFromDatabaseName(stmt->dbname,
-																  missingOk);
->>>>>>> 43f3786c
 	if (!ShouldPropagate() || !IsAnyObjectDistributed(list_make1(dbAddress)))
 	{
 		return NIL;
 	}
 
-<<<<<<< HEAD
 	EnsureCoordinator();
 	SerializeDistributedDDLsOnObjectClassObject(OCLASS_DATABASE, stmt->dbname);
 
@@ -345,8 +315,6 @@
 }
 
 
-#if PG_VERSION_NUM >= PG_VERSION_15
-
 /*
  * PreprocessAlterDatabaseRefreshCollStmt is executed before the statement is applied to
  * the local postgres instance.
@@ -371,8 +339,6 @@
 		return NIL;
 	}
 
-=======
->>>>>>> 43f3786c
 	EnsureCoordinator();
 	SerializeDistributedDDLsOnObjectClassObject(OCLASS_DATABASE, stmt->dbname);
 
@@ -384,10 +350,6 @@
 
 	return NodeDDLTaskList(NON_COORDINATOR_NODES, commands);
 }
-
-
-<<<<<<< HEAD
-#endif
 
 
 /*
@@ -462,8 +424,6 @@
 }
 
 
-=======
->>>>>>> 43f3786c
 /*
  * PreprocessAlterDatabaseSetStmt is executed before the statement is applied to the local
  * postgres instance.
@@ -502,7 +462,6 @@
 
 
 /*
-<<<<<<< HEAD
  * PreprocessCreateDatabaseStmt is executed before the statement is applied to the local
  * Postgres instance.
  *
@@ -541,7 +500,7 @@
 
 	List *remoteNodes = TargetWorkerSetNodeList(ALL_SHARD_NODES, RowShareLock);
 	WorkerNode *remoteNode = NULL;
-	foreach_ptr(remoteNode, remoteNodes)
+	foreach_declared_ptr(remoteNode, remoteNodes)
 	{
 		InsertCleanupRecordOutsideTransaction(
 			CLEANUP_OBJECT_DATABASE,
@@ -764,7 +723,7 @@
 EnsureSupportedCreateDatabaseCommand(CreatedbStmt *stmt)
 {
 	DefElem *option = NULL;
-	foreach_ptr(option, stmt->options)
+	foreach_declared_ptr(option, stmt->options)
 	{
 		if (strcmp(option->defname, "oid") == 0)
 		{
@@ -793,8 +752,6 @@
 
 
 /*
-=======
->>>>>>> 43f3786c
  * GetDatabaseAddressFromDatabaseName gets the database name and returns the ObjectAddress
  * of the database.
  */
@@ -805,7 +762,6 @@
 	ObjectAddress *dbObjectAddress = palloc0(sizeof(ObjectAddress));
 	ObjectAddressSet(*dbObjectAddress, DatabaseRelationId, databaseOid);
 	return dbObjectAddress;
-<<<<<<< HEAD
 }
 
 
@@ -883,9 +839,7 @@
 	Datum ctypeDatum = heap_getattr(tup, Anum_pg_database_datctype, tupdesc, &isNull);
 	info.datctype = TextDatumGetCString(ctypeDatum);
 
-#if PG_VERSION_NUM >= PG_VERSION_15
-
-	Datum icuLocaleDatum = heap_getattr(tup, Anum_pg_database_daticulocale, tupdesc,
+	Datum icuLocaleDatum = heap_getattr(tup, Anum_pg_database_datlocale, tupdesc,
 										&isNull);
 	if (!isNull)
 	{
@@ -898,7 +852,6 @@
 	{
 		info.datcollversion = TextDatumGetCString(collverDatum);
 	}
-#endif
 
 #if PG_VERSION_NUM >= PG_VERSION_16
 	Datum icurulesDatum = heap_getattr(tup, Anum_pg_database_daticurules, tupdesc,
@@ -915,8 +868,6 @@
 	return info;
 }
 
-
-#if PG_VERSION_NUM >= PG_VERSION_15
 
 /*
  * GetLocaleProviderString gets the datlocprovider stored in pg_database
@@ -946,9 +897,6 @@
 }
 
 
-#endif
-
-
 /*
  * GenerateCreateDatabaseStatementFromPgDatabase gets the pg_database tuple and returns the
  * CREATE DATABASE statement that can be used to create given database.
@@ -990,7 +938,6 @@
 	appendStringInfo(&str, " ENCODING = %s",
 					 quote_literal_cstr(pg_encoding_to_char(databaseForm->encoding)));
 
-#if PG_VERSION_NUM >= PG_VERSION_15
 	if (collInfo.datcollversion != NULL)
 	{
 		appendStringInfo(&str, " COLLATION_VERSION = %s",
@@ -1006,7 +953,6 @@
 	appendStringInfo(&str, " LOCALE_PROVIDER = %s",
 					 quote_identifier(GetLocaleProviderString(
 										  databaseForm->datlocprovider)));
-#endif
 
 #if PG_VERSION_NUM >= PG_VERSION_16
 	if (collInfo.daticurules != NULL)
@@ -1051,6 +997,4 @@
 	ReleaseSysCache(tuple);
 
 	return outerDbStmt->data;
-=======
->>>>>>> 43f3786c
 }
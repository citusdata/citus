-- citus--11.3-1--12.0-1

<<<<<<< HEAD
-- bump version to 12.0-1

CREATE TABLE citus.pg_dist_schema (
    schemaid oid NOT NULL,
    colocationid int NOT NULL,
    CONSTRAINT pg_dist_schema_pkey PRIMARY KEY (schemaid),
    CONSTRAINT pg_dist_schema_unique_colocationid_index UNIQUE (colocationid)
);

ALTER TABLE citus.pg_dist_schema SET SCHEMA pg_catalog;

GRANT SELECT ON pg_catalog.pg_dist_schema TO public;

-- udfs used to modify pg_dist_schema on workers, to sync metadata
#include "udfs/citus_internal_add_tenant_schema/12.0-1.sql"
#include "udfs/citus_internal_delete_tenant_schema/12.0-1.sql"

#include "udfs/citus_prepare_pg_upgrade/12.0-1.sql"
#include "udfs/citus_finish_pg_upgrade/12.0-1.sql"

-- udfs used to modify pg_dist_schema globally via drop trigger
#include "udfs/citus_internal_unregister_tenant_schema_globally/12.0-1.sql"
#include "udfs/citus_drop_trigger/12.0-1.sql"

DROP VIEW citus_shards;
DROP VIEW IF EXISTS pg_catalog.citus_tables;
DROP VIEW IF EXISTS public.citus_tables;
DROP FUNCTION citus_shard_sizes;
#include "udfs/citus_shard_sizes/12.0-1.sql"

#include "udfs/citus_tables/12.0-1.sql"
#include "udfs/citus_shards/12.0-1.sql"

#include "udfs/citus_schemas/12.0-1.sql"

-- udfs used to include schema-based tenants in tenant monitoring
#include "udfs/citus_stat_tenants_local/12.0-1.sql"

-- udfs to convert a regular/tenant schema to a tenant/regular schema
#include "udfs/citus_schema_distribute/12.0-1.sql"
#include "udfs/citus_schema_undistribute/12.0-1.sql"

#include "udfs/drop_old_time_partitions/12.0-1.sql"
#include "udfs/get_missing_time_partition_ranges/12.0-1.sql"

-- Update the default rebalance strategy to 'by_disk_size', but only if the
-- default is currently 'by_shard_count'
SELECT citus_set_default_rebalance_strategy(name)
FROM pg_dist_rebalance_strategy
WHERE name = 'by_disk_size'
    AND (SELECT default_strategy FROM pg_dist_rebalance_strategy WHERE name = 'by_shard_count');
=======
#include "udfs/citus_auto_shard_split_start/12.0-1.sql"
-- bump version to 12.0-1
>>>>>>> e55e474d
<|MERGE_RESOLUTION|>--- conflicted
+++ resolved
@@ -1,6 +1,6 @@
 -- citus--11.3-1--12.0-1
 
-<<<<<<< HEAD
+#include "udfs/citus_auto_shard_split_start/12.0-1.sql"
 -- bump version to 12.0-1
 
 CREATE TABLE citus.pg_dist_schema (
@@ -51,8 +51,4 @@
 SELECT citus_set_default_rebalance_strategy(name)
 FROM pg_dist_rebalance_strategy
 WHERE name = 'by_disk_size'
-    AND (SELECT default_strategy FROM pg_dist_rebalance_strategy WHERE name = 'by_shard_count');
-=======
-#include "udfs/citus_auto_shard_split_start/12.0-1.sql"
--- bump version to 12.0-1
->>>>>>> e55e474d
+    AND (SELECT default_strategy FROM pg_dist_rebalance_strategy WHERE name = 'by_shard_count');
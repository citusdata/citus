--- conflicted
+++ resolved
@@ -68,9 +68,5 @@
                                                      OUT global_pid int8);
 #include "udfs/get_all_active_transactions/11.1-1.sql"
 #include "udfs/citus_split_shard_by_split_points/11.1-1.sql"
-<<<<<<< HEAD
 #include "udfs/worker_split_copy/11.1-1.sql"
-#include "udfs/worker_split_shard_replication_setup/11.1-1.sql"
-=======
-#include "udfs/worker_split_copy/11.1-1.sql"
->>>>>>> eb3e5ee2
+#include "udfs/worker_split_shard_replication_setup/11.1-1.sql"
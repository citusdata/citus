#include "udfs/citus_locks/11.1-1.sql"
#include "udfs/create_distributed_table_concurrently/11.1-1.sql"
#include "udfs/citus_internal_delete_partition_metadata/11.1-1.sql"

DROP FUNCTION pg_catalog.worker_create_schema(bigint,text);
DROP FUNCTION pg_catalog.worker_cleanup_job_schema_cache();
DROP FUNCTION pg_catalog.worker_fetch_foreign_file(text, text, bigint, text[], integer[]);
DROP FUNCTION pg_catalog.worker_fetch_partition_file(bigint, integer, integer, integer, text, integer);
DROP FUNCTION pg_catalog.worker_hash_partition_table(bigint, integer, text, text, oid, anyarray);
DROP FUNCTION pg_catalog.worker_merge_files_into_table(bigint, integer, text[], text[]);
DROP FUNCTION pg_catalog.worker_range_partition_table(bigint, integer, text, text, oid, anyarray);
DROP FUNCTION pg_catalog.worker_repartition_cleanup(bigint);

DO $check_columnar$
BEGIN
IF NOT EXISTS (SELECT 1 FROM pg_catalog.pg_extension AS e
             INNER JOIN pg_catalog.pg_depend AS d ON (d.refobjid = e.oid)
             INNER JOIN pg_catalog.pg_proc AS p ON (p.oid = d.objid)
             WHERE e.extname='citus_columnar' and p.proname = 'columnar_handler'
  ) THEN
    #include "../../columnar/sql/columnar--11.0-3--11.1-1.sql"
END IF;
END;
$check_columnar$;

-- If upgrading citus, the columnar objects are already being a part of the
-- citus extension, and must be detached so that they can be attached
-- to the citus_columnar extension.
DO $check_citus$
BEGIN
  IF EXISTS (SELECT 1 FROM pg_catalog.pg_extension AS e
             INNER JOIN pg_catalog.pg_depend AS d ON (d.refobjid = e.oid)
             INNER JOIN pg_catalog.pg_proc AS p ON (p.oid = d.objid)
             WHERE e.extname='citus' and p.proname = 'columnar_handler'
  ) THEN
    ALTER EXTENSION citus DROP SCHEMA columnar;
    ALTER EXTENSION citus DROP SCHEMA columnar_internal;
    ALTER EXTENSION citus DROP SEQUENCE columnar_internal.storageid_seq;

    -- columnar tables
    ALTER EXTENSION citus DROP TABLE columnar_internal.options;
    ALTER EXTENSION citus DROP TABLE columnar_internal.stripe;
    ALTER EXTENSION citus DROP TABLE columnar_internal.chunk_group;
    ALTER EXTENSION citus DROP TABLE columnar_internal.chunk;

    ALTER EXTENSION citus DROP FUNCTION columnar_internal.columnar_handler;
    ALTER EXTENSION citus DROP ACCESS METHOD columnar;
    ALTER EXTENSION citus DROP FUNCTION pg_catalog.alter_columnar_table_set;
    ALTER EXTENSION citus DROP FUNCTION pg_catalog.alter_columnar_table_reset;
    ALTER EXTENSION citus DROP FUNCTION columnar.get_storage_id;

    -- columnar view
    ALTER EXTENSION citus DROP VIEW columnar.storage;
    ALTER EXTENSION citus DROP VIEW columnar.options;
    ALTER EXTENSION citus DROP VIEW columnar.stripe;
    ALTER EXTENSION citus DROP VIEW columnar.chunk_group;
    ALTER EXTENSION citus DROP VIEW columnar.chunk;

    -- functions under citus_internal for columnar
    ALTER EXTENSION citus DROP FUNCTION citus_internal.upgrade_columnar_storage;
    ALTER EXTENSION citus DROP FUNCTION citus_internal.downgrade_columnar_storage;
    ALTER EXTENSION citus DROP FUNCTION citus_internal.columnar_ensure_am_depends_catalog;

  END IF;
END $check_citus$;
#include "udfs/citus_prepare_pg_upgrade/11.1-1.sql"
#include "udfs/citus_finish_pg_upgrade/11.1-1.sql"

DROP FUNCTION pg_catalog.get_all_active_transactions(OUT datid oid, OUT process_id int, OUT initiator_node_identifier int4,
                                                     OUT worker_query BOOL, OUT transaction_number int8, OUT transaction_stamp timestamptz,
                                                     OUT global_pid int8);
#include "udfs/get_all_active_transactions/11.1-1.sql"
#include "udfs/citus_split_shard_by_split_points/11.1-1.sql"
#include "udfs/worker_split_copy/11.1-1.sql"
#include "udfs/worker_copy_table_to_node/11.1-1.sql"
#include "udfs/worker_split_shard_replication_setup/11.1-1.sql"
#include "udfs/citus_isolation_test_session_is_blocked/11.1-1.sql"
#include "udfs/replicate_reference_tables/11.1-1.sql"
#include "udfs/worker_split_shard_release_dsm/11.1-1.sql"

DROP FUNCTION pg_catalog.isolate_tenant_to_new_shard(table_name regclass, tenant_id "any", cascade_option text);
#include "udfs/isolate_tenant_to_new_shard/11.1-1.sql"

<<<<<<< HEAD
CREATE TYPE citus.citus_job_status AS ENUM ('scheduled', 'running', 'finished', 'cancelled', 'failing', 'failed');
ALTER TYPE citus.citus_job_status SET SCHEMA pg_catalog;

CREATE TABLE citus.pg_dist_background_job (
    job_id bigserial NOT NULL,
    state pg_catalog.citus_job_status DEFAULT 'scheduled' NOT NULL,
    job_type name,
    description text,
    started_at timestamptz,
    finished_at timestamptz,

    CONSTRAINT pg_dist_background_job_pkey PRIMARY KEY (job_id)
);
ALTER TABLE citus.pg_dist_background_job SET SCHEMA pg_catalog;
GRANT SELECT ON pg_catalog.pg_dist_background_job TO PUBLIC;
GRANT SELECT ON pg_catalog.pg_dist_background_job_job_id_seq TO PUBLIC;

CREATE TYPE citus.citus_task_status AS ENUM ('blocked', 'runnable', 'running', 'done', 'error', 'unscheduled', 'cancelled');
ALTER TYPE citus.citus_task_status SET SCHEMA pg_catalog;

CREATE TABLE citus.pg_dist_background_task(
    job_id bigint NOT NULL REFERENCES pg_catalog.pg_dist_background_job(job_id),
    task_id bigserial NOT NULL,
    owner regrole NOT NULL DEFAULT CURRENT_USER::regrole,
    pid integer,
    status pg_catalog.citus_task_status default 'runnable' NOT NULL,
    command text NOT NULL,
    retry_count integer,
    not_before timestamptz, -- can be null to indicate no delay for start of the task, will be set on failure to delay retries
    message text,

    CONSTRAINT pg_dist_background_task_pkey PRIMARY KEY (job_id, task_id),
    UNIQUE(task_id)
);
ALTER TABLE citus.pg_dist_background_task SET SCHEMA pg_catalog;
CREATE INDEX pg_dist_background_task_status_task_id_index ON pg_catalog.pg_dist_background_task USING btree(status, task_id);
GRANT SELECT ON pg_catalog.pg_dist_background_task TO PUBLIC;
GRANT SELECT ON pg_catalog.pg_dist_background_task_task_id_seq TO PUBLIC;

CREATE TABLE citus.pg_dist_background_task_depend(
    job_id bigint NOT NULL REFERENCES pg_catalog.pg_dist_background_job(job_id) ON DELETE CASCADE,
    task_id bigint NOT NULL,
    depends_on bigint NOT NULL,

    PRIMARY KEY (job_id, task_id, depends_on),
    FOREIGN KEY (job_id, task_id) REFERENCES pg_catalog.pg_dist_background_task (job_id, task_id) ON DELETE CASCADE,
    FOREIGN KEY (job_id, depends_on) REFERENCES pg_catalog.pg_dist_background_task (job_id, task_id) ON DELETE CASCADE
);

ALTER TABLE citus.pg_dist_background_task_depend SET SCHEMA pg_catalog;
CREATE INDEX pg_dist_background_task_depend_task_id ON pg_catalog.pg_dist_background_task_depend USING btree(job_id, task_id);
CREATE INDEX pg_dist_background_task_depend_depends_on ON pg_catalog.pg_dist_background_task_depend USING btree(job_id, depends_on);
GRANT SELECT ON pg_catalog.pg_dist_background_task_depend TO PUBLIC;

#include "udfs/citus_job_wait/11.1-1.sql"
#include "udfs/citus_job_cancel/11.1-1.sql"
=======
-- Table of records to:
-- 1) Cleanup leftover resources after a failure
-- 2) Deferred drop of old shard placements after a split.
#include "udfs/citus_cleanup_orphaned_resources/11.1-1.sql"

CREATE TABLE citus.pg_dist_cleanup (
    record_id bigint primary key,
    operation_id bigint not null,
    object_type int not null,
    object_name text not null,
    node_group_id int not null,
    policy_type int not null
);
ALTER TABLE citus.pg_dist_cleanup SET SCHEMA pg_catalog;
GRANT SELECT ON pg_catalog.pg_dist_cleanup TO public;

-- Sequence used to generate operation Ids and record Ids in pg_dist_cleanup_record.
CREATE SEQUENCE citus.pg_dist_operationid_seq;
ALTER SEQUENCE citus.pg_dist_operationid_seq SET SCHEMA pg_catalog;
GRANT SELECT ON pg_catalog.pg_dist_operationid_seq TO public;

CREATE SEQUENCE citus.pg_dist_cleanup_recordid_seq;
ALTER SEQUENCE citus.pg_dist_cleanup_recordid_seq SET SCHEMA pg_catalog;
GRANT SELECT ON pg_catalog.pg_dist_cleanup_recordid_seq TO public;

-- We recreate these two UDF from 11.0-1 on purpose, because we changed their
-- old definition. By recreating it here upgrades also pick up the new changes.
#include "udfs/pg_cancel_backend/11.0-1.sql"
#include "udfs/pg_terminate_backend/11.0-1.sql"
>>>>>>> 79ba490b
<|MERGE_RESOLUTION|>--- conflicted
+++ resolved
@@ -81,7 +81,36 @@
 DROP FUNCTION pg_catalog.isolate_tenant_to_new_shard(table_name regclass, tenant_id "any", cascade_option text);
 #include "udfs/isolate_tenant_to_new_shard/11.1-1.sql"
 
-<<<<<<< HEAD
+-- Table of records to:
+-- 1) Cleanup leftover resources after a failure
+-- 2) Deferred drop of old shard placements after a split.
+#include "udfs/citus_cleanup_orphaned_resources/11.1-1.sql"
+
+CREATE TABLE citus.pg_dist_cleanup (
+    record_id bigint primary key,
+    operation_id bigint not null,
+    object_type int not null,
+    object_name text not null,
+    node_group_id int not null,
+    policy_type int not null
+);
+ALTER TABLE citus.pg_dist_cleanup SET SCHEMA pg_catalog;
+GRANT SELECT ON pg_catalog.pg_dist_cleanup TO public;
+
+-- Sequence used to generate operation Ids and record Ids in pg_dist_cleanup_record.
+CREATE SEQUENCE citus.pg_dist_operationid_seq;
+ALTER SEQUENCE citus.pg_dist_operationid_seq SET SCHEMA pg_catalog;
+GRANT SELECT ON pg_catalog.pg_dist_operationid_seq TO public;
+
+CREATE SEQUENCE citus.pg_dist_cleanup_recordid_seq;
+ALTER SEQUENCE citus.pg_dist_cleanup_recordid_seq SET SCHEMA pg_catalog;
+GRANT SELECT ON pg_catalog.pg_dist_cleanup_recordid_seq TO public;
+
+-- We recreate these two UDF from 11.0-1 on purpose, because we changed their
+-- old definition. By recreating it here upgrades also pick up the new changes.
+#include "udfs/pg_cancel_backend/11.0-1.sql"
+#include "udfs/pg_terminate_backend/11.0-1.sql"
+
 CREATE TYPE citus.citus_job_status AS ENUM ('scheduled', 'running', 'finished', 'cancelled', 'failing', 'failed');
 ALTER TYPE citus.citus_job_status SET SCHEMA pg_catalog;
 
@@ -122,13 +151,13 @@
 GRANT SELECT ON pg_catalog.pg_dist_background_task_task_id_seq TO PUBLIC;
 
 CREATE TABLE citus.pg_dist_background_task_depend(
-    job_id bigint NOT NULL REFERENCES pg_catalog.pg_dist_background_job(job_id) ON DELETE CASCADE,
-    task_id bigint NOT NULL,
-    depends_on bigint NOT NULL,
+   job_id bigint NOT NULL REFERENCES pg_catalog.pg_dist_background_job(job_id) ON DELETE CASCADE,
+   task_id bigint NOT NULL,
+   depends_on bigint NOT NULL,
 
-    PRIMARY KEY (job_id, task_id, depends_on),
-    FOREIGN KEY (job_id, task_id) REFERENCES pg_catalog.pg_dist_background_task (job_id, task_id) ON DELETE CASCADE,
-    FOREIGN KEY (job_id, depends_on) REFERENCES pg_catalog.pg_dist_background_task (job_id, task_id) ON DELETE CASCADE
+   PRIMARY KEY (job_id, task_id, depends_on),
+   FOREIGN KEY (job_id, task_id) REFERENCES pg_catalog.pg_dist_background_task (job_id, task_id) ON DELETE CASCADE,
+   FOREIGN KEY (job_id, depends_on) REFERENCES pg_catalog.pg_dist_background_task (job_id, task_id) ON DELETE CASCADE
 );
 
 ALTER TABLE citus.pg_dist_background_task_depend SET SCHEMA pg_catalog;
@@ -137,35 +166,4 @@
 GRANT SELECT ON pg_catalog.pg_dist_background_task_depend TO PUBLIC;
 
 #include "udfs/citus_job_wait/11.1-1.sql"
-#include "udfs/citus_job_cancel/11.1-1.sql"
-=======
--- Table of records to:
--- 1) Cleanup leftover resources after a failure
--- 2) Deferred drop of old shard placements after a split.
-#include "udfs/citus_cleanup_orphaned_resources/11.1-1.sql"
-
-CREATE TABLE citus.pg_dist_cleanup (
-    record_id bigint primary key,
-    operation_id bigint not null,
-    object_type int not null,
-    object_name text not null,
-    node_group_id int not null,
-    policy_type int not null
-);
-ALTER TABLE citus.pg_dist_cleanup SET SCHEMA pg_catalog;
-GRANT SELECT ON pg_catalog.pg_dist_cleanup TO public;
-
--- Sequence used to generate operation Ids and record Ids in pg_dist_cleanup_record.
-CREATE SEQUENCE citus.pg_dist_operationid_seq;
-ALTER SEQUENCE citus.pg_dist_operationid_seq SET SCHEMA pg_catalog;
-GRANT SELECT ON pg_catalog.pg_dist_operationid_seq TO public;
-
-CREATE SEQUENCE citus.pg_dist_cleanup_recordid_seq;
-ALTER SEQUENCE citus.pg_dist_cleanup_recordid_seq SET SCHEMA pg_catalog;
-GRANT SELECT ON pg_catalog.pg_dist_cleanup_recordid_seq TO public;
-
--- We recreate these two UDF from 11.0-1 on purpose, because we changed their
--- old definition. By recreating it here upgrades also pick up the new changes.
-#include "udfs/pg_cancel_backend/11.0-1.sql"
-#include "udfs/pg_terminate_backend/11.0-1.sql"
->>>>>>> 79ba490b
+#include "udfs/citus_job_cancel/11.1-1.sql"
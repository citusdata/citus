/*-------------------------------------------------------------------------
 *
 * multi_logical_planner.c
 *
 * Routines for constructing a logical plan tree from the given Query tree
 * structure. This new logical plan is based on multi-relational algebra rules.
 *
 * Copyright (c) 2012-2016, Citus Data, Inc.
 *
 * $Id$
 *
 *-------------------------------------------------------------------------
 */

#include "postgres.h"

#include "access/heapam.h"
#include "access/nbtree.h"
#include "catalog/pg_am.h"
#include "catalog/pg_class.h"
#include "commands/defrem.h"
#include "distributed/citus_clauses.h"
#include "distributed/colocation_utils.h"
#include "distributed/metadata_cache.h"
#include "distributed/insert_select_planner.h"
#include "distributed/multi_logical_optimizer.h"
#include "distributed/multi_logical_planner.h"
#include "distributed/multi_physical_planner.h"
#include "distributed/relation_restriction_equivalence.h"
#include "distributed/multi_router_planner.h"
#include "distributed/worker_protocol.h"
#include "nodes/makefuncs.h"
#include "nodes/nodeFuncs.h"
#include "nodes/relation.h"
#include "nodes/print.h"
#include "optimizer/clauses.h"
#include "optimizer/prep.h"
#include "optimizer/tlist.h"
#include "optimizer/var.h"
#include "parser/parsetree.h"
#include "utils/datum.h"
#include "utils/lsyscache.h"
#include "utils/syscache.h"
#include "utils/rel.h"
#include "utils/relcache.h"



/* Config variable managed via guc.c */
bool SubqueryPushdown = false; /* is subquery pushdown enabled */


/* Struct to differentiate different qualifier types in an expression tree walker */
typedef struct QualifierWalkerContext
{
	List *baseQualifierList;
	List *outerJoinQualifierList;
} QualifierWalkerContext;

typedef struct JoinMutatorContext
{
	Query *originalQuery;
<<<<<<< HEAD
	HTAB *hash;
=======
>>>>>>> de2263d8
} JoinMutatorContext;

typedef struct RTableJoinWalkerState
{
	HTAB *hashTable;
} RTableJoinWalkerState;

<<<<<<< HEAD
typedef struct JoinAliasAsKey
{
	Index varno;                /* index of this var's relation in the range
	                            * table, or INNER_VAR/OUTER_VAR/INDEX_VAR */
	AttrNumber varattno;        /* attribute number of this var, or zero for
	                             * all */
	Oid vartype;                /* pg_type OID for the type of this var */
	int32 vartypmod;            /* pg_attribute typmod value */
	Oid varcollid;              /* OID of collation, or InvalidOid if none */
	Index varlevelsup;          /* for subquery variables referencing outer
	                             * relations; 0 in a normal var, >0 means N
	                             * levels up */
} JoinAliasAsKey;

typedef struct JoinAliasMapping
{
	JoinAliasAsKey joinalias;
	Var *join;
=======
typedef struct JoinAliasMapping
{
	Var *joinalias;
	RangeTblEntry *join;
>>>>>>> de2263d8
} JoinAliasMapping;

/*
 * RecurringTuplesType is used to distinguish different types of expressions
 * that always produce the same set of tuples when a shard is queried. We make
 * this distinction to produce relevant error messages when recurring tuples
 * are used in a way that would give incorrect results.
 */
typedef enum RecurringTuplesType
{
	RECURRING_TUPLES_INVALID = 0,
	RECURRING_TUPLES_REFERENCE_TABLE,
	RECURRING_TUPLES_FUNCTION,
	RECURRING_TUPLES_EMPTY_JOIN_TREE,
	RECURRING_TUPLES_RESULT_FUNCTION
} RecurringTuplesType;


/* Function pointer type definition for apply join rule functions */
typedef MultiNode *(*RuleApplyFunction) (MultiNode *leftNode, MultiNode *rightNode,
										 Var *partitionColumn, JoinType joinType,
										 List *joinClauses);

static RuleApplyFunction RuleApplyFunctionArray[JOIN_RULE_LAST] = { 0 }; /* join rules */

/* Local functions forward declarations */
static DeferredErrorMessage * DeferErrorIfUnsupportedSubqueryPushdown(Query *
																	  originalQuery,
																	  PlannerRestrictionContext
																	  *
																	  plannerRestrictionContext);
static RelationRestrictionContext * FilterRelationRestrictionContext(
	RelationRestrictionContext *relationRestrictionContext,
	Relids
	queryRteIdentities);
static JoinRestrictionContext * FilterJoinRestrictionContext(
	JoinRestrictionContext *joinRestrictionContext, Relids
	queryRteIdentities);
static bool RangeTableArrayContainsAnyRTEIdentities(RangeTblEntry **rangeTableEntries, int
													rangeTableArrayLength, Relids
													queryRteIdentities);
static Relids QueryRteIdentities(Query *queryTree);
static DeferredErrorMessage * DeferErrorIfFromClauseRecurs(Query *queryTree);
static bool ExtractSetOperationStatmentWalker(Node *node, List **setOperationList);
static DeferredErrorMessage * DeferErrorIfUnsupportedTableCombination(Query *queryTree);
static bool WindowPartitionOnDistributionColumn(Query *query);
static bool AllTargetExpressionsAreColumnReferences(List *targetEntryList);
static bool IsDistributedTableRTE(Node *node);
static FieldSelect * CompositeFieldRecursive(Expr *expression, Query *query);
static bool FullCompositeFieldList(List *compositeFieldList);
static MultiNode * MultiNodeTree(Query *queryTree);
static DeferredErrorMessage * DeferredErrorIfUnsupportedRecurringTuplesJoin(
	PlannerRestrictionContext *plannerRestrictionContext);
static bool ShouldRecurseForRecurringTuplesJoinChecks(RelOptInfo *relOptInfo);
static bool HasUnsupportedJoinWalker(Node *node, void *context);
static bool ErrorHintRequired(const char *errorHint, Query *queryTree);
static DeferredErrorMessage * DeferErrorIfUnsupportedSubqueryRepartition(Query *
																		 subqueryTree);
static bool HasTablesample(Query *queryTree);
static bool HasOuterJoin(Query *queryTree);
static bool HasOuterJoinWalker(Node *node, void *maxJoinLevel);
static bool HasComplexJoinOrder(Query *queryTree);
static bool HasComplexRangeTableType(Query *queryTree);
static bool RelationInfoContainsRecurringTuples(PlannerInfo *plannerInfo,
												RelOptInfo *relationInfo,
												RecurringTuplesType *recurType);
static bool IsRecurringRTE(RangeTblEntry *rangeTableEntry,
						   RecurringTuplesType *recurType);
static bool IsRecurringRangeTable(List *rangeTable, RecurringTuplesType *recurType);
static bool HasRecurringTuples(Node *node, RecurringTuplesType *recurType);
static bool IsReadIntermediateResultFunction(Node *node);
static DeferredErrorMessage * DeferErrorIfUnsupportedClause(List *clauseList);
static bool ExtractFromExpressionWalker(Node *node,
										QualifierWalkerContext *walkerContext);
static List * MultiTableNodeList(List *tableEntryList, List *rangeTableList);
static List * AddMultiCollectNodes(List *tableNodeList);
static MultiNode * MultiJoinTree(List *joinOrderList, List *collectTableList,
								 List *joinClauseList);
static MultiCollect * CollectNodeForTable(List *collectTableList, uint32 rangeTableId);
static MultiSelect * MultiSelectNode(List *whereClauseList);
static bool IsSelectClause(Node *clause);
static MultiProject * MultiProjectNode(List *targetEntryList);
static MultiExtendedOp * MultiExtendedOpNode(Query *queryTree);

/* Local functions forward declarations for applying joins */
static MultiNode * ApplyJoinRule(MultiNode *leftNode, MultiNode *rightNode,
								 JoinRuleType ruleType, Var *partitionColumn,
								 JoinType joinType, List *joinClauseList);
static RuleApplyFunction JoinRuleApplyFunction(JoinRuleType ruleType);
static MultiNode * ApplyBroadcastJoin(MultiNode *leftNode, MultiNode *rightNode,
									  Var *partitionColumn, JoinType joinType,
									  List *joinClauses);
static MultiNode * ApplyLocalJoin(MultiNode *leftNode, MultiNode *rightNode,
								  Var *partitionColumn, JoinType joinType,
								  List *joinClauses);
static MultiNode * ApplySinglePartitionJoin(MultiNode *leftNode, MultiNode *rightNode,
											Var *partitionColumn, JoinType joinType,
											List *joinClauses);
static MultiNode * ApplyDualPartitionJoin(MultiNode *leftNode, MultiNode *rightNode,
										  Var *partitionColumn, JoinType joinType,
										  List *joinClauses);
static MultiNode * ApplyCartesianProduct(MultiNode *leftNode, MultiNode *rightNode,
										 Var *partitionColumn, JoinType joinType,
										 List *joinClauses);

/*
 * Local functions forward declarations for subquery pushdown. Note that these
 * functions will be removed with upcoming subqery changes.
 */
static bool ShouldUseSubqueryPushDown(Query *originalQuery, Query *rewrittenQuery);
static bool IsFunctionRTE(Node *node);
static bool FindNodeCheck(Node *node, bool (*check)(Node *));
static MultiNode * SubqueryMultiNodeTree(Query *originalQuery,
										 Query *queryTree,
										 PlannerRestrictionContext *
										 plannerRestrictionContext);
static List * SublinkList(Query *originalQuery);
static bool ExtractSublinkWalker(Node *node, List **sublinkList);
static MultiNode * SubqueryPushdownMultiNodeTree(Query *queryTree);

static List * CreateSubqueryTargetEntryList(List *columnList);
static void UpdateVarMappingsForExtendedOpNode(List *columnList,
											   List *subqueryTargetEntryList);
static MultiTable * MultiSubqueryPushdownTable(Query *subquery);

static void BuildJoinAliasJoinMapping(RTableJoinWalkerState *walkerState,
									  Query *queryTree);
static void CreateRTableJoinWalkerStateHash(RTableJoinWalkerState *walkerState);
static void FlattenJoinAlias(RTableJoinWalkerState *walkerState, Query *queryTree);
static Node * FlattenJoinAliasCitusMutator(Node *node, JoinMutatorContext *jcontext);


static Node *flatten_join_citus_mutator(Node *node, JoinMutatorContext *jcontext);


/*
 * MultiLogicalPlanCreate takes in both the original query and its corresponding modified
 * query tree yield by the standard planner. It uses helper functions to create logical
 * plan and adds a root node to top of it. The  original query is only used for subquery
 * pushdown planning.
 *
 * We also pass queryTree and plannerRestrictionContext to the planner. They
 * are primarily used to decide whether the subquery is safe to pushdown.
 * If not, it helps to produce meaningful error messages for subquery
 * pushdown planning.
 */
MultiTreeRoot *
MultiLogicalPlanCreate(Query *originalQuery, Query *queryTree,
					   PlannerRestrictionContext *plannerRestrictionContext)
{
	MultiNode *multiQueryNode = NULL;
	MultiTreeRoot *rootNode = NULL;

	if (ShouldUseSubqueryPushDown(originalQuery, queryTree))
	{
		multiQueryNode = SubqueryMultiNodeTree(originalQuery, queryTree,
											   plannerRestrictionContext);
	}
	else
	{
		multiQueryNode = MultiNodeTree(queryTree);
	}

	/* add a root node to serve as the permanent handle to the tree */
	rootNode = CitusMakeNode(MultiTreeRoot);
	SetChild((MultiUnaryNode *) rootNode, multiQueryNode);

	return rootNode;
}


/*
 * ShouldUseSubqueryPushDown determines whether it's desirable to use
 * subquery pushdown to plan the query based on the original and
 * rewritten query.
 */
static bool
ShouldUseSubqueryPushDown(Query *originalQuery, Query *rewrittenQuery)
{
	List *qualifierList = NIL;
	StringInfo errorMessage = NULL;

	/*
	 * We check the existence of subqueries in FROM clause on the modified query
	 * given that if postgres already flattened the subqueries, MultiPlanTree()
	 * can plan corresponding distributed plan.
	 */
	if (SubqueryEntryList(rewrittenQuery) != NIL)
	{
		return true;
	}

	/*
	 * We also check the existence of subqueries in WHERE clause. Note that
	 * this check needs to be done on the original query given that
	 * standard_planner() may replace the sublinks with anti/semi joins and
	 * MultiPlanTree() cannot plan such queries.
	 */
	if (SublinkList(originalQuery) != NIL)
	{
		return true;
	}

	/*
	 * We process function RTEs as subqueries, since the join order planner
	 * does not know how to handle them.
	 */
	if (FindNodeCheck((Node *) originalQuery, IsFunctionRTE))
	{
		return true;
	}

	/*
	 * Some unsupported join clauses in logical planner
	 * may be supported by subquery pushdown planner.
	 */
	qualifierList = QualifierList(rewrittenQuery->jointree);
	if (DeferErrorIfUnsupportedClause(qualifierList) != NULL)
	{
		return true;
	}

	/*
	 * Check if the query has a window function and it is safe to pushdown
	 */
	if (originalQuery->hasWindowFuncs && SafeToPushdownWindowFunction(originalQuery,
																	  &errorMessage))
	{
		return true;
	}

	return false;
}


/*
 * IsFunctionRTE determines whether the given node is a function RTE.
 */
static bool
IsFunctionRTE(Node *node)
{
	if (IsA(node, RangeTblEntry))
	{
		RangeTblEntry *rangeTblEntry = (RangeTblEntry *) node;

		if (rangeTblEntry->rtekind == RTE_FUNCTION)
		{
			return true;
		}
	}

	return false;
}


/*
 * FindNodeCheck finds a node for which the check function returns true.
 *
 * To call this function directly with an RTE, use:
 * range_table_walker(rte, FindNodeCheck, check, QTW_EXAMINE_RTES)
 */
static bool
FindNodeCheck(Node *node, bool (*check)(Node *))
{
	if (node == NULL)
	{
		return false;
	}

	if (check(node))
	{
		return true;
	}

	if (IsA(node, RangeTblEntry))
	{
		/* query_tree_walker descends into RTEs */
		return false;
	}
	else if (IsA(node, Query))
	{
		return query_tree_walker((Query *) node, FindNodeCheck, check, QTW_EXAMINE_RTES);
	}

	return expression_tree_walker(node, FindNodeCheck, check);
}


/*
 * SublinkList finds the subquery nodes in the where clause of the given query. Note
 * that the function should be called on the original query given that postgres
 * standard_planner() may convert the subqueries in WHERE clause to joins.
 */
static List *
SublinkList(Query *originalQuery)
{
	FromExpr *joinTree = originalQuery->jointree;
	Node *queryQuals = NULL;
	List *sublinkList = NIL;

	if (!joinTree)
	{
		return NIL;
	}

	queryQuals = joinTree->quals;
	ExtractSublinkWalker(queryQuals, &sublinkList);

	return sublinkList;
}


/*
 * ExtractSublinkWalker walks over a quals node, and finds all sublinks
 * in that node.
 */
static bool
ExtractSublinkWalker(Node *node, List **sublinkList)
{
	bool walkerResult = false;
	if (node == NULL)
	{
		return false;
	}

	if (IsA(node, SubLink))
	{
		(*sublinkList) = lappend(*sublinkList, node);
	}
	else
	{
		walkerResult = expression_tree_walker(node, ExtractSublinkWalker,
											  sublinkList);
	}

	return walkerResult;
}


/*
 * SubqueryMultiNodeTree gets the query objects and returns logical plan
 * for subqueries.
 *
 * We currently have two different code paths for creating logic plan for subqueries:
 *   (i) subquery pushdown
 *   (ii) single relation repartition subquery
 *
 * In order to create the logical plan, we follow the algorithm below:
 *    -  If subquery pushdown planner can plan the query
 *        -  We're done, we create the multi plan tree and return
 *    -  Else
 *       - If the query is not eligible for single table repartition subquery planning
 *            - Throw the error that the subquery pushdown planner generated
 *       - If it is eligible for single table repartition subquery planning
 *            - Check for the errors for single table repartition subquery planning
 *                - If no errors found, we're done. Create the multi plan and return
 *                - If found errors, throw it
 */
static MultiNode *
SubqueryMultiNodeTree(Query *originalQuery, Query *queryTree,
					  PlannerRestrictionContext *plannerRestrictionContext)
{
	MultiNode *multiQueryNode = NULL;
	DeferredErrorMessage *subqueryPushdownError = NULL;
	DeferredErrorMessage *unsupportedQueryError = NULL;

	/*
	 * This is a generic error check that applies to both subquery pushdown
	 * and single table repartition subquery.
	 */
	unsupportedQueryError = DeferErrorIfQueryNotSupported(originalQuery);
	if (unsupportedQueryError != NULL)
	{
		RaiseDeferredError(unsupportedQueryError, ERROR);
	}

	/*
	 * In principle, we're first trying subquery pushdown planner. If it fails
	 * to create a logical plan, continue with trying the single table
	 * repartition subquery planning.
	 */
	subqueryPushdownError = DeferErrorIfUnsupportedSubqueryPushdown(originalQuery,
																	plannerRestrictionContext);
	if (!subqueryPushdownError)
	{
		multiQueryNode = SubqueryPushdownMultiNodeTree(originalQuery);
	}
	else if (subqueryPushdownError)
	{
		bool singleRelationRepartitionSubquery = false;
		RangeTblEntry *subqueryRangeTableEntry = NULL;
		Query *subqueryTree = NULL;
		DeferredErrorMessage *repartitionQueryError = NULL;
		List *subqueryEntryList = NULL;

		/*
		 * If not eligible for single relation repartition query, we should raise
		 * subquery pushdown error.
		 */
		singleRelationRepartitionSubquery =
			SingleRelationRepartitionSubquery(originalQuery);
		if (!singleRelationRepartitionSubquery)
		{
			RaiseDeferredErrorInternal(subqueryPushdownError, ERROR);
		}

		subqueryEntryList = SubqueryEntryList(queryTree);
		subqueryRangeTableEntry = (RangeTblEntry *) linitial(subqueryEntryList);
		Assert(subqueryRangeTableEntry->rtekind == RTE_SUBQUERY);

		subqueryTree = subqueryRangeTableEntry->subquery;

		repartitionQueryError = DeferErrorIfUnsupportedSubqueryRepartition(subqueryTree);
		if (repartitionQueryError)
		{
			RaiseDeferredErrorInternal(repartitionQueryError, ERROR);
		}

		/* all checks has passed, safe to create the multi plan */
		multiQueryNode = MultiNodeTree(queryTree);
	}

	Assert(multiQueryNode != NULL);

	return multiQueryNode;
}


/*
 * SingleRelationRepartitionSubquery returns true if it is eligible single
 * repartition query planning in the sense that:
 *   - None of the levels of the subquery contains a join
 *   - Only a single RTE_RELATION exists, which means only a single table
 *     name is specified on the whole query
 *   - No sublinks exists in the subquery
 *   - No window functions in the subquery
 *
 * Note that the caller should still call DeferErrorIfUnsupportedSubqueryRepartition()
 * to ensure that Citus supports the subquery. Also, this function is designed to run
 * on the original query.
 */
bool
SingleRelationRepartitionSubquery(Query *queryTree)
{
	List *rangeTableIndexList = NULL;
	RangeTblEntry *rangeTableEntry = NULL;
	List *rangeTableList = queryTree->rtable;
	int rangeTableIndex = 0;

	/* we don't support subqueries in WHERE */
	if (queryTree->hasSubLinks)
	{
		return false;
	}

	/* we don't support window functions */
	if (queryTree->hasWindowFuncs)
	{
		return false;
	}

	/*
	 * Don't allow joins and set operations. If join appears in the queryTree, the
	 * length would be greater than 1. If only set operations exists, the length
	 * would be 0.
	 */
	ExtractRangeTableIndexWalker((Node *) queryTree->jointree,
								 &rangeTableIndexList);
	if (list_length(rangeTableIndexList) != 1)
	{
		return false;
	}

	rangeTableIndex = linitial_int(rangeTableIndexList);
	rangeTableEntry = rt_fetch(rangeTableIndex, rangeTableList);
	if (rangeTableEntry->rtekind == RTE_RELATION)
	{
		return true;
	}
	else if (rangeTableEntry->rtekind == RTE_SUBQUERY)
	{
		Query *subqueryTree = rangeTableEntry->subquery;

		return SingleRelationRepartitionSubquery(subqueryTree);
	}

	return false;
}


/*
 * DeferErrorIfContainsUnsupportedSubqueryPushdown iterates on the query's subquery
 * entry list and uses helper functions to check if we can push down subquery
 * to worker nodes. These helper functions returns a deferred error if we
 * cannot push down the subquery.
 */
static DeferredErrorMessage *
DeferErrorIfUnsupportedSubqueryPushdown(Query *originalQuery,
										PlannerRestrictionContext *
										plannerRestrictionContext)
{
	bool outerMostQueryHasLimit = false;
	ListCell *subqueryCell = NULL;
	List *subqueryList = NIL;
	DeferredErrorMessage *error = NULL;

	if (originalQuery->limitCount != NULL)
	{
		outerMostQueryHasLimit = true;
	}

	/*
	 * We're checking two things here:
	 *    (i)   If the query contains a top level union, ensure that all leaves
	 *          return the partition key at the same position
	 *    (ii)  Else, check whether all relations joined on the partition key or not
	 */
	if (ContainsUnionSubquery(originalQuery))
	{
		if (!SafeToPushdownUnionSubquery(plannerRestrictionContext))
		{
			return DeferredError(ERRCODE_FEATURE_NOT_SUPPORTED,
								 "cannot pushdown the subquery since not all subqueries "
								 "in the UNION have the partition column in the same "
								 "position",
								 "Each leaf query of the UNION should return the "
								 "partition column in the same position and all joins "
								 "must be on the partition column",
								 NULL);
		}
	}
	else if (!RestrictionEquivalenceForPartitionKeys(plannerRestrictionContext))
	{
		return DeferredError(ERRCODE_FEATURE_NOT_SUPPORTED,
							 "complex joins are only supported when all distributed tables are "
							 "joined on their distribution columns with equal operator",
							 NULL, NULL);
	}

	/* we shouldn't allow reference tables in the FROM clause when the query has sublinks */
	error = DeferErrorIfFromClauseRecurs(originalQuery);
	if (error)
	{
		return error;
	}

	/* we shouldn't allow reference tables in the outer part of outer joins */
	error = DeferredErrorIfUnsupportedRecurringTuplesJoin(plannerRestrictionContext);
	if (error)
	{
		return error;
	}

	/*
	 * We first extract all the queries that appear in the original query. Later,
	 * we delete the original query given that error rules does not apply to the
	 * top level query. For instance, we could support any LIMIT/ORDER BY on the
	 * top level query.
	 */
	ExtractQueryWalker((Node *) originalQuery, &subqueryList);
	subqueryList = list_delete(subqueryList, originalQuery);

	/* iterate on the subquery list and error out accordingly */
	foreach(subqueryCell, subqueryList)
	{
		Query *subquery = lfirst(subqueryCell);
		error = DeferErrorIfCannotPushdownSubquery(subquery,
												   outerMostQueryHasLimit);
		if (error)
		{
			return error;
		}
	}

	return NULL;
}


/*
 * FilterPlannerRestrictionForQuery gets a planner restriction context and
 * set of rte identities. It returns the restrictions that that appear
 * in the queryRteIdentities and returns a newly allocated
 * PlannerRestrictionContext. The function also sets all the other fields of
 * the PlannerRestrictionContext with respect to the filtered restrictions.
 */
PlannerRestrictionContext *
FilterPlannerRestrictionForQuery(PlannerRestrictionContext *plannerRestrictionContext,
								 Query *query)
{
	PlannerRestrictionContext *filteredPlannerRestrictionContext = NULL;
	int referenceRelationCount = 0;
	int totalRelationCount = 0;

	Relids queryRteIdentities = QueryRteIdentities(query);

	RelationRestrictionContext *relationRestrictionContext =
		plannerRestrictionContext->relationRestrictionContext;
	JoinRestrictionContext *joinRestrictionContext =
		plannerRestrictionContext->joinRestrictionContext;

	RelationRestrictionContext *filteredRelationRestrictionContext =
		FilterRelationRestrictionContext(relationRestrictionContext, queryRteIdentities);

	JoinRestrictionContext *filtererdJoinRestrictionContext =
		FilterJoinRestrictionContext(joinRestrictionContext, queryRteIdentities);

	/* allocate the filtered planner restriction context and set all the fields */
	filteredPlannerRestrictionContext = palloc0(sizeof(PlannerRestrictionContext));

	filteredPlannerRestrictionContext->memoryContext =
		plannerRestrictionContext->memoryContext;

	totalRelationCount = list_length(
		filteredRelationRestrictionContext->relationRestrictionList);
	referenceRelationCount = ReferenceRelationCount(filteredRelationRestrictionContext);

	filteredRelationRestrictionContext->allReferenceTables =
		(totalRelationCount == referenceRelationCount);

	/* we currently don't support local relations and we cannot come up to this point */
	filteredRelationRestrictionContext->hasLocalRelation = false;
	filteredRelationRestrictionContext->hasDistributedRelation = true;

	/* finally set the relation and join restriction contexts */
	filteredPlannerRestrictionContext->relationRestrictionContext =
		filteredRelationRestrictionContext;
	filteredPlannerRestrictionContext->joinRestrictionContext =
		filtererdJoinRestrictionContext;

	return filteredPlannerRestrictionContext;
}


/*
 * FilterRelationRestrictionContext gets a relation restriction context and
 * set of rte identities. It returns the relation restrictions that that appear
 * in the queryRteIdentities and returns a newly allocated
 * RelationRestrictionContext.
 */
static RelationRestrictionContext *
FilterRelationRestrictionContext(RelationRestrictionContext *relationRestrictionContext,
								 Relids queryRteIdentities)
{
	RelationRestrictionContext *filteredRestrictionContext =
		palloc0(sizeof(RelationRestrictionContext));

	ListCell *relationRestrictionCell = NULL;

	foreach(relationRestrictionCell, relationRestrictionContext->relationRestrictionList)
	{
		RelationRestriction *relationRestriction =
			(RelationRestriction *) lfirst(relationRestrictionCell);

		int rteIdentity = GetRTEIdentity(relationRestriction->rte);

		if (bms_is_member(rteIdentity, queryRteIdentities))
		{
			filteredRestrictionContext->relationRestrictionList =
				lappend(filteredRestrictionContext->relationRestrictionList,
						relationRestriction);
		}
	}

	return filteredRestrictionContext;
}


/*
 * FilterJoinRestrictionContext gets a join restriction context and
 * set of rte identities. It returns the join restrictions that that appear
 * in the queryRteIdentities and returns a newly allocated
 * JoinRestrictionContext.
 *
 * Note that the join restriction is added to the return context as soon as
 * any range table entry that appear in the join belongs to queryRteIdentities.
 */
static JoinRestrictionContext *
FilterJoinRestrictionContext(JoinRestrictionContext *joinRestrictionContext, Relids
							 queryRteIdentities)
{
	JoinRestrictionContext *filtererdJoinRestrictionContext =
		palloc0(sizeof(JoinRestrictionContext));

	ListCell *joinRestrictionCell = NULL;

	foreach(joinRestrictionCell, joinRestrictionContext->joinRestrictionList)
	{
		JoinRestriction *joinRestriction =
			(JoinRestriction *) lfirst(joinRestrictionCell);
		RangeTblEntry **rangeTableEntries =
			joinRestriction->plannerInfo->simple_rte_array;
		int rangeTableArrayLength = joinRestriction->plannerInfo->simple_rel_array_size;

		if (RangeTableArrayContainsAnyRTEIdentities(rangeTableEntries,
													rangeTableArrayLength,
													queryRteIdentities))
		{
			filtererdJoinRestrictionContext->joinRestrictionList = lappend(
				filtererdJoinRestrictionContext->joinRestrictionList,
				joinRestriction);
		}
	}

	return filtererdJoinRestrictionContext;
}


/*
 * RangeTableArrayContainsAnyRTEIdentities returns true if any of the range table entries
 * int rangeTableEntries array is an range table relation specified in queryRteIdentities.
 */
static bool
RangeTableArrayContainsAnyRTEIdentities(RangeTblEntry **rangeTableEntries, int
										rangeTableArrayLength, Relids queryRteIdentities)
{
	int rteIndex = 0;

	/* simple_rte_array starts from 1, see plannerInfo struct */
	for (rteIndex = 1; rteIndex < rangeTableArrayLength; ++rteIndex)
	{
		RangeTblEntry *rangeTableEntry = rangeTableEntries[rteIndex];
		List *rangeTableRelationList = NULL;
		ListCell *rteRelationCell = NULL;

		/*
		 * Get list of all RTE_RELATIONs in the given range table entry
		 * (i.e.,rangeTableEntry could be a subquery where we're interested
		 * in relations).
		 */
		ExtractRangeTableRelationWalker((Node *) rangeTableEntry,
										&rangeTableRelationList);

		foreach(rteRelationCell, rangeTableRelationList)
		{
			RangeTblEntry *rteRelation = (RangeTblEntry *) lfirst(rteRelationCell);
			int rteIdentity = 0;

			Assert(rteRelation->rtekind == RTE_RELATION);

			rteIdentity = GetRTEIdentity(rteRelation);
			if (bms_is_member(rteIdentity, queryRteIdentities))
			{
				return true;
			}
		}
	}

	return false;
}


/*
 * QueryRteIdentities gets a queryTree, find get all the rte identities assigned by
 * us.
 */
static Relids
QueryRteIdentities(Query *queryTree)
{
	List *rangeTableList = NULL;
	ListCell *rangeTableCell = NULL;
	Relids queryRteIdentities = NULL;

	/* extract range table entries for simple relations only */
	ExtractRangeTableRelationWalker((Node *) queryTree, &rangeTableList);

	foreach(rangeTableCell, rangeTableList)
	{
		RangeTblEntry *rangeTableEntry = (RangeTblEntry *) lfirst(rangeTableCell);
		int rteIdentity = 0;

		/* we're only interested in relations */
		Assert(rangeTableEntry->rtekind == RTE_RELATION);

		rteIdentity = GetRTEIdentity(rangeTableEntry);

		queryRteIdentities = bms_add_member(queryRteIdentities, rteIdentity);
	}

	return queryRteIdentities;
}


/*
 * DeferErrorIfFromClauseRecurs returns a deferred error if the
 * given query is not suitable for subquery pushdown.
 *
 * While planning sublinks, we rely on Postgres in the sense that it converts some of
 * sublinks into joins.
 *
 * In some cases, sublinks are pulled up and converted into outer joins. Those cases
 * are already handled with DeferredErrorIfUnsupportedRecurringTuplesJoin().
 *
 * If the sublinks are not pulled up, we should still error out in if the expression
 * in the FROM clause would recur for every shard in a subquery on the WHERE clause.
 *
 * Otherwise, the result would include duplicate rows.
 */
static DeferredErrorMessage *
DeferErrorIfFromClauseRecurs(Query *queryTree)
{
	RecurringTuplesType recurType = RECURRING_TUPLES_INVALID;

	if (!queryTree->hasSubLinks)
	{
		return NULL;
	}

	if (FindNodeCheckInRangeTableList(queryTree->rtable, IsDistributedTableRTE))
	{
		/*
		 * There is a distributed table somewhere in the FROM clause.
		 *
		 * In the typical case this means that the query does not recur,
		 * but there are two exceptions:
		 *
		 * - outer joins such as reference_table LEFT JOIN distributed_table
		 * - FROM reference_table WHERE .. (SELECT .. FROM distributed_table) ..
		 *
		 * However, we check all subqueries and joins separately, so we would
		 * find such conditions in other calls.
		 */
		return NULL;
	}


	/*
	 * Try to figure out which type of recurring tuples we have to produce a
	 * relevant error message. If there are several we'll pick the first one.
	 */
	IsRecurringRangeTable(queryTree->rtable, &recurType);

	if (recurType == RECURRING_TUPLES_REFERENCE_TABLE)
	{
		return DeferredError(ERRCODE_FEATURE_NOT_SUPPORTED,
							 "cannot pushdown the subquery",
							 "Reference tables are not allowed in FROM "
							 "clause when the query has subqueries in "
							 "WHERE clause", NULL);
	}
	else if (recurType == RECURRING_TUPLES_FUNCTION)
	{
		return DeferredError(ERRCODE_FEATURE_NOT_SUPPORTED,
							 "cannot pushdown the subquery",
							 "Functions are not allowed in FROM "
							 "clause when the query has subqueries in "
							 "WHERE clause", NULL);
	}
	else if (recurType == RECURRING_TUPLES_RESULT_FUNCTION)
	{
		return DeferredError(ERRCODE_FEATURE_NOT_SUPPORTED,
							 "cannot pushdown the subquery",
							 "Complex subqueries and CTEs are not allowed in "
							 "the FROM clause when the query has subqueries in the "
							 "WHERE clause", NULL);
	}
	else if (recurType == RECURRING_TUPLES_EMPTY_JOIN_TREE)
	{
		return DeferredError(ERRCODE_FEATURE_NOT_SUPPORTED,
							 "cannot pushdown the subquery",
							 "Subqueries without FROM are not allowed in FROM "
							 "clause when the outer query has subqueries in "
							 "WHERE clause", NULL);
	}

	/*
	 * We get here when there is neither a distributed table, nor recurring tuples.
	 * That usually means that there isn't a FROM at all (only sublinks), this
	 * implies that queryTree is recurring, but whether this is a problem depends
	 * on outer queries, not on queryTree itself.
	 */

	return NULL;
}


/*
 * DeferErrorIfCannotPushdownSubquery checks if we can push down the given
 * subquery to worker nodes. If we cannot push down the subquery, this function
 * returns a deferred error.
 *
 * We can push down a subquery if it follows rules below:
 * a. If there is an aggregate, it must be grouped on partition column.
 * b. If there is a join, it must be between two regular tables or two subqueries.
 * We don't support join between a regular table and a subquery. And columns on
 * the join condition must be partition columns.
 * c. If there is a distinct clause, it must be on the partition column.
 *
 * This function is very similar to DeferErrorIfQueryNotSupported() in logical
 * planner, but we don't reuse it, because differently for subqueries we support
 * a subset of distinct, union and left joins.
 *
 * Note that this list of checks is not exhaustive, there can be some cases
 * which we let subquery to run but returned results would be wrong. Such as if
 * a subquery has a group by on another subquery which includes order by with
 * limit, we let this query to run, but results could be wrong depending on the
 * features of underlying tables.
 */
DeferredErrorMessage *
DeferErrorIfCannotPushdownSubquery(Query *subqueryTree, bool outerMostQueryHasLimit)
{
	bool preconditionsSatisfied = true;
	char *errorDetail = NULL;
	StringInfo errorInfo = NULL;
	DeferredErrorMessage *deferredError = NULL;

	deferredError = DeferErrorIfUnsupportedTableCombination(subqueryTree);
	if (deferredError)
	{
		return deferredError;
	}

	if (subqueryTree->rtable == NIL &&
		contain_mutable_functions((Node *) subqueryTree->targetList))
	{
		preconditionsSatisfied = false;
		errorDetail = "Subqueries without a FROM clause can only contain immutable "
					  "functions";
	}

	if (subqueryTree->limitOffset)
	{
		preconditionsSatisfied = false;
		errorDetail = "Offset clause is currently unsupported when a subquery "
					  "references a column from another query";
	}

	/* limit is not supported when SubqueryPushdown is not set */
	if (subqueryTree->limitCount && !SubqueryPushdown)
	{
		preconditionsSatisfied = false;
		errorDetail = "Limit in subquery is currently unsupported when a "
					  "subquery references a column from another query";
	}

	/*
	 * Limit is partially supported when SubqueryPushdown is set.
	 * The outermost query must have a limit clause.
	 */
	if (subqueryTree->limitCount && SubqueryPushdown && !outerMostQueryHasLimit)
	{
		preconditionsSatisfied = false;
		errorDetail = "Limit in subquery without limit in the outermost query is "
					  "unsupported";
	}

	if (subqueryTree->setOperations)
	{
		deferredError = DeferErrorIfUnsupportedUnionQuery(subqueryTree);
		if (deferredError)
		{
			return deferredError;
		}
	}

	if (subqueryTree->hasRecursive)
	{
		preconditionsSatisfied = false;
		errorDetail = "Recursive queries are currently unsupported";
	}

	if (subqueryTree->cteList)
	{
		preconditionsSatisfied = false;
		errorDetail = "Common Table Expressions are currently unsupported";
	}

	if (subqueryTree->hasForUpdate)
	{
		preconditionsSatisfied = false;
		errorDetail = "For Update/Share commands are currently unsupported";
	}

	/* group clause list must include partition column */
	if (subqueryTree->groupClause)
	{
		List *groupClauseList = subqueryTree->groupClause;
		List *targetEntryList = subqueryTree->targetList;
		List *groupTargetEntryList = GroupTargetEntryList(groupClauseList,
														  targetEntryList);
		bool groupOnPartitionColumn = TargetListOnPartitionColumn(subqueryTree,
																  groupTargetEntryList);
		if (!groupOnPartitionColumn)
		{
			preconditionsSatisfied = false;
			errorDetail = "Group by list without partition column is currently "
						  "unsupported when a subquery references a column "
						  "from another query";
		}
	}

	/*
	 * We support window functions when the window function
	 * is partitioned on distribution column.
	 */
	if (subqueryTree->hasWindowFuncs && !SafeToPushdownWindowFunction(subqueryTree,
																	  &errorInfo))
	{
		errorDetail = (char *) errorInfo->data;
		preconditionsSatisfied = false;
	}

	/* we don't support aggregates without group by */
	if (subqueryTree->hasAggs && (subqueryTree->groupClause == NULL))
	{
		preconditionsSatisfied = false;
		errorDetail = "Aggregates without group by are currently unsupported "
					  "when a subquery references a column from another query";
	}

	/* having clause without group by on partition column is not supported */
	if (subqueryTree->havingQual && (subqueryTree->groupClause == NULL))
	{
		preconditionsSatisfied = false;
		errorDetail = "Having qual without group by on partition column is "
					  "currently unsupported when a subquery references "
					  "a column from another query";
	}

	/* distinct clause list must include partition column */
	if (subqueryTree->distinctClause)
	{
		List *distinctClauseList = subqueryTree->distinctClause;
		List *targetEntryList = subqueryTree->targetList;
		List *distinctTargetEntryList = GroupTargetEntryList(distinctClauseList,
															 targetEntryList);
		bool distinctOnPartitionColumn =
			TargetListOnPartitionColumn(subqueryTree, distinctTargetEntryList);
		if (!distinctOnPartitionColumn)
		{
			preconditionsSatisfied = false;
			errorDetail = "Distinct on columns without partition column is "
						  "currently unsupported";
		}
	}

	deferredError = DeferErrorIfFromClauseRecurs(subqueryTree);
	if (deferredError)
	{
		preconditionsSatisfied = false;
		errorDetail = (char *) deferredError->detail;
	}


	/* finally check and return deferred if not satisfied */
	if (!preconditionsSatisfied)
	{
		return DeferredError(ERRCODE_FEATURE_NOT_SUPPORTED,
							 "cannot push down this subquery",
							 errorDetail, NULL);
	}

	return NULL;
}


/*
 * DeferErrorIfUnsupportedUnionQuery is a helper function for ErrorIfCannotPushdownSubquery().
 * The function also errors out for set operations INTERSECT and EXCEPT.
 */
DeferredErrorMessage *
DeferErrorIfUnsupportedUnionQuery(Query *subqueryTree)
{
	List *setOperationStatementList = NIL;
	ListCell *setOperationStatmentCell = NULL;
	RecurringTuplesType recurType = RECURRING_TUPLES_INVALID;

	ExtractSetOperationStatmentWalker((Node *) subqueryTree->setOperations,
									  &setOperationStatementList);
	foreach(setOperationStatmentCell, setOperationStatementList)
	{
		SetOperationStmt *setOperation =
			(SetOperationStmt *) lfirst(setOperationStatmentCell);
		Node *leftArg = setOperation->larg;
		Node *rightArg = setOperation->rarg;
		int leftArgRTI = 0;
		int rightArgRTI = 0;

		if (setOperation->op != SETOP_UNION)
		{
			return DeferredError(ERRCODE_FEATURE_NOT_SUPPORTED,
								 "cannot push down this subquery",
								 "Intersect and Except are currently unsupported", NULL);
		}

		if (IsA(leftArg, RangeTblRef))
		{
			Node *leftArgSubquery = NULL;
			leftArgRTI = ((RangeTblRef *) leftArg)->rtindex;
			leftArgSubquery = (Node *) rt_fetch(leftArgRTI,
												subqueryTree->rtable)->subquery;
			if (HasRecurringTuples(leftArgSubquery, &recurType))
			{
				break;
			}
		}

		if (IsA(rightArg, RangeTblRef))
		{
			Node *rightArgSubquery = NULL;
			rightArgRTI = ((RangeTblRef *) rightArg)->rtindex;
			rightArgSubquery = (Node *) rt_fetch(rightArgRTI,
												 subqueryTree->rtable)->subquery;
			if (HasRecurringTuples(rightArgSubquery, &recurType))
			{
				break;
			}
		}
	}

	if (recurType == RECURRING_TUPLES_REFERENCE_TABLE)
	{
		return DeferredError(ERRCODE_FEATURE_NOT_SUPPORTED,
							 "cannot push down this subquery",
							 "Reference tables are not supported with union operator",
							 NULL);
	}
	else if (recurType == RECURRING_TUPLES_FUNCTION)
	{
		return DeferredError(ERRCODE_FEATURE_NOT_SUPPORTED,
							 "cannot push down this subquery",
							 "Table functions are not supported with union operator",
							 NULL);
	}
	else if (recurType == RECURRING_TUPLES_EMPTY_JOIN_TREE)
	{
		return DeferredError(ERRCODE_FEATURE_NOT_SUPPORTED,
							 "cannot push down this subquery",
							 "Subqueries without a FROM clause are not supported with "
							 "union operator", NULL);
	}
	else if (recurType == RECURRING_TUPLES_RESULT_FUNCTION)
	{
		return DeferredError(ERRCODE_FEATURE_NOT_SUPPORTED,
							 "cannot push down this subquery",
							 "Complex subqueries and CTEs are not supported within a "
							 "UNION", NULL);
	}


	return NULL;
}


/*
 * ExtractSetOperationStatementWalker walks over a set operations statment,
 * and finds all set operations in the tree.
 */
static bool
ExtractSetOperationStatmentWalker(Node *node, List **setOperationList)
{
	bool walkerResult = false;
	if (node == NULL)
	{
		return false;
	}

	if (IsA(node, SetOperationStmt))
	{
		SetOperationStmt *setOperation = (SetOperationStmt *) node;

		(*setOperationList) = lappend(*setOperationList, setOperation);
	}

	walkerResult = expression_tree_walker(node, ExtractSetOperationStatmentWalker,
										  setOperationList);

	return walkerResult;
}


/*
 * DeferErrorIfUnsupportedTableCombination checks if the given query tree contains any
 * unsupported range table combinations. For this, the function walks over all
 * range tables in the join tree, and checks if they correspond to simple relations
 * or subqueries. It also checks if there is a join between a regular table and
 * a subquery and if join is on more than two range table entries. If any error is found,
 * a deferred error is returned. Else, NULL is returned.
 */
static DeferredErrorMessage *
DeferErrorIfUnsupportedTableCombination(Query *queryTree)
{
	List *rangeTableList = queryTree->rtable;
	List *joinTreeTableIndexList = NIL;
	ListCell *joinTreeTableIndexCell = NULL;
	bool unsupportedTableCombination = false;
	char *errorDetail = NULL;

	/*
	 * Extract all range table indexes from the join tree. Note that sub-queries
	 * that get pulled up by PostgreSQL don't appear in this join tree.
	 */
	ExtractRangeTableIndexWalker((Node *) queryTree->jointree, &joinTreeTableIndexList);

	foreach(joinTreeTableIndexCell, joinTreeTableIndexList)
	{
		/*
		 * Join tree's range table index starts from 1 in the query tree. But,
		 * list indexes start from 0.
		 */
		int joinTreeTableIndex = lfirst_int(joinTreeTableIndexCell);
		int rangeTableListIndex = joinTreeTableIndex - 1;

		RangeTblEntry *rangeTableEntry =
			(RangeTblEntry *) list_nth(rangeTableList, rangeTableListIndex);

		/*
		 * Check if the range table in the join tree is a simple relation, a
		 * subquery, or immutable function.
		 */
		if (rangeTableEntry->rtekind == RTE_RELATION ||
			rangeTableEntry->rtekind == RTE_SUBQUERY)
		{
			/* accepted */
		}
		else if (rangeTableEntry->rtekind == RTE_FUNCTION)
		{
			List *functionList = rangeTableEntry->functions;

			if (list_length(functionList) == 1 &&
				ContainsReadIntermediateResultFunction(linitial(functionList)))
			{
				/*
				 * The read_intermediate_result function is volatile, but we know
				 * it has the same result across all nodes and can therefore treat
				 * it as a reference table.
				 */
			}
			else if (contain_mutable_functions((Node *) functionList))
			{
				unsupportedTableCombination = true;
				errorDetail = "Only immutable functions can be used as a table "
							  "expressions in a multi-shard query";
			}
			else
			{
				/* immutable function RTEs are treated as reference tables */
			}
		}
		else if (rangeTableEntry->rtekind == RTE_CTE)
		{
			unsupportedTableCombination = true;
			errorDetail = "CTEs in subqueries are currently unsupported";
			break;
		}
		else if (rangeTableEntry->rtekind == RTE_VALUES)
		{
			unsupportedTableCombination = true;
			errorDetail = "VALUES in multi-shard queries is currently unsupported";
			break;
		}
		else
		{
			unsupportedTableCombination = true;
			errorDetail = "Table expressions other than relations, subqueries, "
						  "and immutable functions are currently unsupported";
			break;
		}
	}

	/* finally check and error out if not satisfied */
	if (unsupportedTableCombination)
	{
		return DeferredError(ERRCODE_FEATURE_NOT_SUPPORTED,
							 "cannot push down this subquery",
							 errorDetail, NULL);
	}

	return NULL;
}


/*
 * SafeToPushdownWindowFunction checks if the query with window function is supported.
 * It returns the result accordingly and modifies the error detail.
 * It should be noted that this method returns true if there is no window
 * function in the query.
 */
bool
SafeToPushdownWindowFunction(Query *query, StringInfo *errorDetail)
{
	ListCell *windowClauseCell = NULL;
	List *windowClauseList = query->windowClause;

	/*
	 * We need to check each window clause separately if there is a partition by clause
	 * and if it is partitioned on the distribution column.
	 */
	foreach(windowClauseCell, windowClauseList)
	{
		WindowClause *windowClause = lfirst(windowClauseCell);

		if (!windowClause->partitionClause)
		{
			*errorDetail = makeStringInfo();
			appendStringInfoString(*errorDetail,
								   "Window functions without PARTITION BY on distribution "
								   "column is currently unsupported");
			return false;
		}
	}

	if (!WindowPartitionOnDistributionColumn(query))
	{
		*errorDetail = makeStringInfo();
		appendStringInfoString(*errorDetail,
							   "Window functions with PARTITION BY list missing distribution "
							   "column is currently unsupported");
		return false;
	}

	return true;
}


/*
 * WindowPartitionOnDistributionColumn checks if the given subquery has one
 * or more window functions and at least one of them is not partitioned by
 * distribution column. The function returns false if your window function does not
 * have a partition by clause or it does not include the distribution column.
 *
 * Please note that if the query does not have a window function, the function
 * returns true.
 */
static bool
WindowPartitionOnDistributionColumn(Query *query)
{
	List *windowClauseList = query->windowClause;
	ListCell *windowClauseCell = NULL;

	foreach(windowClauseCell, windowClauseList)
	{
		WindowClause *windowClause = lfirst(windowClauseCell);
		List *groupTargetEntryList = NIL;
		bool partitionOnDistributionColumn = false;
		List *partitionClauseList = windowClause->partitionClause;
		List *targetEntryList = query->targetList;

		groupTargetEntryList =
			GroupTargetEntryList(partitionClauseList, targetEntryList);

		partitionOnDistributionColumn =
			TargetListOnPartitionColumn(query, groupTargetEntryList);

		if (!partitionOnDistributionColumn)
		{
			return false;
		}
	}

	return true;
}


/*
 * TargetListOnPartitionColumn checks if at least one target list entry is on
 * partition column.
 */
bool
TargetListOnPartitionColumn(Query *query, List *targetEntryList)
{
	bool targetListOnPartitionColumn = false;
	List *compositeFieldList = NIL;

	ListCell *targetEntryCell = NULL;
	foreach(targetEntryCell, targetEntryList)
	{
		TargetEntry *targetEntry = (TargetEntry *) lfirst(targetEntryCell);
		Expr *targetExpression = targetEntry->expr;

		bool isPartitionColumn = IsPartitionColumn(targetExpression, query);
		Oid relationId = InvalidOid;
		Var *column = NULL;

		FindReferencedTableColumn(targetExpression, NIL, query, &relationId, &column);

		/*
		 * If the expression belongs to a reference table continue searching for
		 * other partition keys.
		 */
		if (IsDistributedTable(relationId) && PartitionMethod(relationId) ==
			DISTRIBUTE_BY_NONE)
		{
			continue;
		}

		if (isPartitionColumn)
		{
			FieldSelect *compositeField = CompositeFieldRecursive(targetExpression,
																  query);
			if (compositeField)
			{
				compositeFieldList = lappend(compositeFieldList, compositeField);
			}
			else
			{
				targetListOnPartitionColumn = true;
				break;
			}
		}
	}

	/* check composite fields */
	if (!targetListOnPartitionColumn)
	{
		bool fullCompositeFieldList = FullCompositeFieldList(compositeFieldList);
		if (fullCompositeFieldList)
		{
			targetListOnPartitionColumn = true;
		}
	}

	/*
	 * We could still behave as if the target list is on partition column if
	 * all range table entries are reference tables or intermediate results,
	 * and all target expressions are column references to the given query level.
	 */
	if (!targetListOnPartitionColumn)
	{
		if (!FindNodeCheckInRangeTableList(query->rtable, IsDistributedTableRTE) &&
			AllTargetExpressionsAreColumnReferences(targetEntryList))
		{
			targetListOnPartitionColumn = true;
		}
	}

	return targetListOnPartitionColumn;
}


/*
 * AllTargetExpressionsAreColumnReferences returns true if non of the
 * elements in the target entry list belong to an outer query (for
 * example the query is a sublink and references to another query
 * in the from list).
 *
 * The function also returns true if any of the  target entries is not
 * a column itself. This might be too restrictive, but, given that we're
 * handling a very specific type of queries, that seems acceptable for now.
 */
static bool
AllTargetExpressionsAreColumnReferences(List *targetEntryList)
{
	ListCell *targetEntryCell = NULL;

	foreach(targetEntryCell, targetEntryList)
	{
		TargetEntry *targetEntry = lfirst(targetEntryCell);
		Var *candidateColumn = NULL;
		Expr *strippedColumnExpression = (Expr *) strip_implicit_coercions(
			(Node *) targetEntry->expr);

		if (IsA(strippedColumnExpression, Var))
		{
			candidateColumn = (Var *) strippedColumnExpression;
		}
		else if (IsA(strippedColumnExpression, FieldSelect))
		{
			FieldSelect *compositeField = (FieldSelect *) strippedColumnExpression;
			Expr *fieldExpression = compositeField->arg;

			if (IsA(fieldExpression, Var))
			{
				candidateColumn = (Var *) fieldExpression;
			}
		}

		/* we don't support target entries that are not columns */
		if (candidateColumn == NULL)
		{
			return false;
		}

		if (candidateColumn->varlevelsup > 0)
		{
			return false;
		}
	}

	return true;
}


/*
 * FindNodeCheckInRangeTableList finds a node for which the check
 * function returns true.
 *
 * FindNodeCheckInRangeTableList relies on FindNodeCheck() but only
 * considers the range table entries.
 */
bool
FindNodeCheckInRangeTableList(List *rtable, bool (*check)(Node *))
{
	return range_table_walker(rtable, FindNodeCheck, check, QTW_EXAMINE_RTES);
}


/*
 * QueryContainsDistributedTableRTE determines whether the given
 * query contains a distributed table.
 */
bool
QueryContainsDistributedTableRTE(Query *query)
{
	return FindNodeCheck((Node *) query, IsDistributedTableRTE);
}


/*
 * IsDistributedTableRTE gets a node and returns true if the node
 * is a range table relation entry that points to a distributed
 * relation (i.e., excluding reference tables).
 */
static bool
IsDistributedTableRTE(Node *node)
{
	RangeTblEntry *rangeTableEntry = NULL;
	Oid relationId = InvalidOid;

	if (node == NULL)
	{
		return false;
	}

	if (!IsA(node, RangeTblEntry))
	{
		return false;
	}

	rangeTableEntry = (RangeTblEntry *) node;
	if (rangeTableEntry->rtekind != RTE_RELATION)
	{
		return false;
	}

	relationId = rangeTableEntry->relid;
	if (!IsDistributedTable(relationId) ||
		PartitionMethod(relationId) == DISTRIBUTE_BY_NONE)
	{
		return false;
	}

	return true;
}


/*
 * FullCompositeFieldList gets a composite field list, and checks if all fields
 * of composite type are used in the list.
 */
static bool
FullCompositeFieldList(List *compositeFieldList)
{
	bool fullCompositeFieldList = true;
	bool *compositeFieldArray = NULL;
	uint32 compositeFieldCount = 0;
	uint32 fieldIndex = 0;

	ListCell *fieldSelectCell = NULL;
	foreach(fieldSelectCell, compositeFieldList)
	{
		FieldSelect *fieldSelect = (FieldSelect *) lfirst(fieldSelectCell);
		uint32 compositeFieldIndex = 0;

		Expr *fieldExpression = fieldSelect->arg;
		if (!IsA(fieldExpression, Var))
		{
			continue;
		}

		if (compositeFieldArray == NULL)
		{
			uint32 index = 0;
			Var *compositeColumn = (Var *) fieldExpression;
			Oid compositeTypeId = compositeColumn->vartype;
			Oid compositeRelationId = get_typ_typrelid(compositeTypeId);

			/* get composite type attribute count */
			Relation relation = relation_open(compositeRelationId, AccessShareLock);
			compositeFieldCount = relation->rd_att->natts;
			compositeFieldArray = palloc0(compositeFieldCount * sizeof(bool));
			relation_close(relation, AccessShareLock);

			for (index = 0; index < compositeFieldCount; index++)
			{
				compositeFieldArray[index] = false;
			}
		}

		compositeFieldIndex = fieldSelect->fieldnum - 1;
		compositeFieldArray[compositeFieldIndex] = true;
	}

	for (fieldIndex = 0; fieldIndex < compositeFieldCount; fieldIndex++)
	{
		if (!compositeFieldArray[fieldIndex])
		{
			fullCompositeFieldList = false;
		}
	}

	if (compositeFieldCount == 0)
	{
		fullCompositeFieldList = false;
	}

	return fullCompositeFieldList;
}


/*
 * CompositeFieldRecursive recursively finds composite field in the query tree
 * referred by given expression. If expression does not refer to a composite
 * field, then it returns NULL.
 *
 * If expression is a field select we directly return composite field. If it is
 * a column is referenced from a subquery, then we recursively check that subquery
 * until we reach the source of that column, and find composite field. If this
 * column is referenced from join range table entry, then we resolve which join
 * column it refers and recursively use this column with the same query.
 */
static FieldSelect *
CompositeFieldRecursive(Expr *expression, Query *query)
{
	FieldSelect *compositeField = NULL;
	List *rangetableList = query->rtable;
	Index rangeTableEntryIndex = 0;
	RangeTblEntry *rangeTableEntry = NULL;
	Var *candidateColumn = NULL;

	if (IsA(expression, FieldSelect))
	{
		compositeField = (FieldSelect *) expression;
		return compositeField;
	}

	if (IsA(expression, Var))
	{
		candidateColumn = (Var *) expression;
	}
	else
	{
		return NULL;
	}

	rangeTableEntryIndex = candidateColumn->varno - 1;
	rangeTableEntry = list_nth(rangetableList, rangeTableEntryIndex);

	if (rangeTableEntry->rtekind == RTE_SUBQUERY)
	{
		Query *subquery = rangeTableEntry->subquery;
		List *targetEntryList = subquery->targetList;
		AttrNumber targetEntryIndex = candidateColumn->varattno - 1;
		TargetEntry *subqueryTargetEntry = list_nth(targetEntryList, targetEntryIndex);

		Expr *subqueryExpression = subqueryTargetEntry->expr;
		compositeField = CompositeFieldRecursive(subqueryExpression, subquery);
	}
	else if (rangeTableEntry->rtekind == RTE_JOIN)
	{
		List *joinColumnList = rangeTableEntry->joinaliasvars;
		AttrNumber joinColumnIndex = candidateColumn->varattno - 1;
		Expr *joinColumn = list_nth(joinColumnList, joinColumnIndex);

		compositeField = CompositeFieldRecursive(joinColumn, query);
	}

	return compositeField;
}


/*
 * SubqueryEntryList finds the subquery nodes in the range table entry list, and
 * builds a list of subquery range table entries from these subquery nodes. Range
 * table entry list also includes subqueries which are pulled up. We don't want
 * to add pulled up subqueries to list, so we walk over join tree indexes and
 * check range table entries referenced in the join tree.
 */
List *
SubqueryEntryList(Query *queryTree)
{
	List *rangeTableList = queryTree->rtable;
	List *subqueryEntryList = NIL;
	List *joinTreeTableIndexList = NIL;
	ListCell *joinTreeTableIndexCell = NULL;

	/*
	 * Extract all range table indexes from the join tree. Note that here we
	 * only walk over range table entries at this level and do not recurse into
	 * subqueries.
	 */
	ExtractRangeTableIndexWalker((Node *) queryTree->jointree, &joinTreeTableIndexList);
	foreach(joinTreeTableIndexCell, joinTreeTableIndexList)
	{
		/*
		 * Join tree's range table index starts from 1 in the query tree. But,
		 * list indexes start from 0.
		 */
		int joinTreeTableIndex = lfirst_int(joinTreeTableIndexCell);
		int rangeTableListIndex = joinTreeTableIndex - 1;
		RangeTblEntry *rangeTableEntry =
			(RangeTblEntry *) list_nth(rangeTableList, rangeTableListIndex);

		if (rangeTableEntry->rtekind == RTE_SUBQUERY)
		{
			subqueryEntryList = lappend(subqueryEntryList, rangeTableEntry);
		}
	}

	return subqueryEntryList;
}


/*
 * MultiNodeTree takes in a parsed query tree and uses that tree to construct a
 * logical plan. This plan is based on multi-relational algebra. This function
 * creates the logical plan in several steps.
 *
 * First, the function checks if there is a subquery. If there is a subquery
 * it recursively creates nested multi trees. If this query has a subquery, the
 * function does not create any join trees and jumps to last step.
 *
 * If there is no subquery, the function calculates the join order using tables
 * in the query and join clauses between the tables. Second, the function
 * starts building the logical plan from the bottom-up, and begins with the table
 * and collect nodes. Third, the function builds the join tree using the join
 * order information and table nodes.
 *
 * In the last step, the function adds the select, project, aggregate, sort,
 * group, and limit nodes if they appear in the original query tree.
 */
static MultiNode *
MultiNodeTree(Query *queryTree)
{
	List *rangeTableList = queryTree->rtable;
	List *targetEntryList = queryTree->targetList;
	List *whereClauseList = NIL;
	List *joinClauseList = NIL;
	List *joinOrderList = NIL;
	List *tableEntryList = NIL;
	List *tableNodeList = NIL;
	List *collectTableList = NIL;
	List *subqueryEntryList = NIL;
	MultiNode *joinTreeNode = NULL;
	MultiSelect *selectNode = NULL;
	MultiProject *projectNode = NULL;
	MultiExtendedOp *extendedOpNode = NULL;
	MultiNode *currentTopNode = NULL;
	DeferredErrorMessage *unsupportedQueryError = NULL;

	/* verify we can perform distributed planning on this query */
	unsupportedQueryError = DeferErrorIfQueryNotSupported(queryTree);
	if (unsupportedQueryError != NULL)
	{
		RaiseDeferredError(unsupportedQueryError, ERROR);
	}

	/* extract where clause qualifiers and verify we can plan for them */
	whereClauseList = WhereClauseList(queryTree->jointree);
	unsupportedQueryError = DeferErrorIfUnsupportedClause(whereClauseList);
	if (unsupportedQueryError)
	{
		RaiseDeferredErrorInternal(unsupportedQueryError, ERROR);
	}

	/*
	 * If we have a subquery, build a multi table node for the subquery and
	 * add a collect node on top of the multi table node.
	 */
	subqueryEntryList = SubqueryEntryList(queryTree);
	if (subqueryEntryList != NIL)
	{
		RangeTblEntry *subqueryRangeTableEntry = NULL;
		MultiCollect *subqueryCollectNode = CitusMakeNode(MultiCollect);
		MultiTable *subqueryNode = NULL;
		MultiNode *subqueryExtendedNode = NULL;
		Query *subqueryTree = NULL;
		List *whereClauseColumnList = NIL;
		List *targetListColumnList = NIL;
		List *columnList = NIL;
		ListCell *columnCell = NULL;

		/* we only support single subquery in the entry list */
		Assert(list_length(subqueryEntryList) == 1);

		subqueryRangeTableEntry = (RangeTblEntry *) linitial(subqueryEntryList);
		subqueryTree = subqueryRangeTableEntry->subquery;

		/* ensure if subquery satisfies preconditions */
		Assert(DeferErrorIfUnsupportedSubqueryRepartition(subqueryTree) == NULL);

		subqueryNode = CitusMakeNode(MultiTable);
		subqueryNode->relationId = SUBQUERY_RELATION_ID;
		subqueryNode->rangeTableId = SUBQUERY_RANGE_TABLE_ID;
		subqueryNode->partitionColumn = NULL;
		subqueryNode->alias = NULL;
		subqueryNode->referenceNames = NULL;

		/*
		 * We disregard pulled subqueries. This changes order of range table list.
		 * We do not allow subquery joins, so we will have only one range table
		 * entry in range table list after dropping pulled subquery. For this
		 * reason, here we are updating columns in the most outer query for where
		 * clause list and target list accordingly.
		 */
		Assert(list_length(subqueryEntryList) == 1);

		whereClauseColumnList = pull_var_clause_default((Node *) whereClauseList);
		targetListColumnList = pull_var_clause_default((Node *) targetEntryList);

		columnList = list_concat(whereClauseColumnList, targetListColumnList);
		foreach(columnCell, columnList)
		{
			Var *column = (Var *) lfirst(columnCell);
			column->varno = 1;
		}

		/* recursively create child nested multitree */
		subqueryExtendedNode = MultiNodeTree(subqueryTree);

		SetChild((MultiUnaryNode *) subqueryCollectNode, (MultiNode *) subqueryNode);
		SetChild((MultiUnaryNode *) subqueryNode, subqueryExtendedNode);

		currentTopNode = (MultiNode *) subqueryCollectNode;
	}
	else
	{
		bool hasOuterJoin = false;

		/*
		 * We calculate the join order using the list of tables in the query and
		 * the join clauses between them. Note that this function owns the table
		 * entry list's memory, and JoinOrderList() shallow copies the list's
		 * elements.
		 */
		joinClauseList = JoinClauseList(whereClauseList);
		tableEntryList = UsedTableEntryList(queryTree);

		/* build the list of multi table nodes */
		tableNodeList = MultiTableNodeList(tableEntryList, rangeTableList);

		/* add collect nodes on top of the multi table nodes */
		collectTableList = AddMultiCollectNodes(tableNodeList);

		hasOuterJoin = HasOuterJoin(queryTree);
		if (hasOuterJoin)
		{
			/* use the user-defined join order when there are outer joins */
			joinOrderList = FixedJoinOrderList(queryTree->jointree, tableEntryList);
		}
		else
		{
			/* find best join order for commutative inner joins */
			joinOrderList = JoinOrderList(tableEntryList, joinClauseList);
		}

		/* build join tree using the join order and collected tables */
		joinTreeNode = MultiJoinTree(joinOrderList, collectTableList, joinClauseList);

		currentTopNode = joinTreeNode;
	}

	Assert(currentTopNode != NULL);

	/* build select node if the query has selection criteria */
	selectNode = MultiSelectNode(whereClauseList);
	if (selectNode != NULL)
	{
		SetChild((MultiUnaryNode *) selectNode, currentTopNode);
		currentTopNode = (MultiNode *) selectNode;
	}

	/* build project node for the columns to project */
	projectNode = MultiProjectNode(targetEntryList);
	SetChild((MultiUnaryNode *) projectNode, currentTopNode);
	currentTopNode = (MultiNode *) projectNode;

	/*
	 * We build the extended operator node to capture aggregate functions, group
	 * clauses, sort clauses, limit/offset clauses, and expressions. We need to
	 * distinguish between aggregates and expressions; and we address this later
	 * in the logical optimizer.
	 */
	extendedOpNode = MultiExtendedOpNode(queryTree);
	SetChild((MultiUnaryNode *) extendedOpNode, currentTopNode);
	currentTopNode = (MultiNode *) extendedOpNode;

	return currentTopNode;
}


/*
 * DeferredErrorIfUnsupportedRecurringTuplesJoin returns true if there exists a outer join
 * between reference table and distributed tables which does not follow
 * the rules :
 * - Reference tables can not be located in the outer part of the semi join or the
 * anti join. Otherwise, we may have duplicate results. Although getting duplicate
 * results is not possible by checking the equality on the column of the reference
 * table and partition column of distributed table, we still keep these checks.
 * Because, using the reference table in the outer part of the semi join or anti
 * join is not very common.
 * - Reference tables can not be located in the outer part of the left join
 * (Note that PostgreSQL converts right joins to left joins. While converting
 * join types, innerrel and outerrel are also switched.) Otherwise we will
 * definitely have duplicate rows. Beside, reference tables can not be used
 * with full outer joins because of the same reason.
 */
static DeferredErrorMessage *
DeferredErrorIfUnsupportedRecurringTuplesJoin(
	PlannerRestrictionContext *plannerRestrictionContext)
{
	List *joinRestrictionList =
		plannerRestrictionContext->joinRestrictionContext->joinRestrictionList;
	ListCell *joinRestrictionCell = NULL;
	RecurringTuplesType recurType = RECURRING_TUPLES_INVALID;

	foreach(joinRestrictionCell, joinRestrictionList)
	{
		JoinRestriction *joinRestriction = (JoinRestriction *) lfirst(
			joinRestrictionCell);
		JoinType joinType = joinRestriction->joinType;
		PlannerInfo *plannerInfo = joinRestriction->plannerInfo;
		RelOptInfo *innerrel = joinRestriction->innerrel;
		RelOptInfo *outerrel = joinRestriction->outerrel;

		if (joinType == JOIN_SEMI || joinType == JOIN_ANTI || joinType == JOIN_LEFT)
		{
			if (ShouldRecurseForRecurringTuplesJoinChecks(outerrel) &&
				RelationInfoContainsRecurringTuples(plannerInfo, outerrel, &recurType))
			{
				break;
			}
		}
		else if (joinType == JOIN_FULL)
		{
			if ((ShouldRecurseForRecurringTuplesJoinChecks(innerrel) &&
				 RelationInfoContainsRecurringTuples(plannerInfo, innerrel,
													 &recurType)) ||
				(ShouldRecurseForRecurringTuplesJoinChecks(outerrel) &&
				 RelationInfoContainsRecurringTuples(plannerInfo, outerrel, &recurType)))
			{
				break;
			}
		}
	}

	if (recurType == RECURRING_TUPLES_REFERENCE_TABLE)
	{
		return DeferredError(ERRCODE_FEATURE_NOT_SUPPORTED,
							 "cannot pushdown the subquery",
							 "There exist a reference table in the outer "
							 "part of the outer join", NULL);
	}
	else if (recurType == RECURRING_TUPLES_FUNCTION)
	{
		return DeferredError(ERRCODE_FEATURE_NOT_SUPPORTED,
							 "cannot pushdown the subquery",
							 "There exist a table function in the outer "
							 "part of the outer join", NULL);
	}
	else if (recurType == RECURRING_TUPLES_EMPTY_JOIN_TREE)
	{
		return DeferredError(ERRCODE_FEATURE_NOT_SUPPORTED,
							 "cannot pushdown the subquery",
							 "There exist a subquery without FROM in the outer "
							 "part of the outer join", NULL);
	}
	else if (recurType == RECURRING_TUPLES_RESULT_FUNCTION)
	{
		return DeferredError(ERRCODE_FEATURE_NOT_SUPPORTED,
							 "cannot pushdown the subquery",
							 "Complex subqueries and CTEs cannot be in the outer "
							 "part of the outer join", NULL);
	}
	return NULL;
}


/*
 * ShouldRecurseForRecurringTuplesJoinChecks is a helper function for deciding
 * on whether the input relOptInfo should be checked for table expressions that
 * generate the same tuples in every query on a shard. We use this to avoid
 * redundant checks and false positives in complex join trees.
 */
static bool
ShouldRecurseForRecurringTuplesJoinChecks(RelOptInfo *relOptInfo)
{
	bool shouldRecurse = true;

	/*
	 * We shouldn't recursively go down for joins since we're already
	 * going to process each join seperately. Otherwise we'd restrict
	 * the coverage. See the below sketch where (h) denotes a hash
	 * distributed relation, (r) denotes a reference table, (L) denotes
	 * LEFT JOIN and (I) denotes INNER JOIN. If we're to recurse into
	 * the inner join, we'd be preventing to push down the following
	 * join tree, which is actually safe to push down.
	 *
	 *                       (L)
	 *                      /  \
	 *                   (I)     h
	 *                  /  \
	 *                r      h
	 */
	if (relOptInfo->reloptkind == RELOPT_JOINREL)
	{
		return false;
	}

	/*
	 * Note that we treat the same query where relations appear in subqueries
	 * differently. (i.e., use SELECT * FROM r; instead of r)
	 *
	 * In that case, to relax some restrictions, we do the following optimization:
	 * If the subplan (i.e., plannerInfo corresponding to the subquery) contains any
	 * joins, we skip reference table checks keeping in mind that the join is already
	 * going to be processed seperately. This optimization should suffice for many
	 * use cases.
	 */
	if (relOptInfo->reloptkind == RELOPT_BASEREL && relOptInfo->subroot != NULL)
	{
		PlannerInfo *subroot = relOptInfo->subroot;

		if (list_length(subroot->join_rel_list) > 0)
		{
			RelOptInfo *subqueryJoin = linitial(subroot->join_rel_list);

			/*
			 * Subqueries without relations (e.g. SELECT 1) are a little funny.
			 * They are treated as having a join, but the join is between 0
			 * relations and won't be in the join restriction list and therefore
			 * won't be revisited in DeferredErrorIfUnsupportedRecurringTuplesJoin.
			 *
			 * We therefore only skip joins with >0 relations.
			 */
			if (bms_num_members(subqueryJoin->relids) > 0)
			{
				shouldRecurse = false;
			}
		}
	}

	return shouldRecurse;
}


/*
 * RelationInfoContainsRecurringTuples checks whether the relationInfo
 * contains any recurring table expression, namely a reference table,
 * or immutable function. If found, RelationInfoContainsRecurringTuples
 * returns true.
 *
 * Note that since relation ids of relationInfo indexes to the range
 * table entry list of planner info, planner info is also passed.
 */
static bool
RelationInfoContainsRecurringTuples(PlannerInfo *plannerInfo, RelOptInfo *relationInfo,
									RecurringTuplesType *recurType)
{
	Relids relids = bms_copy(relationInfo->relids);
	int relationId = -1;

	while ((relationId = bms_first_member(relids)) >= 0)
	{
		RangeTblEntry *rangeTableEntry = plannerInfo->simple_rte_array[relationId];

		/* relationInfo has this range table entry */
		if (IsRecurringRTE(rangeTableEntry, recurType))
		{
			return true;
		}
	}

	return false;
}


/*
 * IsRecurringRTE returns whether the range table entry will generate
 * the same set of tuples when repeating it in a query on different
 * shards.
 */
static bool
IsRecurringRTE(RangeTblEntry *rangeTableEntry, RecurringTuplesType *recurType)
{
	return IsRecurringRangeTable(list_make1(rangeTableEntry), recurType);
}


/*
 * IsRecurringRangeTable returns whether the range table will generate
 * the same set of tuples when repeating it in a query on different
 * shards.
 */
static bool
IsRecurringRangeTable(List *rangeTable, RecurringTuplesType *recurType)
{
	return range_table_walker(rangeTable, HasRecurringTuples, recurType,
							  QTW_EXAMINE_RTES);
}


/*
 * HasRecurringTuples returns whether any part of the expression will generate
 * the same set of tuples in every query on shards when executing a distributed
 * query.
 */
bool
HasRecurringTuples(Node *node, RecurringTuplesType *recurType)
{
	if (node == NULL)
	{
		return false;
	}

	if (IsA(node, RangeTblEntry))
	{
		RangeTblEntry *rangeTableEntry = (RangeTblEntry *) node;

		if (rangeTableEntry->rtekind == RTE_RELATION)
		{
			Oid relationId = rangeTableEntry->relid;
			if (IsDistributedTable(relationId) &&
				PartitionMethod(relationId) == DISTRIBUTE_BY_NONE)
			{
				*recurType = RECURRING_TUPLES_REFERENCE_TABLE;

				/*
				 * Tuples from reference tables will recur in every query on shards
				 * that includes it.
				 */
				return true;
			}
		}
		else if (rangeTableEntry->rtekind == RTE_FUNCTION)
		{
			List *functionList = rangeTableEntry->functions;

			if (list_length(functionList) == 1 &&
				ContainsReadIntermediateResultFunction((Node *) functionList))
			{
				*recurType = RECURRING_TUPLES_RESULT_FUNCTION;
			}
			else
			{
				*recurType = RECURRING_TUPLES_FUNCTION;
			}

			/*
			 * Tuples from functions will recur in every query on shards that includes
			 * it.
			 */
			return true;
		}

		return false;
	}
	else if (IsA(node, Query))
	{
		Query *query = (Query *) node;

		if (query->rtable == NIL)
		{
			*recurType = RECURRING_TUPLES_EMPTY_JOIN_TREE;

			/*
			 * Queries with empty join trees will recur in every query on shards
			 * that includes it.
			 */
			return true;
		}

		return query_tree_walker((Query *) node, HasRecurringTuples,
								 recurType, QTW_EXAMINE_RTES);
	}

	return expression_tree_walker(node, HasRecurringTuples, recurType);
}


/*
 * ContainsReadIntermediateResultFunction determines whether an expresion tree contains
 * a call to the read_intermediate_results function.
 */
bool
ContainsReadIntermediateResultFunction(Node *node)
{
	return FindNodeCheck(node, IsReadIntermediateResultFunction);
}


/*
 * IsReadIntermediateResultFunction determines whether a given node is a function call
 * to the read_intermediate_result function.
 */
static bool
IsReadIntermediateResultFunction(Node *node)
{
	if (IsA(node, FuncExpr))
	{
		FuncExpr *funcExpr = (FuncExpr *) node;

		if (funcExpr->funcid == CitusReadIntermediateResultFuncId())
		{
			return true;
		}
	}

	return false;
}


/*
 * ErrorIfQueryNotSupported checks that we can perform distributed planning for
 * the given query. The checks in this function will be removed as we support
 * more functionality in our distributed planning.
 */
DeferredErrorMessage *
DeferErrorIfQueryNotSupported(Query *queryTree)
{
	StringInfo errorInfo = NULL;
	char *errorMessage = NULL;
	bool hasTablesample = false;
	bool hasUnsupportedJoin = false;
	bool hasComplexJoinOrder = false;
	bool hasComplexRangeTableType = false;
	bool preconditionsSatisfied = true;
	const char *errorHint = NULL;
	const char *joinHint = "Consider joining tables on partition column and have "
						   "equal filter on joining columns.";
	const char *filterHint = "Consider using an equality filter on the distributed "
							 "table's partition column.";

	/*
	 * There could be Sublinks in the target list as well. To produce better
	 * error messages we're checking sublinks in the where clause.
	 */
	if (queryTree->hasSubLinks && SublinkList(queryTree) == NIL)
	{
		preconditionsSatisfied = false;
		errorMessage = "could not run distributed query with subquery outside the "
					   "FROM and WHERE clauses";
		errorHint = filterHint;
	}

	if (queryTree->hasWindowFuncs && !SafeToPushdownWindowFunction(queryTree, &errorInfo))
	{
		preconditionsSatisfied = false;
		errorMessage = "could not run distributed query because the window "
					   "function that is used cannot be pushed down";
		errorHint = "Window functions are supported in two ways. Either add "
					"an equality filter on the distributed tables' partition "
					"column or use the window functions with a PARTITION BY "
					"clause containing the distribution column";
	}

	if (queryTree->setOperations)
	{
		preconditionsSatisfied = false;
		errorMessage = "could not run distributed query with UNION, INTERSECT, or "
					   "EXCEPT";
		errorHint = filterHint;
	}

	if (queryTree->hasRecursive)
	{
		preconditionsSatisfied = false;
		errorMessage = "could not run distributed query with RECURSIVE";
		errorHint = filterHint;
	}

	if (queryTree->cteList)
	{
		preconditionsSatisfied = false;
		errorMessage = "could not run distributed query with common table expressions";
		errorHint = filterHint;
	}

	if (queryTree->hasForUpdate)
	{
		preconditionsSatisfied = false;
		errorMessage = "could not run distributed query with FOR UPDATE/SHARE commands";
		errorHint = filterHint;
	}

	if (queryTree->groupingSets)
	{
		preconditionsSatisfied = false;
		errorMessage = "could not run distributed query with GROUPING SETS, CUBE, "
					   "or ROLLUP";
		errorHint = filterHint;
	}

	hasTablesample = HasTablesample(queryTree);
	if (hasTablesample)
	{
		preconditionsSatisfied = false;
		errorMessage = "could not run distributed query which use TABLESAMPLE";
		errorHint = filterHint;
	}

	hasUnsupportedJoin = HasUnsupportedJoinWalker((Node *) queryTree->jointree, NULL);
	if (hasUnsupportedJoin)
	{
		preconditionsSatisfied = false;
		errorMessage = "could not run distributed query with join types other than "
					   "INNER or OUTER JOINS";
		errorHint = joinHint;
	}

	hasComplexJoinOrder = HasComplexJoinOrder(queryTree);
	if (hasComplexJoinOrder)
	{
		preconditionsSatisfied = false;
		errorMessage = "could not run distributed query with complex join orders";
		errorHint = joinHint;
	}

	hasComplexRangeTableType = HasComplexRangeTableType(queryTree);
	if (hasComplexRangeTableType)
	{
		preconditionsSatisfied = false;
		errorMessage = "could not run distributed query with complex table expressions";
		errorHint = filterHint;
	}


	/* finally check and error out if not satisfied */
	if (!preconditionsSatisfied)
	{
		bool showHint = ErrorHintRequired(errorHint, queryTree);
		return DeferredError(ERRCODE_FEATURE_NOT_SUPPORTED,
							 errorMessage, NULL,
							 showHint ? errorHint : NULL);
	}

	return NULL;
}


/* HasTablesample returns tree if the query contains tablesample */
static bool
HasTablesample(Query *queryTree)
{
	List *rangeTableList = queryTree->rtable;
	ListCell *rangeTableEntryCell = NULL;
	bool hasTablesample = false;

	foreach(rangeTableEntryCell, rangeTableList)
	{
		RangeTblEntry *rangeTableEntry = lfirst(rangeTableEntryCell);
		if (rangeTableEntry->tablesample)
		{
			hasTablesample = true;
			break;
		}
	}

	return hasTablesample;
}


/*
 * HasUnsupportedJoinWalker returns tree if the query contains an unsupported
 * join type. We currently support inner, left, right, full and anti joins.
 * Semi joins are not supported. A full description of these join types is
 * included in nodes/nodes.h.
 */
static bool
HasUnsupportedJoinWalker(Node *node, void *context)
{
	bool hasUnsupportedJoin = false;

	if (node == NULL)
	{
		return false;
	}

	if (IsA(node, JoinExpr))
	{
		JoinExpr *joinExpr = (JoinExpr *) node;
		JoinType joinType = joinExpr->jointype;
		bool outerJoin = IS_OUTER_JOIN(joinType);
		if (!outerJoin && joinType != JOIN_INNER)
		{
			hasUnsupportedJoin = true;
		}
	}

	if (!hasUnsupportedJoin)
	{
		hasUnsupportedJoin = expression_tree_walker(node, HasUnsupportedJoinWalker,
													NULL);
	}

	return hasUnsupportedJoin;
}


/*
 * ErrorHintRequired returns true if error hint shold be displayed with the
 * query error message. Error hint is valid only for queries involving reference
 * and hash partitioned tables. If more than one hash distributed table is
 * present we display the hint only if the tables are colocated. If the query
 * only has reference table(s), then it is handled by router planner.
 */
static bool
ErrorHintRequired(const char *errorHint, Query *queryTree)
{
	List *rangeTableList = NIL;
	ListCell *rangeTableCell = NULL;
	List *colocationIdList = NIL;

	if (errorHint == NULL)
	{
		return false;
	}

	ExtractRangeTableRelationWalker((Node *) queryTree, &rangeTableList);
	foreach(rangeTableCell, rangeTableList)
	{
		RangeTblEntry *rte = (RangeTblEntry *) lfirst(rangeTableCell);
		Oid relationId = rte->relid;
		char partitionMethod = PartitionMethod(relationId);
		if (partitionMethod == DISTRIBUTE_BY_NONE)
		{
			continue;
		}
		else if (partitionMethod == DISTRIBUTE_BY_HASH)
		{
			int colocationId = TableColocationId(relationId);
			colocationIdList = list_append_unique_int(colocationIdList, colocationId);
		}
		else
		{
			return false;
		}
	}

	/* do not display the hint if there are more than one colocation group */
	if (list_length(colocationIdList) > 1)
	{
		return false;
	}

	return true;
}


/*
 * DeferErrorIfSubqueryNotSupported checks that we can perform distributed planning for
 * the given subquery. If not, a deferred error is returned. The function recursively
 * does this check to all lower levels of the subquery.
 */
static DeferredErrorMessage *
DeferErrorIfUnsupportedSubqueryRepartition(Query *subqueryTree)
{
	char *errorDetail = NULL;
	bool preconditionsSatisfied = true;
	List *joinTreeTableIndexList = NIL;
	int rangeTableIndex = 0;
	RangeTblEntry *rangeTableEntry = NULL;
	Query *innerSubquery = NULL;

	if (!subqueryTree->hasAggs)
	{
		preconditionsSatisfied = false;
		errorDetail = "Subqueries without aggregates are not supported yet";
	}

	if (subqueryTree->groupClause == NIL)
	{
		preconditionsSatisfied = false;
		errorDetail = "Subqueries without group by clause are not supported yet";
	}

	if (subqueryTree->sortClause != NULL)
	{
		preconditionsSatisfied = false;
		errorDetail = "Subqueries with order by clause are not supported yet";
	}

	if (subqueryTree->limitCount != NULL)
	{
		preconditionsSatisfied = false;
		errorDetail = "Subqueries with limit are not supported yet";
	}

	if (subqueryTree->limitOffset != NULL)
	{
		preconditionsSatisfied = false;
		errorDetail = "Subqueries with offset are not supported yet";
	}

	if (subqueryTree->hasSubLinks)
	{
		preconditionsSatisfied = false;
		errorDetail = "Subqueries other than from-clause subqueries are unsupported";
	}

	/* finally check and return error if conditions are not satisfied */
	if (!preconditionsSatisfied)
	{
		return DeferredError(ERRCODE_FEATURE_NOT_SUPPORTED,
							 "cannot perform distributed planning on this query",
							 errorDetail, NULL);
	}

	/*
	 * Extract all range table indexes from the join tree. Note that sub-queries
	 * that get pulled up by PostgreSQL don't appear in this join tree.
	 */
	ExtractRangeTableIndexWalker((Node *) subqueryTree->jointree,
								 &joinTreeTableIndexList);
	Assert(list_length(joinTreeTableIndexList) == 1);

	/* continue with the inner subquery */
	rangeTableIndex = linitial_int(joinTreeTableIndexList);
	rangeTableEntry = rt_fetch(rangeTableIndex, subqueryTree->rtable);
	if (rangeTableEntry->rtekind == RTE_RELATION)
	{
		return NULL;
	}

	Assert(rangeTableEntry->rtekind == RTE_SUBQUERY);
	innerSubquery = rangeTableEntry->subquery;

	/* recursively continue to the inner subqueries */
	return DeferErrorIfUnsupportedSubqueryRepartition(innerSubquery);
}


/*
 * HasOuterJoin returns true if query has a outer join.
 */
static bool
HasOuterJoin(Query *queryTree)
{
	bool hasOuterJoin = HasOuterJoinWalker((Node *) queryTree->jointree, NULL);

	return hasOuterJoin;
}


/*
 * HasOuterJoinWalker returns true if the query has an outer join. The context
 * parameter should be NULL.
 */
static bool
HasOuterJoinWalker(Node *node, void *context)
{
	bool hasOuterJoin = false;
	if (node == NULL)
	{
		return false;
	}

	if (IsA(node, JoinExpr))
	{
		JoinExpr *joinExpr = (JoinExpr *) node;
		JoinType joinType = joinExpr->jointype;
		if (IS_OUTER_JOIN(joinType))
		{
			hasOuterJoin = true;
		}
	}

	if (!hasOuterJoin)
	{
		hasOuterJoin = expression_tree_walker(node, HasOuterJoinWalker, NULL);
	}

	return hasOuterJoin;
}


/*
 * HasComplexJoinOrder returns true if join tree is not a left-handed tree i.e.
 * it has a join expression in at least one right argument.
 */
static bool
HasComplexJoinOrder(Query *queryTree)
{
	bool hasComplexJoinOrder = false;
	List *joinList = NIL;
	ListCell *joinCell = NULL;

	joinList = JoinExprList(queryTree->jointree);
	foreach(joinCell, joinList)
	{
		JoinExpr *joinExpr = lfirst(joinCell);
		if (IsA(joinExpr->rarg, JoinExpr))
		{
			hasComplexJoinOrder = true;
			break;
		}
	}

	return hasComplexJoinOrder;
}


/*
 * HasComplexRangeTableType checks if the given query tree contains any complex
 * range table types. For this, the function walks over all range tables in the
 * join tree, and checks if they correspond to simple relations or subqueries.
 * If they don't, the function assumes the query has complex range tables.
 */
static bool
HasComplexRangeTableType(Query *queryTree)
{
	List *rangeTableList = queryTree->rtable;
	List *joinTreeTableIndexList = NIL;
	ListCell *joinTreeTableIndexCell = NULL;
	bool hasComplexRangeTableType = false;

	/*
	 * Extract all range table indexes from the join tree. Note that sub-queries
	 * that get pulled up by PostgreSQL don't appear in this join tree.
	 */
	ExtractRangeTableIndexWalker((Node *) queryTree->jointree, &joinTreeTableIndexList);
	foreach(joinTreeTableIndexCell, joinTreeTableIndexList)
	{
		/*
		 * Join tree's range table index starts from 1 in the query tree. But,
		 * list indexes start from 0.
		 */
		int joinTreeTableIndex = lfirst_int(joinTreeTableIndexCell);
		int rangeTableListIndex = joinTreeTableIndex - 1;

		RangeTblEntry *rangeTableEntry =
			(RangeTblEntry *) list_nth(rangeTableList, rangeTableListIndex);

		/*
		 * Check if the range table in the join tree is a simple relation or a
		 * subquery or a function. Note that RTE_FUNCTIONs are handled via (sub)query
		 * pushdown.
		 */
		if (rangeTableEntry->rtekind != RTE_RELATION &&
			rangeTableEntry->rtekind != RTE_SUBQUERY &&
			rangeTableEntry->rtekind != RTE_FUNCTION)
		{
			hasComplexRangeTableType = true;
		}

		/*
		 * Check if the subquery range table entry includes children inheritance.
		 *
		 * Note that PostgreSQL flattens out simple union all queries into an
		 * append relation, sets "inh" field of RangeTblEntry to true and deletes
		 * set operations. Here we check this for subqueries.
		 */
		if (rangeTableEntry->rtekind == RTE_SUBQUERY && rangeTableEntry->inh)
		{
			hasComplexRangeTableType = true;
		}
	}

	return hasComplexRangeTableType;
}


/*
 * ExtractRangeTableIndexWalker walks over a join tree, and finds all range
 * table indexes in that tree.
 */
bool
ExtractRangeTableIndexWalker(Node *node, List **rangeTableIndexList)
{
	bool walkerResult = false;
	if (node == NULL)
	{
		return false;
	}

	if (IsA(node, RangeTblRef))
	{
		int rangeTableIndex = ((RangeTblRef *) node)->rtindex;
		(*rangeTableIndexList) = lappend_int(*rangeTableIndexList, rangeTableIndex);
	}
	else
	{
		walkerResult = expression_tree_walker(node, ExtractRangeTableIndexWalker,
											  rangeTableIndexList);
	}

	return walkerResult;
}


/*
 * WhereClauseList walks over the FROM expression in the query tree, and builds
 * a list of all clauses from the expression tree. The function checks for both
 * implicitly and explicitly defined clauses, but only selects INNER join
 * explicit clauses, and skips any outer-join clauses. Explicit clauses are
 * expressed as "SELECT ... FROM R1 INNER JOIN R2 ON R1.A = R2.A". Implicit
 * joins differ in that they live in the WHERE clause, and are expressed as
 * "SELECT ... FROM ... WHERE R1.a = R2.a".
 */
List *
WhereClauseList(FromExpr *fromExpr)
{
	FromExpr *fromExprCopy = copyObject(fromExpr);
	QualifierWalkerContext *walkerContext = palloc0(sizeof(QualifierWalkerContext));
	List *whereClauseList = NIL;

	ExtractFromExpressionWalker((Node *) fromExprCopy, walkerContext);
	whereClauseList = walkerContext->baseQualifierList;

	return whereClauseList;
}


/*
 * QualifierList walks over the FROM expression in the query tree, and builds
 * a list of all qualifiers from the expression tree. The function checks for
 * both implicitly and explicitly defined qualifiers. Note that this function
 * is very similar to WhereClauseList(), but QualifierList() also includes
 * outer-join clauses.
 */
List *
QualifierList(FromExpr *fromExpr)
{
	FromExpr *fromExprCopy = copyObject(fromExpr);
	QualifierWalkerContext *walkerContext = palloc0(sizeof(QualifierWalkerContext));
	List *qualifierList = NIL;

	ExtractFromExpressionWalker((Node *) fromExprCopy, walkerContext);
	qualifierList = list_concat(qualifierList, walkerContext->baseQualifierList);
	qualifierList = list_concat(qualifierList, walkerContext->outerJoinQualifierList);

	return qualifierList;
}


/*
 * DeferErrorIfUnsupportedClause walks over the given list of clauses, and
 * checks that we can recognize all the clauses. This function ensures that
 * we do not drop an unsupported clause type on the floor, and thus prevents
 * erroneous results.
 *
 * Returns a deferred error, caller is responsible for raising the error.
 */
static DeferredErrorMessage *
DeferErrorIfUnsupportedClause(List *clauseList)
{
	ListCell *clauseCell = NULL;
	foreach(clauseCell, clauseList)
	{
		Node *clause = (Node *) lfirst(clauseCell);

		if (!(IsSelectClause(clause) || IsJoinClause(clause) || or_clause(clause)))
		{
			return DeferredError(ERRCODE_FEATURE_NOT_SUPPORTED,
								 "unsupported clause type", NULL, NULL);
		}
	}
	return NULL;
}


/*
 * JoinClauseList finds the join clauses from the given where clause expression
 * list, and returns them. The function does not iterate into nested OR clauses
 * and relies on find_duplicate_ors() in the optimizer to pull up factorizable
 * OR clauses.
 */
List *
JoinClauseList(List *whereClauseList)
{
	List *joinClauseList = NIL;
	ListCell *whereClauseCell = NULL;

	foreach(whereClauseCell, whereClauseList)
	{
		Node *whereClause = (Node *) lfirst(whereClauseCell);
		if (IsJoinClause(whereClause))
		{
			joinClauseList = lappend(joinClauseList, whereClause);
		}
	}

	return joinClauseList;
}


/*
 * ExtractFromExpressionWalker walks over a FROM expression, and finds all
 * implicit and explicit qualifiers in the expression. The function looks at
 * join and from expression nodes to find qualifiers, and returns these
 * qualifiers.
 *
 * Note that we don't want outer join clauses in regular outer join planning,
 * but we need outer join clauses in subquery pushdown prerequisite checks.
 * Therefore, outer join qualifiers are returned in a different list than other
 * qualifiers inside the given walker context. For this reason, we return two
 * qualifier lists.
 *
 * Note that we check if the qualifier node in join and from expression nodes
 * is a list node. If it is not a list node which is the case for subqueries,
 * then we run eval_const_expressions(), canonicalize_qual() and make_ands_implicit()
 * on the qualifier node and get a list of flattened implicitly AND'ed qualifier
 * list. Actually in the planer phase of PostgreSQL these functions also run on
 * subqueries but differently from the outermost query, they are run on a copy
 * of parse tree and changes do not get persisted as modifications to the original
 * query tree.
 *
 * Also this function adds SubLinks to the baseQualifierList when they appear on
 * the query's WHERE clause. The callers of the function should consider processing
 * Sublinks as well.
 */
static bool
ExtractFromExpressionWalker(Node *node, QualifierWalkerContext *walkerContext)
{
	bool walkerResult = false;
	if (node == NULL)
	{
		return false;
	}

	/*
	 * Get qualifier lists of join and from expression nodes. Note that in the
	 * case of subqueries, PostgreSQL can skip simplifying, flattening and
	 * making ANDs implicit. If qualifiers node is not a list, then we run these
	 * preprocess routines on qualifiers node.
	 */
	if (IsA(node, JoinExpr))
	{
		List *joinQualifierList = NIL;
		JoinExpr *joinExpression = (JoinExpr *) node;
		Node *joinQualifiersNode = joinExpression->quals;
		JoinType joinType = joinExpression->jointype;

		if (joinQualifiersNode != NULL)
		{
			if (IsA(joinQualifiersNode, List))
			{
				joinQualifierList = (List *) joinQualifiersNode;
			}
			else
			{
				/* this part of code only run for subqueries */
				Node *joinClause = eval_const_expressions(NULL, joinQualifiersNode);
				joinClause = (Node *) canonicalize_qual((Expr *) joinClause);
				joinQualifierList = make_ands_implicit((Expr *) joinClause);
			}
		}

		/* return outer join clauses in a separate list */
		if (joinType == JOIN_INNER)
		{
			walkerContext->baseQualifierList =
				list_concat(walkerContext->baseQualifierList, joinQualifierList);
		}
		else if (IS_OUTER_JOIN(joinType))
		{
			walkerContext->outerJoinQualifierList =
				list_concat(walkerContext->outerJoinQualifierList, joinQualifierList);
		}
	}
	else if (IsA(node, FromExpr))
	{
		List *fromQualifierList = NIL;
		FromExpr *fromExpression = (FromExpr *) node;
		Node *fromQualifiersNode = fromExpression->quals;

		if (fromQualifiersNode != NULL)
		{
			if (IsA(fromQualifiersNode, List))
			{
				fromQualifierList = (List *) fromQualifiersNode;
			}
			else
			{
				/* this part of code only run for subqueries */
				Node *fromClause = eval_const_expressions(NULL, fromQualifiersNode);
				fromClause = (Node *) canonicalize_qual((Expr *) fromClause);
				fromQualifierList = make_ands_implicit((Expr *) fromClause);
			}

			walkerContext->baseQualifierList =
				list_concat(walkerContext->baseQualifierList, fromQualifierList);
		}
	}

	walkerResult = expression_tree_walker(node, ExtractFromExpressionWalker,
										  (void *) walkerContext);

	return walkerResult;
}


/*
 * IsJoinClause determines if the given node is a join clause according to our
 * criteria. Our criteria defines a join clause as an equi join operator between
 * two columns that belong to two different tables.
 */
bool
IsJoinClause(Node *clause)
{
	bool isJoinClause = false;
	OpExpr *operatorExpression = NULL;
	List *argumentList = NIL;
	Node *leftArgument = NULL;
	Node *rightArgument = NULL;
	Node *strippedLeftArgument = NULL;
	Node *strippedRightArgument = NULL;

	if (!IsA(clause, OpExpr))
	{
		return false;
	}

	operatorExpression = (OpExpr *) clause;
	argumentList = operatorExpression->args;

	/* join clauses must have two arguments */
	if (list_length(argumentList) != 2)
	{
		return false;
	}

	/* get left and right side of the expression */
	leftArgument = (Node *) linitial(argumentList);
	rightArgument = (Node *) lsecond(argumentList);

	strippedLeftArgument = strip_implicit_coercions(leftArgument);
	strippedRightArgument = strip_implicit_coercions(rightArgument);

	/* each side of the expression should have only one column */
	if (IsA(strippedLeftArgument, Var) && IsA(strippedRightArgument, Var))
	{
		Var *leftColumn = (Var *) strippedLeftArgument;
		Var *rightColumn = (Var *) strippedRightArgument;
		bool equiJoin = false;
		bool joinBetweenDifferentTables = false;

		bool equalsOperator = OperatorImplementsEquality(operatorExpression->opno);
		if (equalsOperator)
		{
			equiJoin = true;
		}

		if (leftColumn->varno != rightColumn->varno)
		{
			joinBetweenDifferentTables = true;
		}

		/* codifies our logic for determining if this node is a join clause */
		if (equiJoin && joinBetweenDifferentTables)
		{
			isJoinClause = true;
		}
	}

	return isJoinClause;
}


/*
 * TableEntryList finds the regular relation nodes in the range table entry
 * list, and builds a list of table entries from these regular relation nodes.
 */
List *
TableEntryList(List *rangeTableList)
{
	List *tableEntryList = NIL;
	ListCell *rangeTableCell = NULL;
	uint32 tableId = 1; /* range table indices start at 1 */

	foreach(rangeTableCell, rangeTableList)
	{
		RangeTblEntry *rangeTableEntry = (RangeTblEntry *) lfirst(rangeTableCell);

		if (rangeTableEntry->rtekind == RTE_RELATION)
		{
			TableEntry *tableEntry = (TableEntry *) palloc0(sizeof(TableEntry));
			tableEntry->relationId = rangeTableEntry->relid;
			tableEntry->rangeTableId = tableId;

			tableEntryList = lappend(tableEntryList, tableEntry);
		}

		/*
		 * Increment tableId regardless so that table entry's tableId remains
		 * congruent with column's range table reference (varno).
		 */
		tableId++;
	}

	return tableEntryList;
}


/*
 * UsedTableEntryList returns list of relation range table entries
 * that are referenced within the query. Unused entries due to query
 * flattening or re-rewriting are ignored.
 */
List *
UsedTableEntryList(Query *query)
{
	List *tableEntryList = NIL;
	List *rangeTableList = query->rtable;
	List *joinTreeTableIndexList = NIL;
	ListCell *joinTreeTableIndexCell = NULL;

	ExtractRangeTableIndexWalker((Node *) query->jointree, &joinTreeTableIndexList);
	foreach(joinTreeTableIndexCell, joinTreeTableIndexList)
	{
		int joinTreeTableIndex = lfirst_int(joinTreeTableIndexCell);
		RangeTblEntry *rangeTableEntry = rt_fetch(joinTreeTableIndex, rangeTableList);
		if (rangeTableEntry->rtekind == RTE_RELATION)
		{
			TableEntry *tableEntry = (TableEntry *) palloc0(sizeof(TableEntry));
			tableEntry->relationId = rangeTableEntry->relid;
			tableEntry->rangeTableId = joinTreeTableIndex;

			tableEntryList = lappend(tableEntryList, tableEntry);
		}
	}

	return tableEntryList;
}


/*
 * MultiTableNodeList builds a list of MultiTable nodes from the given table
 * entry list. A multi table node represents one entry from the range table
 * list. These entries may belong to the same physical relation in the case of
 * self-joins.
 */
static List *
MultiTableNodeList(List *tableEntryList, List *rangeTableList)
{
	List *tableNodeList = NIL;
	ListCell *tableEntryCell = NULL;

	foreach(tableEntryCell, tableEntryList)
	{
		TableEntry *tableEntry = (TableEntry *) lfirst(tableEntryCell);
		Oid relationId = tableEntry->relationId;
		uint32 rangeTableId = tableEntry->rangeTableId;
		Var *partitionColumn = PartitionColumn(relationId, rangeTableId);
		RangeTblEntry *rangeTableEntry = rt_fetch(rangeTableId, rangeTableList);

		MultiTable *tableNode = CitusMakeNode(MultiTable);
		tableNode->subquery = NULL;
		tableNode->relationId = relationId;
		tableNode->rangeTableId = rangeTableId;
		tableNode->partitionColumn = partitionColumn;
		tableNode->alias = rangeTableEntry->alias;
		tableNode->referenceNames = rangeTableEntry->eref;

		tableNodeList = lappend(tableNodeList, tableNode);
	}

	return tableNodeList;
}


/* Adds a MultiCollect node on top of each MultiTable node in the given list. */
static List *
AddMultiCollectNodes(List *tableNodeList)
{
	List *collectTableList = NIL;
	ListCell *tableNodeCell = NULL;

	foreach(tableNodeCell, tableNodeList)
	{
		MultiTable *tableNode = (MultiTable *) lfirst(tableNodeCell);

		MultiCollect *collectNode = CitusMakeNode(MultiCollect);
		SetChild((MultiUnaryNode *) collectNode, (MultiNode *) tableNode);

		collectTableList = lappend(collectTableList, collectNode);
	}

	return collectTableList;
}


/*
 * MultiJoinTree takes in the join order information and the list of tables, and
 * builds a join tree by applying the corresponding join rules. The function
 * builds a left deep tree, as expressed by the join order list.
 *
 * The function starts by setting the first table as the top node in the join
 * tree. Then, the function iterates over the list of tables, and builds a new
 * join node between the top of the join tree and the next table in the list.
 * At each iteration, the function sets the top of the join tree to the newly
 * built list. This results in a left deep join tree, and the function returns
 * this tree after every table in the list has been joined.
 */
static MultiNode *
MultiJoinTree(List *joinOrderList, List *collectTableList, List *joinWhereClauseList)
{
	MultiNode *currentTopNode = NULL;
	ListCell *joinOrderCell = NULL;
	bool firstJoinNode = true;

	foreach(joinOrderCell, joinOrderList)
	{
		JoinOrderNode *joinOrderNode = (JoinOrderNode *) lfirst(joinOrderCell);
		uint32 joinTableId = joinOrderNode->tableEntry->rangeTableId;
		MultiCollect *collectNode = CollectNodeForTable(collectTableList, joinTableId);

		if (firstJoinNode)
		{
			currentTopNode = (MultiNode *) collectNode;
			firstJoinNode = false;
		}
		else
		{
			JoinRuleType joinRuleType = joinOrderNode->joinRuleType;
			JoinType joinType = joinOrderNode->joinType;
			Var *partitionColumn = joinOrderNode->partitionColumn;
			MultiNode *newJoinNode = NULL;
			List *joinClauseList = joinOrderNode->joinClauseList;

			/*
			 * Build a join node between the top of our join tree and the next
			 * table in the join order.
			 */
			newJoinNode = ApplyJoinRule(currentTopNode, (MultiNode *) collectNode,
										joinRuleType, partitionColumn, joinType,
										joinClauseList);

			/* the new join node becomes the top of our join tree */
			currentTopNode = newJoinNode;
		}
	}

	/* current top node points to the entire left deep join tree */
	return currentTopNode;
}


/*
 * CollectNodeForTable finds the MultiCollect node whose MultiTable node has the
 * given range table identifier. Note that this function expects each collect
 * node in the given list to have one table node as its child.
 */
static MultiCollect *
CollectNodeForTable(List *collectTableList, uint32 rangeTableId)
{
	MultiCollect *collectNodeForTable = NULL;
	ListCell *collectTableCell = NULL;

	foreach(collectTableCell, collectTableList)
	{
		MultiCollect *collectNode = (MultiCollect *) lfirst(collectTableCell);

		List *tableIdList = OutputTableIdList((MultiNode *) collectNode);
		uint32 tableId = (uint32) linitial_int(tableIdList);
		Assert(list_length(tableIdList) == 1);

		if (tableId == rangeTableId)
		{
			collectNodeForTable = collectNode;
			break;
		}
	}

	Assert(collectNodeForTable != NULL);
	return collectNodeForTable;
}


/*
 * MultiSelectNode extracts the select clauses from the given where clause list,
 * and builds a MultiSelect node from these clauses. If the expression tree does
 * not have any select clauses, the function return null.
 */
static MultiSelect *
MultiSelectNode(List *whereClauseList)
{
	List *selectClauseList = NIL;
	MultiSelect *selectNode = NULL;

	ListCell *whereClauseCell = NULL;
	foreach(whereClauseCell, whereClauseList)
	{
		Node *whereClause = (Node *) lfirst(whereClauseCell);
		if (IsSelectClause(whereClause) || or_clause(whereClause))
		{
			selectClauseList = lappend(selectClauseList, whereClause);
		}
	}

	if (list_length(selectClauseList) > 0)
	{
		selectNode = CitusMakeNode(MultiSelect);
		selectNode->selectClauseList = selectClauseList;
	}

	return selectNode;
}


/*
 * IsSelectClause determines if the given node is a select clause according to
 * our criteria. Our criteria defines a select clause as an expression that has
 * zero or more columns belonging to only one table. The function assumes that
 * no sublinks exists in the clause.
 */
static bool
IsSelectClause(Node *clause)
{
	List *columnList = NIL;
	ListCell *columnCell = NULL;
	Var *firstColumn = NULL;
	Index firstColumnTableId = 0;
	bool isSelectClause = true;

	/* extract columns from the clause */
	columnList = pull_var_clause_default(clause);
	if (list_length(columnList) == 0)
	{
		return true;
	}

	/* get first column's tableId */
	firstColumn = (Var *) linitial(columnList);
	firstColumnTableId = firstColumn->varno;

	/* check if all columns are from the same table */
	foreach(columnCell, columnList)
	{
		Var *column = (Var *) lfirst(columnCell);
		if (column->varno != firstColumnTableId)
		{
			isSelectClause = false;
		}
	}

	return isSelectClause;
}


/*
 * MultiProjectNode builds the project node using the target entry information
 * from the query tree. The project node only encapsulates projected columns,
 * and does not include aggregates, group clauses, or project expressions.
 */
static MultiProject *
MultiProjectNode(List *targetEntryList)
{
	MultiProject *projectNode = NULL;
	List *uniqueColumnList = NIL;
	List *columnList = NIL;
	ListCell *columnCell = NULL;

	/* extract the list of columns and remove any duplicates */
	columnList = pull_var_clause_default((Node *) targetEntryList);
	foreach(columnCell, columnList)
	{
		Var *column = (Var *) lfirst(columnCell);

		uniqueColumnList = list_append_unique(uniqueColumnList, column);
	}

	/* create project node with list of columns to project */
	projectNode = CitusMakeNode(MultiProject);
	projectNode->columnList = uniqueColumnList;

	return projectNode;
}


/* Builds the extended operator node using fields from the given query tree. */
static MultiExtendedOp *
MultiExtendedOpNode(Query *queryTree)
{
	MultiExtendedOp *extendedOpNode = CitusMakeNode(MultiExtendedOp);
	extendedOpNode->targetList = queryTree->targetList;
	extendedOpNode->groupClauseList = queryTree->groupClause;
	extendedOpNode->sortClauseList = queryTree->sortClause;
	extendedOpNode->limitCount = queryTree->limitCount;
	extendedOpNode->limitOffset = queryTree->limitOffset;
	extendedOpNode->havingQual = queryTree->havingQual;
	extendedOpNode->distinctClause = queryTree->distinctClause;
	extendedOpNode->hasDistinctOn = queryTree->hasDistinctOn;
	extendedOpNode->windowClause = queryTree->windowClause;
	extendedOpNode->hasWindowFuncs = queryTree->hasWindowFuncs;

	return extendedOpNode;
}


/* Helper function to return the parent node of the given node. */
MultiNode *
ParentNode(MultiNode *multiNode)
{
	MultiNode *parentNode = multiNode->parentNode;
	return parentNode;
}


/* Helper function to return the child of the given unary node. */
MultiNode *
ChildNode(MultiUnaryNode *multiNode)
{
	MultiNode *childNode = multiNode->childNode;
	return childNode;
}


/* Helper function to return the grand child of the given unary node. */
MultiNode *
GrandChildNode(MultiUnaryNode *multiNode)
{
	MultiNode *childNode = ChildNode(multiNode);
	MultiNode *grandChildNode = ChildNode((MultiUnaryNode *) childNode);

	return grandChildNode;
}


/* Sets the given child node as a child of the given unary parent node. */
void
SetChild(MultiUnaryNode *parent, MultiNode *child)
{
	parent->childNode = child;
	child->parentNode = (MultiNode *) parent;
}


/* Sets the given child node as a left child of the given parent node. */
void
SetLeftChild(MultiBinaryNode *parent, MultiNode *leftChild)
{
	parent->leftChildNode = leftChild;
	leftChild->parentNode = (MultiNode *) parent;
}


/* Sets the given child node as a right child of the given parent node. */
void
SetRightChild(MultiBinaryNode *parent, MultiNode *rightChild)
{
	parent->rightChildNode = rightChild;
	rightChild->parentNode = (MultiNode *) parent;
}


/* Returns true if the given node is a unary operator. */
bool
UnaryOperator(MultiNode *node)
{
	bool unaryOperator = false;

	if (CitusIsA(node, MultiTreeRoot) || CitusIsA(node, MultiTable) ||
		CitusIsA(node, MultiCollect) || CitusIsA(node, MultiSelect) ||
		CitusIsA(node, MultiProject) || CitusIsA(node, MultiPartition) ||
		CitusIsA(node, MultiExtendedOp))
	{
		unaryOperator = true;
	}

	return unaryOperator;
}


/* Returns true if the given node is a binary operator. */
bool
BinaryOperator(MultiNode *node)
{
	bool binaryOperator = false;

	if (CitusIsA(node, MultiJoin) || CitusIsA(node, MultiCartesianProduct))
	{
		binaryOperator = true;
	}

	return binaryOperator;
}


/*
 * OutputTableIdList finds all table identifiers that are output by the given
 * multi node, and returns these identifiers in a new list.
 */
List *
OutputTableIdList(MultiNode *multiNode)
{
	List *tableIdList = NIL;
	List *tableNodeList = FindNodesOfType(multiNode, T_MultiTable);
	ListCell *tableNodeCell = NULL;

	foreach(tableNodeCell, tableNodeList)
	{
		MultiTable *tableNode = (MultiTable *) lfirst(tableNodeCell);
		int tableId = (int) tableNode->rangeTableId;

		if (tableId != SUBQUERY_RANGE_TABLE_ID)
		{
			tableIdList = lappend_int(tableIdList, tableId);
		}
	}

	return tableIdList;
}


/*
 * FindNodesOfType takes in a given logical plan tree, and recursively traverses
 * the tree in preorder. The function finds all nodes of requested type during
 * the traversal, and returns them in a list.
 */
List *
FindNodesOfType(MultiNode *node, int type)
{
	List *nodeList = NIL;
	int nodeType = T_Invalid;

	/* terminal condition for recursion */
	if (node == NULL)
	{
		return NIL;
	}

	/* current node has expected node type */
	nodeType = CitusNodeTag(node);
	if (nodeType == type)
	{
		nodeList = lappend(nodeList, node);
	}

	if (UnaryOperator(node))
	{
		MultiNode *childNode = ((MultiUnaryNode *) node)->childNode;
		List *childNodeList = FindNodesOfType(childNode, type);

		nodeList = list_concat(nodeList, childNodeList);
	}
	else if (BinaryOperator(node))
	{
		MultiNode *leftChildNode = ((MultiBinaryNode *) node)->leftChildNode;
		MultiNode *rightChildNode = ((MultiBinaryNode *) node)->rightChildNode;

		List *leftChildNodeList = FindNodesOfType(leftChildNode, type);
		List *rightChildNodeList = FindNodesOfType(rightChildNode, type);

		nodeList = list_concat(nodeList, leftChildNodeList);
		nodeList = list_concat(nodeList, rightChildNodeList);
	}

	return nodeList;
}


/*
 * ExtractRangeTableRelationWalker gathers all range table relation entries
 * in a query.
 */
bool
ExtractRangeTableRelationWalker(Node *node, List **rangeTableRelationList)
{
	bool walkIsComplete = false;

	if (node == NULL)
	{
		return false;
	}

	if (IsA(node, RangeTblEntry))
	{
		RangeTblEntry *rangeTable = (RangeTblEntry *) node;

		if (rangeTable->rtekind == RTE_RELATION && rangeTable->relkind != RELKIND_VIEW)
		{
			(*rangeTableRelationList) = lappend(*rangeTableRelationList, rangeTable);

			walkIsComplete = false;
		}
		else
		{
			walkIsComplete = range_table_walker(list_make1(rangeTable),
												ExtractRangeTableRelationWalker,
												rangeTableRelationList, 0);
		}
	}
	else if (IsA(node, Query))
	{
		walkIsComplete = query_tree_walker((Query *) node,
										   ExtractRangeTableRelationWalker,
										   rangeTableRelationList, QTW_EXAMINE_RTES);
	}
	else
	{
		walkIsComplete = expression_tree_walker(node, ExtractRangeTableRelationWalker,
												rangeTableRelationList);
	}

	return walkIsComplete;
}


/*
 * ExtractRangeTableEntryWalker walks over a query tree, and finds all range
 * table entries. For recursing into the query tree, this function uses the
 * query tree walker since the expression tree walker doesn't recurse into
 * sub-queries.
 */
bool
ExtractRangeTableEntryWalker(Node *node, List **rangeTableList)
{
	bool walkIsComplete = false;
	if (node == NULL)
	{
		return false;
	}

	if (IsA(node, RangeTblEntry))
	{
		RangeTblEntry *rangeTable = (RangeTblEntry *) node;
		(*rangeTableList) = lappend(*rangeTableList, rangeTable);
	}
	else if (IsA(node, Query))
	{
		walkIsComplete = query_tree_walker((Query *) node,
										   ExtractRangeTableEntryWalker,
										   rangeTableList, QTW_EXAMINE_RTES);
	}
	else
	{
		walkIsComplete = expression_tree_walker(node, ExtractRangeTableEntryWalker,
												rangeTableList);
	}

	return walkIsComplete;
}


/*
 * pull_var_clause_default calls pull_var_clause with the most commonly used
 * arguments for distributed planning.
 */
List *
pull_var_clause_default(Node *node)
{
	/*
	 * PVC_REJECT_PLACEHOLDERS is implicit if PVC_INCLUDE_PLACEHOLDERS
	 * isn't specified.
	 */
	List *columnList = pull_var_clause(node, PVC_RECURSE_AGGREGATES |
									   PVC_RECURSE_WINDOWFUNCS);

	return columnList;
}


/*
 * ApplyJoinRule finds the join rule application function that corresponds to
 * the given join rule, and calls this function to create a new join node that
 * joins the left and right nodes together.
 */
static MultiNode *
ApplyJoinRule(MultiNode *leftNode, MultiNode *rightNode, JoinRuleType ruleType,
			  Var *partitionColumn, JoinType joinType, List *joinClauseList)
{
	RuleApplyFunction ruleApplyFunction = NULL;
	MultiNode *multiNode = NULL;

	List *applicableJoinClauses = NIL;
	List *leftTableIdList = OutputTableIdList(leftNode);
	List *rightTableIdList = OutputTableIdList(rightNode);
	int rightTableIdCount PG_USED_FOR_ASSERTS_ONLY = 0;
	uint32 rightTableId = 0;

	rightTableIdCount = list_length(rightTableIdList);
	Assert(rightTableIdCount == 1);

	/* find applicable join clauses between the left and right data sources */
	rightTableId = (uint32) linitial_int(rightTableIdList);
	applicableJoinClauses = ApplicableJoinClauses(leftTableIdList, rightTableId,
												  joinClauseList);

	/* call the join rule application function to create the new join node */
	ruleApplyFunction = JoinRuleApplyFunction(ruleType);
	multiNode = (*ruleApplyFunction)(leftNode, rightNode, partitionColumn,
									 joinType, applicableJoinClauses);

	if (joinType != JOIN_INNER && CitusIsA(multiNode, MultiJoin))
	{
		MultiJoin *joinNode = (MultiJoin *) multiNode;

		/* preserve non-join clauses for OUTER joins */
		joinNode->joinClauseList = list_copy(joinClauseList);
	}

	return multiNode;
}


/*
 * JoinRuleApplyFunction returns a function pointer for the rule application
 * function; this rule application function corresponds to the given rule type.
 * This function also initializes the rule application function array in a
 * static code block, if the array has not been initialized.
 */
static RuleApplyFunction
JoinRuleApplyFunction(JoinRuleType ruleType)
{
	static bool ruleApplyFunctionInitialized = false;
	RuleApplyFunction ruleApplyFunction = NULL;

	if (!ruleApplyFunctionInitialized)
	{
		RuleApplyFunctionArray[BROADCAST_JOIN] = &ApplyBroadcastJoin;
		RuleApplyFunctionArray[LOCAL_PARTITION_JOIN] = &ApplyLocalJoin;
		RuleApplyFunctionArray[SINGLE_PARTITION_JOIN] = &ApplySinglePartitionJoin;
		RuleApplyFunctionArray[DUAL_PARTITION_JOIN] = &ApplyDualPartitionJoin;
		RuleApplyFunctionArray[CARTESIAN_PRODUCT] = &ApplyCartesianProduct;

		ruleApplyFunctionInitialized = true;
	}

	ruleApplyFunction = RuleApplyFunctionArray[ruleType];
	Assert(ruleApplyFunction != NULL);

	return ruleApplyFunction;
}


/*
 * ApplyBroadcastJoin creates a new MultiJoin node that joins the left and the
 * right node. The new node uses the broadcast join rule to perform the join.
 */
static MultiNode *
ApplyBroadcastJoin(MultiNode *leftNode, MultiNode *rightNode,
				   Var *partitionColumn, JoinType joinType,
				   List *applicableJoinClauses)
{
	MultiJoin *joinNode = CitusMakeNode(MultiJoin);
	joinNode->joinRuleType = BROADCAST_JOIN;
	joinNode->joinType = joinType;
	joinNode->joinClauseList = applicableJoinClauses;

	SetLeftChild((MultiBinaryNode *) joinNode, leftNode);
	SetRightChild((MultiBinaryNode *) joinNode, rightNode);

	return (MultiNode *) joinNode;
}


/*
 * ApplyLocalJoin creates a new MultiJoin node that joins the left and the right
 * node. The new node uses the local join rule to perform the join.
 */
static MultiNode *
ApplyLocalJoin(MultiNode *leftNode, MultiNode *rightNode,
			   Var *partitionColumn, JoinType joinType,
			   List *applicableJoinClauses)
{
	MultiJoin *joinNode = CitusMakeNode(MultiJoin);
	joinNode->joinRuleType = LOCAL_PARTITION_JOIN;
	joinNode->joinType = joinType;
	joinNode->joinClauseList = applicableJoinClauses;

	SetLeftChild((MultiBinaryNode *) joinNode, leftNode);
	SetRightChild((MultiBinaryNode *) joinNode, rightNode);

	return (MultiNode *) joinNode;
}


/*
 * ApplySinglePartitionJoin creates a new MultiJoin node that joins the left and
 * right node. The function also adds a MultiPartition node on top of the node
 * (left or right) that is not partitioned on the join column.
 */
static MultiNode *
ApplySinglePartitionJoin(MultiNode *leftNode, MultiNode *rightNode,
						 Var *partitionColumn, JoinType joinType,
						 List *applicableJoinClauses)
{
	OpExpr *joinClause = NULL;
	Var *leftColumn = NULL;
	Var *rightColumn = NULL;
	List *rightTableIdList = NIL;
	uint32 rightTableId = 0;
	uint32 partitionTableId = partitionColumn->varno;

	/* create all operator structures up front */
	MultiJoin *joinNode = CitusMakeNode(MultiJoin);
	MultiCollect *collectNode = CitusMakeNode(MultiCollect);
	MultiPartition *partitionNode = CitusMakeNode(MultiPartition);

	/*
	 * We first find the appropriate join clause. Then, we compare the partition
	 * column against the join clause's columns. If one of the columns matches,
	 * we introduce a (re-)partition operator for the other column.
	 */
	joinClause = SinglePartitionJoinClause(partitionColumn, applicableJoinClauses);
	Assert(joinClause != NULL);

	leftColumn = LeftColumn(joinClause);
	rightColumn = RightColumn(joinClause);

	if (equal(partitionColumn, leftColumn))
	{
		partitionNode->partitionColumn = rightColumn;
		partitionNode->splitPointTableId = partitionTableId;
	}
	else if (equal(partitionColumn, rightColumn))
	{
		partitionNode->partitionColumn = leftColumn;
		partitionNode->splitPointTableId = partitionTableId;
	}

	/* determine the node the partition operator goes on top of */
	rightTableIdList = OutputTableIdList(rightNode);
	rightTableId = (uint32) linitial_int(rightTableIdList);
	Assert(list_length(rightTableIdList) == 1);

	/*
	 * If the right child node is partitioned on the partition key column, we
	 * add the partition operator on the left child node; and vice versa. Then,
	 * we add a collect operator on top of the partition operator, and always
	 * make sure that we have at most one relation on the right-hand side.
	 */
	if (partitionTableId == rightTableId)
	{
		SetChild((MultiUnaryNode *) partitionNode, leftNode);
		SetChild((MultiUnaryNode *) collectNode, (MultiNode *) partitionNode);

		SetLeftChild((MultiBinaryNode *) joinNode, (MultiNode *) collectNode);
		SetRightChild((MultiBinaryNode *) joinNode, rightNode);
	}
	else
	{
		SetChild((MultiUnaryNode *) partitionNode, rightNode);
		SetChild((MultiUnaryNode *) collectNode, (MultiNode *) partitionNode);

		SetLeftChild((MultiBinaryNode *) joinNode, leftNode);
		SetRightChild((MultiBinaryNode *) joinNode, (MultiNode *) collectNode);
	}

	/* finally set join operator fields */
	joinNode->joinRuleType = SINGLE_PARTITION_JOIN;
	joinNode->joinType = joinType;
	joinNode->joinClauseList = applicableJoinClauses;

	return (MultiNode *) joinNode;
}


/*
 * ApplyDualPartitionJoin creates a new MultiJoin node that joins the left and
 * right node. The function also adds two MultiPartition operators on top of
 * both nodes to repartition these nodes' data on the join clause columns.
 */
static MultiNode *
ApplyDualPartitionJoin(MultiNode *leftNode, MultiNode *rightNode,
					   Var *partitionColumn, JoinType joinType,
					   List *applicableJoinClauses)
{
	MultiJoin *joinNode = NULL;
	OpExpr *joinClause = NULL;
	MultiPartition *leftPartitionNode = NULL;
	MultiPartition *rightPartitionNode = NULL;
	MultiCollect *leftCollectNode = NULL;
	MultiCollect *rightCollectNode = NULL;
	Var *leftColumn = NULL;
	Var *rightColumn = NULL;
	List *rightTableIdList = NIL;
	uint32 rightTableId = 0;

	/* find the appropriate join clause */
	joinClause = DualPartitionJoinClause(applicableJoinClauses);
	Assert(joinClause != NULL);

	leftColumn = LeftColumn(joinClause);
	rightColumn = RightColumn(joinClause);

	rightTableIdList = OutputTableIdList(rightNode);
	rightTableId = (uint32) linitial_int(rightTableIdList);
	Assert(list_length(rightTableIdList) == 1);

	leftPartitionNode = CitusMakeNode(MultiPartition);
	rightPartitionNode = CitusMakeNode(MultiPartition);

	/* find the partition node each join clause column belongs to */
	if (leftColumn->varno == rightTableId)
	{
		leftPartitionNode->partitionColumn = rightColumn;
		rightPartitionNode->partitionColumn = leftColumn;
	}
	else
	{
		leftPartitionNode->partitionColumn = leftColumn;
		rightPartitionNode->partitionColumn = rightColumn;
	}

	/* add partition operators on top of left and right nodes */
	SetChild((MultiUnaryNode *) leftPartitionNode, leftNode);
	SetChild((MultiUnaryNode *) rightPartitionNode, rightNode);

	/* add collect operators on top of the two partition operators */
	leftCollectNode = CitusMakeNode(MultiCollect);
	rightCollectNode = CitusMakeNode(MultiCollect);

	SetChild((MultiUnaryNode *) leftCollectNode, (MultiNode *) leftPartitionNode);
	SetChild((MultiUnaryNode *) rightCollectNode, (MultiNode *) rightPartitionNode);

	/* add join operator on top of the two collect operators */
	joinNode = CitusMakeNode(MultiJoin);
	joinNode->joinRuleType = DUAL_PARTITION_JOIN;
	joinNode->joinType = joinType;
	joinNode->joinClauseList = applicableJoinClauses;

	SetLeftChild((MultiBinaryNode *) joinNode, (MultiNode *) leftCollectNode);
	SetRightChild((MultiBinaryNode *) joinNode, (MultiNode *) rightCollectNode);

	return (MultiNode *) joinNode;
}


/* Creates a cartesian product node that joins the left and the right node. */
static MultiNode *
ApplyCartesianProduct(MultiNode *leftNode, MultiNode *rightNode,
					  Var *partitionColumn, JoinType joinType,
					  List *applicableJoinClauses)
{
	MultiCartesianProduct *cartesianNode = CitusMakeNode(MultiCartesianProduct);

	SetLeftChild((MultiBinaryNode *) cartesianNode, leftNode);
	SetRightChild((MultiBinaryNode *) cartesianNode, rightNode);

	return (MultiNode *) cartesianNode;
}


/*
 * SubqueryPushdownMultiNodeTree creates logical plan for subquery pushdown logic.
 * Note that this logic will be changed in next iterations, so we decoupled it
 * from other parts of code although it causes some code duplication.
 *
 * Current subquery pushdown support in MultiTree logic requires a single range
 * table entry in the top most from clause. Therefore we inject an synthetic
 * query derived from the top level query and make it the only range table
 * entry for the top level query. This way we can push down any subquery joins
 * down to workers without invoking join order planner.
 */
static MultiNode *
SubqueryPushdownMultiNodeTree(Query *queryTree)
{
	List *targetEntryList = queryTree->targetList;
	List *columnList = NIL;
	List *targetColumnList = NIL;
	MultiCollect *subqueryCollectNode = CitusMakeNode(MultiCollect);
	MultiTable *subqueryNode = NULL;
	MultiProject *projectNode = NULL;
	MultiExtendedOp *extendedOpNode = NULL;
	MultiNode *currentTopNode = NULL;
	Query *pushedDownQuery = NULL;
	List *subqueryTargetEntryList = NIL;
	List *havingClauseColumnList = NIL;
	DeferredErrorMessage *unsupportedQueryError = NULL;
	RTableJoinWalkerState *walkerState = NULL;
	Size walkerStateSize = 0;

	/* verify we can perform distributed planning on this query */
	unsupportedQueryError = DeferErrorIfQueryNotSupported(queryTree);
	if (unsupportedQueryError != NULL)
	{
		RaiseDeferredError(unsupportedQueryError, ERROR);
	}

	/*
	 * We would be creating a new Query and pushing down top level query's
	 * contents down to it. Join and filter clauses in higher level query would
	 * be transferred to lower query. Therefore after this function we would
	 * only have a single range table entry in the top level query. We need to
	 * create a target list entry in lower query for each column reference in
	 * upper level query's target list and having clauses. Any column reference
	 * in the upper query will be updated to have varno=1, and varattno=<resno>
	 * of matching target entry in pushed down query.
	 * Consider query
	 *      SELECT s1.a, sum(s2.c)
	 *      FROM (some subquery) s1, (some subquery) s2
	 *      WHERE s1.a = s2.a
	 *      GROUP BY s1.a
	 *      HAVING avg(s2.b);
	 *
	 * We want to prepare a multi tree to avoid subquery joins at top level,
	 * therefore above query is converted to an equivalent
	 *      SELECT worker_column_0, sum(worker_column_1)
	 *      FROM (
	 *              SELECT
	 *                  s1.a AS worker_column_0,
	 *                  s2.c AS worker_column_1,
	 *                  s2.b AS as worker_column_2
	 *              FROM (some subquery) s1, (some subquery) s2
	 *              WHERE s1.a = s2.a) worker_subquery
	 *      GROUP BY worker_column_0
	 *      HAVING avg(worker_column_2);
	 *  After this conversion MultiTree is created as follows
	 *
	 *  MultiExtendedOpNode(
	 *      targetList : worker_column_0, sum(worker_column_1)
	 *      groupBy : worker_column_0
	 *      having :  avg(worker_column_2))
	 * --->MultiProject (worker_column_0, worker_column_1, worker_column_2)
	 * --->--->	MultiTable (subquery : worker_subquery)
	 *
	 * Master and worker queries will be created out of this MultiTree at later stages.
	 */
	walkerStateSize = sizeof(RTableJoinWalkerState);
	walkerState = (RTableJoinWalkerState *) palloc0(walkerStateSize);

	CreateRTableJoinWalkerStateHash(walkerState);
	BuildJoinAliasJoinMapping(walkerState, queryTree);
	FlattenJoinAlias(walkerState, queryTree);

	/*
	 * uniqueColumnList contains all columns returned by subquery. Subquery target
	 * entry list, subquery range table entry's column name list are derived from
	 * uniqueColumnList. Columns mentioned in multiProject node and multiExtendedOp
	 * node are indexed with their respective position in uniqueColumnList.
	 */

<<<<<<< HEAD
	targetEntryList = queryTree->targetList;
=======
//	PlannerInfo *root = palloc0(sizeof(PlannerInfo));
//	root->parse = queryTree;
//
//	flatten_join_alias_vars(root, (Node *) queryTree);

	targetEntryList = queryTree->targetList;

	elog(INFO, "%s", pretty_format_node_dump(nodeToString((Node *)targetEntryList)));

	JoinMutatorContext jcontext;
	jcontext.originalQuery = queryTree;
	List *newTargetEntryList = NIL;
	ListCell *targetEntryCell = NULL;
	foreach(targetEntryCell, targetEntryList)
	{
		TargetEntry *originalTargetEntry = (TargetEntry *) lfirst(targetEntryCell);
		TargetEntry *newTargetEntry = copyObject(originalTargetEntry);
		Expr *originalExpression = originalTargetEntry->expr;
		Expr *newExpression = NULL;
		Node *newNode = flatten_join_citus_mutator((Node *)originalExpression, &jcontext);
		newExpression = (Expr *)newNode;
		newTargetEntry->expr = newExpression;
		newTargetEntryList = lappend(newTargetEntryList, newTargetEntry);
	}

	targetEntryList = newTargetEntryList;
	queryTree->targetList = targetEntryList;
	elog(INFO, "%s", pretty_format_node_dump(nodeToString((Node *)targetEntryList)));

>>>>>>> de2263d8
	targetColumnList = pull_var_clause_default((Node *) targetEntryList);

	havingClauseColumnList = pull_var_clause_default(queryTree->havingQual);
	columnList = list_concat(targetColumnList, havingClauseColumnList);



	/* create a target entry for each unique column */
	subqueryTargetEntryList = CreateSubqueryTargetEntryList(columnList);

	/*
	 * Update varno/varattno fields of columns in columnList to
	 * point to corresponding target entry in subquery target entry list.
	 */
	UpdateVarMappingsForExtendedOpNode(columnList, subqueryTargetEntryList);

	/* new query only has target entries, join tree, and rtable*/
	pushedDownQuery = makeNode(Query);
	pushedDownQuery->commandType = queryTree->commandType;
	pushedDownQuery->targetList = subqueryTargetEntryList;
	pushedDownQuery->jointree = copyObject(queryTree->jointree);
	pushedDownQuery->rtable = copyObject(queryTree->rtable);
	pushedDownQuery->setOperations = copyObject(queryTree->setOperations);
	pushedDownQuery->querySource = queryTree->querySource;

	subqueryNode = MultiSubqueryPushdownTable(pushedDownQuery);

	SetChild((MultiUnaryNode *) subqueryCollectNode, (MultiNode *) subqueryNode);
	currentTopNode = (MultiNode *) subqueryCollectNode;

	/* build project node for the columns to project */
	projectNode = MultiProjectNode(targetEntryList);
	SetChild((MultiUnaryNode *) projectNode, currentTopNode);
	currentTopNode = (MultiNode *) projectNode;

	/*
	 * We build the extended operator node to capture aggregate functions, group
	 * clauses, sort clauses, limit/offset clauses, expressions and window
	 * functions. We need to distinguish between aggregates and expressions;
	 * and we address this later in the logical optimizer.
	 */
	extendedOpNode = MultiExtendedOpNode(queryTree);

	/*
	 * Postgres standard planner converts having qual node to a list of and
	 * clauses and expects havingQual to be of type List when executing the
	 * query later. This function is called on an original query, therefore
	 * havingQual has not been converted yet. Perform conversion here.
	 */
	if (extendedOpNode->havingQual != NULL &&
		!IsA(extendedOpNode->havingQual, List))
	{
		extendedOpNode->havingQual =
			(Node *) make_ands_implicit((Expr *) extendedOpNode->havingQual);
	}

	/*
	 * Postgres standard planner evaluates expressions in the LIMIT/OFFSET clauses.
	 * Since we're using original query here, we should manually evaluate the
	 * expression on the LIMIT and OFFSET clauses. Note that logical optimizer
	 * expects those clauses to be already evaluated.
	 */
	extendedOpNode->limitCount =
		PartiallyEvaluateExpression(extendedOpNode->limitCount, NULL);
	extendedOpNode->limitOffset =
		PartiallyEvaluateExpression(extendedOpNode->limitOffset, NULL);

	SetChild((MultiUnaryNode *) extendedOpNode, currentTopNode);
	currentTopNode = (MultiNode *) extendedOpNode;

	return currentTopNode;
}


<<<<<<< HEAD
static void
CreateRTableJoinWalkerStateHash(RTableJoinWalkerState *walkerState)
{
	int32 hashTableSize = 10;
	HASHCTL hashInfo;

	memset(&hashInfo, 0, sizeof(hashInfo));
	hashInfo.keysize = sizeof(JoinAliasAsKey);
	hashInfo.entrysize = sizeof(JoinAliasMapping);
	hashInfo.hcxt = CurrentMemoryContext;
	walkerState->hashTable = hash_create("RTable Join Alias Map", hashTableSize,
										 &hashInfo,
										 HASH_ELEM | HASH_CONTEXT | HASH_BLOBS);
}


static void
BuildJoinAliasJoinMapping(RTableJoinWalkerState *walkerState, Query *queryTree)
{
	ListCell *targetCell = NULL;
	List *targetEntryList = queryTree->targetList;

	foreach(targetCell, targetEntryList)
	{
		TargetEntry *tEntry = (TargetEntry *) lfirst(targetCell);
		Expr *expression = tEntry->expr;
		if (IsA(expression, Var))
		{
			Var *var = (Var *) expression;
			RangeTblEntry *outerRte = rt_fetch(var->varno, queryTree->rtable);
			if (outerRte->rtekind == RTE_JOIN)
			{
				bool found = 0;
				RangeTblEntry *rte = (RangeTblEntry *) list_nth(outerRte->joinaliasvars,
																var->varattno - 1);
				Var *varRTE = ((Var *) rte);
				JoinAliasAsKey joinKey = {
					varRTE->varno, varRTE->varattno, varRTE->vartype, varRTE->vartypmod,
					varRTE->varcollid, varRTE->varlevelsup
				};

				JoinAliasMapping *item = hash_search(walkerState->hashTable,
													 (void *) &joinKey, HASH_ENTER,
													 &found);
				item->join = var;
			}
		}
	}
}


static void
FlattenJoinAlias(RTableJoinWalkerState *walkerState, Query *queryTree)
{
	JoinMutatorContext jcontext;
	jcontext.originalQuery = queryTree;
	jcontext.hash = walkerState->hashTable;

	List *newTargetEntryList = NIL;
	ListCell *targetEntryCell = NULL;
	List *targetEntryList = queryTree->targetList;
	foreach(targetEntryCell, targetEntryList)
	{
		TargetEntry *originalTargetEntry = (TargetEntry *) lfirst(targetEntryCell);
		TargetEntry *newTargetEntry = copyObject(originalTargetEntry);
		Expr *originalExpression = originalTargetEntry->expr;
		Expr *newExpression = NULL;
		Node *newNode = FlattenJoinAliasCitusMutator((Node *) originalExpression,
													 &jcontext);
		newExpression = (Expr *) newNode;
		newTargetEntry->expr = newExpression;
		newTargetEntryList = lappend(newTargetEntryList, copyObject(newTargetEntry));
	}

	queryTree->targetList = newTargetEntryList;
}


static Node *
FlattenJoinAliasCitusMutator(Node *originalNode, JoinMutatorContext *jcontext)
{
	Node *newNode = NULL;
	Query *queryTree = jcontext->originalQuery;
	HTAB *hashTable = jcontext->hash;
=======
static Node *
flatten_join_citus_mutator(Node *originalNode, JoinMutatorContext *jcontext)
{
	Node *newNode = NULL;
	Query *queryTree = jcontext->originalQuery;
>>>>>>> de2263d8
	if (originalNode == NULL)
	{
		return NULL;
	}

	if (IsA(originalNode, Var))
	{
		Var *var = (Var *) originalNode;
		RangeTblEntry *rte = rt_fetch(var->varno, queryTree->rtable);

<<<<<<< HEAD
		if (rte->rtekind != RTE_JOIN)
		{
			bool found = 0;
			JoinAliasAsKey key = {
				var->varno, var->varattno, var->vartype, var->vartypmod, var->varcollid,
				var->varlevelsup
			};
			JoinAliasMapping *item = hash_search(hashTable, (void *) &key,
												 HASH_FIND, &found);
			if (found)
			{
				newNode = (Node *) copyObject(item->join);
				if (IsA(newNode, Var))
				{
					((Var *) newNode)->location = var->location;
				}
				return newNode;
			}
		}
	}

	return expression_tree_mutator(originalNode, FlattenJoinAliasCitusMutator,
								   (void *) jcontext);
=======
		if (rte->rtekind == RTE_JOIN)
		{
			elog(INFO, "%s", pretty_format_node_dump(nodeToString((Node *) var)));
			newNode = (Node *) list_nth(rte->joinaliasvars, var->varattno - 1);
			newNode = copyObject(newNode);
			if (IsA(newNode, Var))
				((Var *) newNode)->location = var->location;
			elog(INFO, "%s", pretty_format_node_dump(nodeToString((Node *) newNode)));
			return newNode;
		}
	}

	return expression_tree_mutator(originalNode, flatten_join_citus_mutator,
			  (void *) jcontext);
>>>>>>> de2263d8
}


/*
 * CreateSubqueryTargetEntryList creates a target entry for each unique column
 * in the column list and returns the target entry list.
 */
static List *
CreateSubqueryTargetEntryList(List *columnList)
{
	AttrNumber resNo = 1;
	ListCell *columnCell = NULL;
	List *uniqueColumnList = NIL;
	List *subqueryTargetEntryList = NIL;

	foreach(columnCell, columnList)
	{
		Var *column = (Var *) lfirst(columnCell);
		uniqueColumnList = list_append_unique(uniqueColumnList, copyObject(column));
	}

	foreach(columnCell, uniqueColumnList)
	{
		Var *column = (Var *) lfirst(columnCell);
		TargetEntry *newTargetEntry = makeNode(TargetEntry);
		StringInfo columnNameString = makeStringInfo();

		newTargetEntry->expr = (Expr *) copyObject(column);
		appendStringInfo(columnNameString, WORKER_COLUMN_FORMAT, resNo);
		newTargetEntry->resname = columnNameString->data;
		newTargetEntry->resjunk = false;
		newTargetEntry->resno = resNo;

		subqueryTargetEntryList = lappend(subqueryTargetEntryList, newTargetEntry);
		resNo++;
	}

	return subqueryTargetEntryList;
}


/*
 * UpdateVarMappingsForExtendedOpNode updates varno/varattno fields of columns
 * in columnList to point to corresponding target in subquery target entry
 * list.
 */
static void
UpdateVarMappingsForExtendedOpNode(List *columnList, List *subqueryTargetEntryList)
{
	ListCell *columnCell = NULL;
	foreach(columnCell, columnList)
	{
		Var *columnOnTheExtendedNode = (Var *) lfirst(columnCell);
		ListCell *targetEntryCell = NULL;
		foreach(targetEntryCell, subqueryTargetEntryList)
		{
			TargetEntry *targetEntry = (TargetEntry *) lfirst(targetEntryCell);
			Var *targetColumn = NULL;

			Assert(IsA(targetEntry->expr, Var));
			targetColumn = (Var *) targetEntry->expr;
			if (columnOnTheExtendedNode->varno == targetColumn->varno &&
				columnOnTheExtendedNode->varattno == targetColumn->varattno)
			{
				columnOnTheExtendedNode->varno = 1;
				columnOnTheExtendedNode->varattno = targetEntry->resno;
				break;
			}
		}
	}
}


/*
 * MultiSubqueryPushdownTable creates a MultiTable from the given subquery,
 * populates column list and returns the multitable.
 */
static MultiTable *
MultiSubqueryPushdownTable(Query *subquery)
{
	MultiTable *subqueryTableNode = NULL;
	StringInfo rteName = makeStringInfo();
	List *columnNamesList = NIL;
	ListCell *targetEntryCell = NULL;

	appendStringInfo(rteName, "worker_subquery");

	foreach(targetEntryCell, subquery->targetList)
	{
		TargetEntry *targetEntry = (TargetEntry *) lfirst(targetEntryCell);
		columnNamesList = lappend(columnNamesList, makeString(targetEntry->resname));
	}

	subqueryTableNode = CitusMakeNode(MultiTable);
	subqueryTableNode->subquery = subquery;
	subqueryTableNode->relationId = SUBQUERY_PUSHDOWN_RELATION_ID;
	subqueryTableNode->rangeTableId = SUBQUERY_RANGE_TABLE_ID;
	subqueryTableNode->partitionColumn = NULL;
	subqueryTableNode->alias = makeNode(Alias);
	subqueryTableNode->alias->aliasname = rteName->data;
	subqueryTableNode->referenceNames = makeNode(Alias);
	subqueryTableNode->referenceNames->aliasname = rteName->data;
	subqueryTableNode->referenceNames->colnames = columnNamesList;

	return subqueryTableNode;
}


/*
 * OperatorImplementsEquality returns true if the given opno represents an
 * equality operator. The function retrieves btree interpretation list for this
 * opno and check if BTEqualStrategyNumber strategy is present.
 */
bool
OperatorImplementsEquality(Oid opno)
{
	bool equalityOperator = false;
	List *btreeIntepretationList = get_op_btree_interpretation(opno);
	ListCell *btreeInterpretationCell = NULL;
	foreach(btreeInterpretationCell, btreeIntepretationList)
	{
		OpBtreeInterpretation *btreeIntepretation = (OpBtreeInterpretation *)
													lfirst(btreeInterpretationCell);
		if (btreeIntepretation->strategy == BTEqualStrategyNumber)
		{
			equalityOperator = true;
			break;
		}
	}

	return equalityOperator;
}<|MERGE_RESOLUTION|>--- conflicted
+++ resolved
@@ -60,10 +60,7 @@
 typedef struct JoinMutatorContext
 {
 	Query *originalQuery;
-<<<<<<< HEAD
 	HTAB *hash;
-=======
->>>>>>> de2263d8
 } JoinMutatorContext;
 
 typedef struct RTableJoinWalkerState
@@ -71,7 +68,6 @@
 	HTAB *hashTable;
 } RTableJoinWalkerState;
 
-<<<<<<< HEAD
 typedef struct JoinAliasAsKey
 {
 	Index varno;                /* index of this var's relation in the range
@@ -90,12 +86,6 @@
 {
 	JoinAliasAsKey joinalias;
 	Var *join;
-=======
-typedef struct JoinAliasMapping
-{
-	Var *joinalias;
-	RangeTblEntry *join;
->>>>>>> de2263d8
 } JoinAliasMapping;
 
 /*
@@ -4019,39 +4009,7 @@
 	 * node are indexed with their respective position in uniqueColumnList.
 	 */
 
-<<<<<<< HEAD
 	targetEntryList = queryTree->targetList;
-=======
-//	PlannerInfo *root = palloc0(sizeof(PlannerInfo));
-//	root->parse = queryTree;
-//
-//	flatten_join_alias_vars(root, (Node *) queryTree);
-
-	targetEntryList = queryTree->targetList;
-
-	elog(INFO, "%s", pretty_format_node_dump(nodeToString((Node *)targetEntryList)));
-
-	JoinMutatorContext jcontext;
-	jcontext.originalQuery = queryTree;
-	List *newTargetEntryList = NIL;
-	ListCell *targetEntryCell = NULL;
-	foreach(targetEntryCell, targetEntryList)
-	{
-		TargetEntry *originalTargetEntry = (TargetEntry *) lfirst(targetEntryCell);
-		TargetEntry *newTargetEntry = copyObject(originalTargetEntry);
-		Expr *originalExpression = originalTargetEntry->expr;
-		Expr *newExpression = NULL;
-		Node *newNode = flatten_join_citus_mutator((Node *)originalExpression, &jcontext);
-		newExpression = (Expr *)newNode;
-		newTargetEntry->expr = newExpression;
-		newTargetEntryList = lappend(newTargetEntryList, newTargetEntry);
-	}
-
-	targetEntryList = newTargetEntryList;
-	queryTree->targetList = targetEntryList;
-	elog(INFO, "%s", pretty_format_node_dump(nodeToString((Node *)targetEntryList)));
-
->>>>>>> de2263d8
 	targetColumnList = pull_var_clause_default((Node *) targetEntryList);
 
 	havingClauseColumnList = pull_var_clause_default(queryTree->havingQual);
@@ -4126,7 +4084,6 @@
 }
 
 
-<<<<<<< HEAD
 static void
 CreateRTableJoinWalkerStateHash(RTableJoinWalkerState *walkerState)
 {
@@ -4211,13 +4168,6 @@
 	Node *newNode = NULL;
 	Query *queryTree = jcontext->originalQuery;
 	HTAB *hashTable = jcontext->hash;
-=======
-static Node *
-flatten_join_citus_mutator(Node *originalNode, JoinMutatorContext *jcontext)
-{
-	Node *newNode = NULL;
-	Query *queryTree = jcontext->originalQuery;
->>>>>>> de2263d8
 	if (originalNode == NULL)
 	{
 		return NULL;
@@ -4228,7 +4178,6 @@
 		Var *var = (Var *) originalNode;
 		RangeTblEntry *rte = rt_fetch(var->varno, queryTree->rtable);
 
-<<<<<<< HEAD
 		if (rte->rtekind != RTE_JOIN)
 		{
 			bool found = 0;
@@ -4252,22 +4201,6 @@
 
 	return expression_tree_mutator(originalNode, FlattenJoinAliasCitusMutator,
 								   (void *) jcontext);
-=======
-		if (rte->rtekind == RTE_JOIN)
-		{
-			elog(INFO, "%s", pretty_format_node_dump(nodeToString((Node *) var)));
-			newNode = (Node *) list_nth(rte->joinaliasvars, var->varattno - 1);
-			newNode = copyObject(newNode);
-			if (IsA(newNode, Var))
-				((Var *) newNode)->location = var->location;
-			elog(INFO, "%s", pretty_format_node_dump(nodeToString((Node *) newNode)));
-			return newNode;
-		}
-	}
-
-	return expression_tree_mutator(originalNode, flatten_join_citus_mutator,
-			  (void *) jcontext);
->>>>>>> de2263d8
 }
 
 

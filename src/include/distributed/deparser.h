/*-------------------------------------------------------------------------
 *
 * deparser.h
 *	  Used when deparsing any ddl parsetree into its sql from.
 *
 * Copyright (c) Citus Data, Inc.
 *
 * $Id$
 *
 *-------------------------------------------------------------------------
 */

#ifndef CITUS_DEPARSER_H
#define CITUS_DEPARSER_H

#include "postgres.h"

#include "nodes/nodes.h"
#include "nodes/parsenodes.h"
#include "catalog/objectaddress.h"
#include "lib/stringinfo.h"

/* forward declarations for format_collate.c */
/* Control flags for FormatCollateExtended, compatible with format_type_extended */
#define FORMAT_COLLATE_ALLOW_INVALID 0x02       /* allow invalid types */
#define FORMAT_COLLATE_FORCE_QUALIFY 0x04       /* force qualification of collate */
extern char * FormatCollateBEQualified(Oid collate_oid);
extern char * FormatCollateExtended(Oid collid, bits16 flags);

extern void AssertObjectTypeIsFunctional(ObjectType type);

extern void QualifyTreeNode(Node *stmt);
extern char * DeparseTreeNode(Node *stmt);
extern List * DeparseTreeNodes(List *stmts);

/* forward declarations for qualify_aggregate_stmts.c */
extern void QualifyDefineAggregateStmt(Node *node);

/* forward declarations for deparse_attribute_stmts.c */
extern char * DeparseRenameAttributeStmt(Node *);

/* forward declarations for deparse_collation_stmts.c */
extern char * DeparseDropCollationStmt(Node *stmt);
extern char * DeparseRenameCollationStmt(Node *stmt);
extern char * DeparseAlterCollationSchemaStmt(Node *stmt);
extern char * DeparseAlterCollationOwnerStmt(Node *stmt);

extern void QualifyDropCollationStmt(Node *stmt);
extern void QualifyRenameCollationStmt(Node *stmt);
extern void QualifyAlterCollationSchemaStmt(Node *stmt);
extern void QualifyAlterCollationOwnerStmt(Node *stmt);

/* forward declarations for deparse_domain_stmts.c */
extern char * DeparseCreateDomainStmt(Node *node);
extern char * DeparseDropDomainStmt(Node *node);
extern char * DeparseAlterDomainStmt(Node *node);
extern char * DeparseDomainRenameConstraintStmt(Node *node);
extern char * DeparseAlterDomainOwnerStmt(Node *node);
extern char * DeparseRenameDomainStmt(Node *node);
extern char * DeparseAlterDomainSchemaStmt(Node *node);

extern void QualifyCreateDomainStmt(Node *node);
extern void QualifyDropDomainStmt(Node *node);
extern void QualifyAlterDomainStmt(Node *node);
extern void QualifyDomainRenameConstraintStmt(Node *node);
extern void QualifyAlterDomainOwnerStmt(Node *node);
extern void QualifyRenameDomainStmt(Node *node);
extern void QualifyAlterDomainSchemaStmt(Node *node);

/* forward declarations for deparse_foreign_data_wrapper_stmts.c */
extern char * DeparseGrantOnFDWStmt(Node *node);

/* forward declarations for deparse_foreign_server_stmts.c */
extern char * DeparseCreateForeignServerStmt(Node *node);
extern char * DeparseAlterForeignServerStmt(Node *node);
extern char * DeparseAlterForeignServerRenameStmt(Node *node);
extern char * DeparseAlterForeignServerOwnerStmt(Node *node);
extern char * DeparseDropForeignServerStmt(Node *node);
extern char * DeparseGrantOnForeignServerStmt(Node *node);

/* forward declarations for deparse_table_stmts.c */
extern char * DeparseAlterTableSchemaStmt(Node *stmt);
extern char * DeparseAlterTableStmt(Node *node);

extern void QualifyAlterTableSchemaStmt(Node *stmt);

/* forward declarations for deparse_text_search.c */
extern char * DeparseAlterTextSearchConfigurationOwnerStmt(Node *node);
extern char * DeparseAlterTextSearchConfigurationSchemaStmt(Node *node);
extern char * DeparseAlterTextSearchConfigurationStmt(Node *node);
extern char * DeparseAlterTextSearchDictionaryOwnerStmt(Node *node);
extern char * DeparseAlterTextSearchDictionarySchemaStmt(Node *node);
extern char * DeparseAlterTextSearchDictionaryStmt(Node *node);
extern char * DeparseCreateTextSearchConfigurationStmt(Node *node);
extern char * DeparseCreateTextSearchDictionaryStmt(Node *node);
extern char * DeparseDropTextSearchConfigurationStmt(Node *node);
extern char * DeparseDropTextSearchDictionaryStmt(Node *node);
extern char * DeparseRenameTextSearchConfigurationStmt(Node *node);
extern char * DeparseRenameTextSearchDictionaryStmt(Node *node);
extern char * DeparseTextSearchConfigurationCommentStmt(Node *node);
extern char * DeparseTextSearchDictionaryCommentStmt(Node *node);

/* forward declarations for deparse_schema_stmts.c */
extern char * DeparseCreateSchemaStmt(Node *node);
extern char * DeparseDropSchemaStmt(Node *node);
extern char * DeparseGrantOnSchemaStmt(Node *stmt);
extern char * DeparseAlterSchemaRenameStmt(Node *stmt);
extern char * DeparseAlterSchemaOwnerStmt(Node *node);

extern void AppendGrantPrivileges(StringInfo buf, GrantStmt *stmt);
extern void AppendGrantGrantees(StringInfo buf, GrantStmt *stmt);
extern void AppendWithGrantOption(StringInfo buf, GrantStmt *stmt);
extern void AppendGrantOptionFor(StringInfo buf, GrantStmt *stmt);
extern void AppendGrantRestrictAndCascadeForRoleSpec(StringInfo buf, DropBehavior
													 behavior, bool isGrant);
extern void AppendGrantRestrictAndCascade(StringInfo buf, GrantStmt *stmt);
extern void AppendGrantedByInGrantForRoleSpec(StringInfo buf, RoleSpec *grantor, bool
											  isGrant);
extern void AppendGrantedByInGrant(StringInfo buf, GrantStmt *stmt);

extern void AppendGrantSharedPrefix(StringInfo buf, GrantStmt *stmt);
extern void AppendGrantSharedSuffix(StringInfo buf, GrantStmt *stmt);

/* Common deparser utils */

struct option_format
{
	const char *name;
	const char *format;
	const int type;
};

typedef enum OptionFormatType
{
	OPTION_FORMAT_STRING,
	OPTION_FORMAT_LITERAL_CSTR,
	OPTION_FORMAT_BOOLEAN,
	OPTION_FORMAT_INTEGER,
	OPTION_FORMAT_OBJECT_ID
} OptionFormatType;


extern void optionToStatement(StringInfo buf, DefElem *option, const struct
							  option_format *opt_formats, int
							  opt_formats_len);


/* forward declarations for deparse_statistics_stmts.c */
extern char * DeparseCreateStatisticsStmt(Node *node);
extern char * DeparseDropStatisticsStmt(List *nameList, bool ifExists);
extern char * DeparseAlterStatisticsRenameStmt(Node *node);
extern char * DeparseAlterStatisticsSchemaStmt(Node *node);
extern char * DeparseAlterStatisticsStmt(Node *node);
extern char * DeparseAlterStatisticsOwnerStmt(Node *node);

extern void QualifyCreateStatisticsStmt(Node *node);
extern void QualifyDropStatisticsStmt(Node *node);
extern void QualifyAlterStatisticsRenameStmt(Node *node);
extern void QualifyAlterStatisticsSchemaStmt(Node *node);
extern void QualifyAlterStatisticsStmt(Node *node);
extern void QualifyAlterStatisticsOwnerStmt(Node *node);

/* forward declarations for deparse_type_stmts.c */
extern char * DeparseCompositeTypeStmt(Node *stmt);
extern char * DeparseCreateEnumStmt(Node *stmt);
extern char * DeparseDropTypeStmt(Node *stmt);
extern char * DeparseAlterEnumStmt(Node *stmt);
extern char * DeparseAlterTypeStmt(Node *stmt);
extern char * DeparseRenameTypeStmt(Node *stmt);
extern char * DeparseRenameTypeAttributeStmt(Node *stmt);
extern char * DeparseAlterTypeSchemaStmt(Node *stmt);
extern char * DeparseAlterTypeOwnerStmt(Node *stmt);

extern void QualifyRenameAttributeStmt(Node *stmt);
extern void QualifyRenameTypeStmt(Node *stmt);
extern void QualifyRenameTypeAttributeStmt(Node *stmt);
extern void QualifyAlterEnumStmt(Node *stmt);
extern void QualifyAlterTypeStmt(Node *stmt);
extern void QualifyCompositeTypeStmt(Node *stmt);
extern void QualifyCreateEnumStmt(Node *stmt);
extern void QualifyAlterTypeSchemaStmt(Node *stmt);
extern void QualifyAlterTypeOwnerStmt(Node *stmt);

extern char * GetTypeNamespaceNameByNameList(List *names);
extern Oid TypeOidGetNamespaceOid(Oid typeOid);

extern List * GetObjectAddressListFromParseTree(Node *parseTree, bool missing_ok, bool
												isPostprocess);
extern List * RenameAttributeStmtObjectAddress(Node *stmt, bool missing_ok, bool
											   isPostprocess);

/* forward declarations for deparse_view_stmts.c */
extern void QualifyDropViewStmt(Node *node);
extern void QualifyAlterViewStmt(Node *node);
extern void QualifyRenameViewStmt(Node *node);
extern void QualifyAlterViewSchemaStmt(Node *node);
extern char * DeparseRenameViewStmt(Node *stmt);
extern char * DeparseAlterViewStmt(Node *node);
extern char * DeparseDropViewStmt(Node *node);
extern char * DeparseAlterViewSchemaStmt(Node *node);


/* forward declarations for deparse_function_stmts.c */
extern bool isFunction(ObjectType objectType);

extern char * DeparseDropFunctionStmt(Node *stmt);
extern char * DeparseAlterFunctionStmt(Node *stmt);

extern char * DeparseRenameFunctionStmt(Node *stmt);
extern char * DeparseAlterFunctionSchemaStmt(Node *stmt);
extern char * DeparseAlterFunctionOwnerStmt(Node *stmt);
extern char * DeparseAlterFunctionDependsStmt(Node *stmt);

extern char * DeparseGrantOnFunctionStmt(Node *node);

extern void AppendVariableSet(StringInfo buf, VariableSetStmt *setStmt);

extern void QualifyAlterFunctionStmt(Node *stmt);
extern void QualifyRenameFunctionStmt(Node *stmt);
extern void QualifyAlterFunctionSchemaStmt(Node *stmt);
extern void QualifyAlterFunctionOwnerStmt(Node *stmt);
extern void QualifyAlterFunctionDependsStmt(Node *stmt);

/* forward declarations for deparse_role_stmts.c */
extern char * DeparseAlterRoleStmt(Node *stmt);
extern char * DeparseAlterRoleSetStmt(Node *stmt);
extern char * DeparseRenameRoleStmt(Node *stmt);

extern List * MakeSetStatementArguments(char *configurationName,
										char *configurationValue);
extern void QualifyAlterRoleSetStmt(Node *stmt);
extern char * DeparseCreateRoleStmt(Node *stmt);
extern char * DeparseDropRoleStmt(Node *stmt);
extern char * DeparseGrantRoleStmt(Node *stmt);

/* forward declarations for deparse_owned_stmts.c */
extern char * DeparseDropOwnedStmt(Node *node);

/* forward declarations for deparse_extension_stmts.c */
extern DefElem * GetExtensionOption(List *extensionOptions,
									const char *defname);
extern char * DeparseCreateExtensionStmt(Node *stmt);
extern char * DeparseDropExtensionStmt(Node *stmt);
extern char * DeparseAlterExtensionSchemaStmt(Node *stmt);
extern char * DeparseAlterExtensionStmt(Node *stmt);

/* forward declarations for deparse_database_stmts.c */
extern char * DeparseAlterDatabaseOwnerStmt(Node *node);
extern char * DeparseGrantOnDatabaseStmt(Node *node);
extern char * DeparseAlterDatabaseStmt(Node *node);
extern char * DeparseAlterDatabaseRefreshCollStmt(Node *node);
extern char * DeparseAlterDatabaseSetStmt(Node *node);
extern char * DeparseCreateDatabaseStmt(Node *node);
extern char * DeparseDropDatabaseStmt(Node *node);
<<<<<<< HEAD
extern char * DeparseAlterDatabaseRenameStmt(Node *node);
=======
>>>>>>> ca5e2348


/* forward declaration for deparse_publication_stmts.c */
extern char * DeparseCreatePublicationStmt(Node *stmt);
extern char * DeparseCreatePublicationStmtExtended(Node *node,
												   bool whereClauseNeedsTransform,
												   bool includeLocalTables);
extern char * DeparseAlterPublicationStmt(Node *stmt);
extern char * DeparseAlterPublicationStmtExtended(Node *stmt,
												  bool whereClauseNeedsTransform,
												  bool includeLocalTables);
extern char * DeparseAlterPublicationOwnerStmt(Node *stmt);
extern char * DeparseAlterPublicationSchemaStmt(Node *node);
extern char * DeparseDropPublicationStmt(Node *stmt);
extern char * DeparseRenamePublicationStmt(Node *node);

extern void QualifyCreatePublicationStmt(Node *node);
extern void QualifyAlterPublicationStmt(Node *node);

/* forward declatations for deparse_text_search_stmts.c */
extern void QualifyAlterTextSearchConfigurationOwnerStmt(Node *node);
extern void QualifyAlterTextSearchConfigurationSchemaStmt(Node *node);
extern void QualifyAlterTextSearchConfigurationStmt(Node *node);
extern void QualifyAlterTextSearchDictionaryOwnerStmt(Node *node);
extern void QualifyAlterTextSearchDictionarySchemaStmt(Node *node);
extern void QualifyAlterTextSearchDictionaryStmt(Node *node);
extern void QualifyDropTextSearchConfigurationStmt(Node *node);
extern void QualifyDropTextSearchDictionaryStmt(Node *node);
extern void QualifyRenameTextSearchConfigurationStmt(Node *node);
extern void QualifyRenameTextSearchDictionaryStmt(Node *node);
extern void QualifyTextSearchConfigurationCommentStmt(Node *node);
extern void QualifyTextSearchDictionaryCommentStmt(Node *node);

/* forward declarations for deparse_sequence_stmts.c */
extern char * DeparseDropSequenceStmt(Node *node);
extern char * DeparseRenameSequenceStmt(Node *node);
extern char * DeparseAlterSequenceSchemaStmt(Node *node);
extern char * DeparseAlterSequenceOwnerStmt(Node *node);
#if (PG_VERSION_NUM >= PG_VERSION_15)
extern char * DeparseAlterSequencePersistenceStmt(Node *node);
#endif
extern char * DeparseGrantOnSequenceStmt(Node *node);

/* forward declarations for qualify_sequence_stmt.c */
extern void QualifyRenameSequenceStmt(Node *node);
extern void QualifyDropSequenceStmt(Node *node);
extern void QualifyAlterSequenceSchemaStmt(Node *node);
extern void QualifyAlterSequenceOwnerStmt(Node *node);
#if (PG_VERSION_NUM >= PG_VERSION_15)
extern void QualifyAlterSequencePersistenceStmt(Node *node);
#endif
extern void QualifyGrantOnSequenceStmt(Node *node);

#endif /* CITUS_DEPARSER_H */<|MERGE_RESOLUTION|>--- conflicted
+++ resolved
@@ -252,10 +252,8 @@
 extern char * DeparseAlterDatabaseSetStmt(Node *node);
 extern char * DeparseCreateDatabaseStmt(Node *node);
 extern char * DeparseDropDatabaseStmt(Node *node);
-<<<<<<< HEAD
 extern char * DeparseAlterDatabaseRenameStmt(Node *node);
-=======
->>>>>>> ca5e2348
+
 
 
 /* forward declaration for deparse_publication_stmts.c */

--- conflicted
+++ resolved
@@ -231,11 +231,8 @@
 extern char * DeparseCreateRoleStmt(Node *stmt);
 extern char * DeparseDropRoleStmt(Node *stmt);
 extern char * DeparseGrantRoleStmt(Node *stmt);
-<<<<<<< HEAD
 extern char * DeparseRoleCommentStmt(Node *node);
-=======
 extern char * DeparseReassignOwnedStmt(Node *node);
->>>>>>> c3579eef
 
 /* forward declarations for deparse_owned_stmts.c */
 extern char * DeparseDropOwnedStmt(Node *node);

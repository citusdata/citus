/*-------------------------------------------------------------------------
 *
 * resource_lock.h
 *	  Locking Infrastructure for Citus.
 *
 * Copyright (c) Citus Data, Inc.
 *-------------------------------------------------------------------------
 */

#ifndef RESOURCE_LOCK_H
#define RESOURCE_LOCK_H

#include "postgres.h" /* IWYU pragma: keep */
#include "c.h"

#include "distributed/worker_transaction.h"
#include "nodes/pg_list.h"
#include "storage/lock.h"
#include "tcop/utility.h"


/*
 * Postgres' advisory locks use 'field4' to discern between different kind of
 * advisory locks. Only 1 and 2 are used allowing us to define non-conflicting
 * lock methods.
 *
 * In case postgres starts to use additional values, Citus's values
 * will have to be changed. That just requires re-compiling and a restart.
 */
typedef enum AdvisoryLocktagClass
{
	/* values defined in postgres' lockfuncs.c */
	ADV_LOCKTAG_CLASS_INT64 = 1,
	ADV_LOCKTAG_CLASS_INT32 = 2,

	/* Citus lock types */
	ADV_LOCKTAG_CLASS_CITUS_SHARD_METADATA = 4,
	ADV_LOCKTAG_CLASS_CITUS_SHARD = 5,
	ADV_LOCKTAG_CLASS_CITUS_JOB = 6,
	ADV_LOCKTAG_CLASS_CITUS_REBALANCE_COLOCATION = 7,
	ADV_LOCKTAG_CLASS_CITUS_COLOCATED_SHARDS_METADATA = 8,
	ADV_LOCKTAG_CLASS_CITUS_OPERATIONS = 9,
	ADV_LOCKTAG_CLASS_CITUS_CLEANUP_OPERATION_ID = 10,
	ADV_LOCKTAG_CLASS_CITUS_LOGICAL_REPLICATION = 12,
	ADV_LOCKTAG_CLASS_CITUS_REBALANCE_PLACEMENT_COLOCATION = 13,
	ADV_LOCKTAG_CLASS_CITUS_BACKGROUND_TASK = 14
} AdvisoryLocktagClass;

/* CitusOperations has constants for citus operations */
typedef enum CitusOperations
{
	CITUS_TRANSACTION_RECOVERY = 0,
	CITUS_NONBLOCKING_SPLIT = 1,
	CITUS_CREATE_DISTRIBUTED_TABLE_CONCURRENTLY = 2,
	CITUS_CREATE_COLOCATION_DEFAULT = 3,
<<<<<<< HEAD
	CITUS_BACKGROUND_TASK_MONITOR = 4
=======
	CITUS_SHARD_MOVE = 4
>>>>>>> 79ba490b
} CitusOperations;

/* reuse advisory lock, but with different, unused field 4 (4)*/
#define SET_LOCKTAG_SHARD_METADATA_RESOURCE(tag, db, shardid) \
	SET_LOCKTAG_ADVISORY(tag, \
						 db, \
						 (uint32) ((shardid) >> 32), \
						 (uint32) (shardid), \
						 ADV_LOCKTAG_CLASS_CITUS_SHARD_METADATA)

#define SET_LOCKTAG_COLOCATED_SHARDS_METADATA_RESOURCE(tag, db, colocationId, \
													   shardIntervalIndex) \
	SET_LOCKTAG_ADVISORY(tag, \
						 db, \
						 (uint32) shardIntervalIndex, \
						 (uint32) colocationId, \
						 ADV_LOCKTAG_CLASS_CITUS_COLOCATED_SHARDS_METADATA)

/* reuse advisory lock, but with different, unused field 4 (5)*/
#define SET_LOCKTAG_SHARD_RESOURCE(tag, db, shardid) \
	SET_LOCKTAG_ADVISORY(tag, \
						 db, \
						 (uint32) ((shardid) >> 32), \
						 (uint32) (shardid), \
						 ADV_LOCKTAG_CLASS_CITUS_SHARD)

/* reuse advisory lock, but with different, unused field 4 (7)
 * Also it has the database hardcoded to MyDatabaseId, to ensure the locks
 * are local to each database */
#define SET_LOCKTAG_REBALANCE_COLOCATION(tag, colocationOrTableId) \
	SET_LOCKTAG_ADVISORY(tag, \
						 MyDatabaseId, \
						 (uint32) ((colocationOrTableId) >> 32), \
						 (uint32) (colocationOrTableId), \
						 ADV_LOCKTAG_CLASS_CITUS_REBALANCE_COLOCATION)

/* reuse advisory lock, but with different, unused field 4 (13)
 * Also it has the database hardcoded to MyDatabaseId, to ensure the locks
 * are local to each database */
#define SET_LOCKTAG_REBALANCE_PLACEMENT_COLOCATION(tag, colocationOrTableId) \
	SET_LOCKTAG_ADVISORY(tag, \
						 MyDatabaseId, \
						 (uint32) ((colocationOrTableId) >> 32), \
						 (uint32) (colocationOrTableId), \
						 ADV_LOCKTAG_CLASS_CITUS_REBALANCE_PLACEMENT_COLOCATION)


/* advisory lock for citus operations, also it has the database hardcoded to MyDatabaseId,
 * to ensure the locks are local to each database */
#define SET_LOCKTAG_CITUS_OPERATION(tag, operationId) \
	SET_LOCKTAG_ADVISORY(tag, \
						 MyDatabaseId, \
						 (uint32) 0, \
						 (uint32) operationId, \
						 ADV_LOCKTAG_CLASS_CITUS_OPERATIONS)

/* reuse advisory lock, but with different, unused field 4 (10)
 * Also it has the database hardcoded to MyDatabaseId, to ensure the locks
 * are local to each database */
#define SET_LOCKTAG_CLEANUP_OPERATION_ID(tag, operationId) \
	SET_LOCKTAG_ADVISORY(tag, \
						 MyDatabaseId, \
						 (uint32) ((operationId) >> 32), \
						 (uint32) operationId, \
						 ADV_LOCKTAG_CLASS_CITUS_CLEANUP_OPERATION_ID)

/* reuse advisory lock, but with different, unused field 4 (12)
 * Also it has the database hardcoded to MyDatabaseId, to ensure the locks
 * are local to each database */
#define SET_LOCKTAG_LOGICAL_REPLICATION(tag) \
	SET_LOCKTAG_ADVISORY(tag, \
						 MyDatabaseId, \
						 (uint32) 0, \
						 (uint32) 0, \
						 ADV_LOCKTAG_CLASS_CITUS_LOGICAL_REPLICATION)

/* reuse advisory lock, but with different, unused field 4 (14)
 * Also it has the database hardcoded to MyDatabaseId, to ensure the locks
 * are local to each database */
#define SET_LOCKTAG_BACKGROUND_TASK(tag, taskId) \
	SET_LOCKTAG_ADVISORY(tag, \
						 MyDatabaseId, \
						 (uint32) ((taskId) >> 32), \
						 (uint32) (taskId), \
						 ADV_LOCKTAG_CLASS_CITUS_BACKGROUND_TASK)

/*
 * DistLockConfigs are used to configure the locking behaviour of AcquireDistributedLockOnRelations
 */
enum DistLockConfigs
{
	/*
	 * lock citus tables
	 */
	DIST_LOCK_DEFAULT = 0,

	/*
	 * lock tables that refer to locked citus tables with a foreign key
	 */
	DIST_LOCK_REFERENCING_TABLES = 1,

	/*
	 * throw an error if the lock is not immediately available
	 */
	DIST_LOCK_NOWAIT = 2
};


/* Lock shard/relation metadata for safe modifications */
extern void LockShardDistributionMetadata(int64 shardId, LOCKMODE lockMode);
extern void LockPlacementCleanup(void);
extern bool TryLockPlacementCleanup(void);
extern void EnsureShardOwner(uint64 shardId, bool missingOk);
extern void LockShardListMetadataOnWorkers(LOCKMODE lockmode, List *shardIntervalList);
extern void BlockWritesToShardList(List *shardList);

/* Lock shard/relation metadata of the referenced reference table if exists */
extern void LockReferencedReferenceShardDistributionMetadata(uint64 shardId,
															 LOCKMODE lock);

/* Lock shard data, for DML commands or remote fetches */
extern void LockShardResource(uint64 shardId, LOCKMODE lockmode);

/* Lock a co-location group */
extern void LockColocationId(int colocationId, LOCKMODE lockMode);
extern void UnlockColocationId(int colocationId, LOCKMODE lockMode);

/* Lock multiple shards for safe modification */
extern void LockShardListMetadata(List *shardIntervalList, LOCKMODE lockMode);
extern void LockShardListMetadataOnWorkers(LOCKMODE lockmode, List *shardIntervalList);
extern void LockShardsInPlacementListMetadata(List *shardPlacementList,
											  LOCKMODE lockMode);

extern void LockTransactionRecovery(LOCKMODE lockMode);

extern void SerializeNonCommutativeWrites(List *shardIntervalList, LOCKMODE lockMode);
extern void LockRelationShardResources(List *relationShardList, LOCKMODE lockMode);
extern List * GetSortedReferenceShardIntervals(List *relationList);

void AcquireCreateDistributedTableConcurrentlyLock(Oid relationId);

/* Lock parent table's colocated shard resource */
extern void LockParentShardResourceIfPartition(List *shardIntervalList,
											   LOCKMODE lockMode);

/* Lock mode translation between text and enum */
extern LOCKMODE LockModeTextToLockMode(const char *lockModeName);
extern const char * LockModeToLockModeText(LOCKMODE lockMode);
extern void AcquireDistributedLockOnRelations(List *relationList, LOCKMODE lockMode,
											  uint32 configs);
extern void PreprocessLockStatement(LockStmt *stmt, ProcessUtilityContext context);

extern bool EnableAcquiringUnsafeLockFromWorkers;
extern bool SkipAdvisoryLockPermissionChecks;

#endif /* RESOURCE_LOCK_H */<|MERGE_RESOLUTION|>--- conflicted
+++ resolved
@@ -53,11 +53,8 @@
 	CITUS_NONBLOCKING_SPLIT = 1,
 	CITUS_CREATE_DISTRIBUTED_TABLE_CONCURRENTLY = 2,
 	CITUS_CREATE_COLOCATION_DEFAULT = 3,
-<<<<<<< HEAD
-	CITUS_BACKGROUND_TASK_MONITOR = 4
-=======
-	CITUS_SHARD_MOVE = 4
->>>>>>> 79ba490b
+	CITUS_SHARD_MOVE = 4,
+	CITUS_BACKGROUND_TASK_MONITOR = 5
 } CitusOperations;
 
 /* reuse advisory lock, but with different, unused field 4 (4)*/

/*-------------------------------------------------------------------------
 *
 * resource_lock.h
 *	  Locking Infrastructure for Citus.
 *
 * Copyright (c) Citus Data, Inc.
 *-------------------------------------------------------------------------
 */

#ifndef RESOURCE_LOCK_H
#define RESOURCE_LOCK_H

#include "postgres.h" /* IWYU pragma: keep */

#include "c.h"

<<<<<<< HEAD
#include "catalog/dependency.h"
=======
>>>>>>> 43f3786c
#include "nodes/pg_list.h"
#include "storage/lock.h"
#include "tcop/utility.h"

#include "distributed/worker_transaction.h"


/*
 * Postgres' advisory locks use 'field4' to discern between different kind of
 * advisory locks. Only 1 and 2 are used allowing us to define non-conflicting
 * lock methods.
 *
 * In case postgres starts to use additional values, Citus's values
 * will have to be changed. That just requires re-compiling and a restart.
 */
typedef enum AdvisoryLocktagClass
{
	/* values defined in postgres' lockfuncs.c */
	ADV_LOCKTAG_CLASS_INT64 = 1,
	ADV_LOCKTAG_CLASS_INT32 = 2,

	/* Citus lock types */
	ADV_LOCKTAG_CLASS_CITUS_SHARD_METADATA = 4,
	ADV_LOCKTAG_CLASS_CITUS_SHARD = 5,
	ADV_LOCKTAG_CLASS_CITUS_JOB = 6,
	ADV_LOCKTAG_CLASS_CITUS_REBALANCE_COLOCATION = 7,
	ADV_LOCKTAG_CLASS_CITUS_COLOCATED_SHARDS_METADATA = 8,
	ADV_LOCKTAG_CLASS_CITUS_OPERATIONS = 9,
	ADV_LOCKTAG_CLASS_CITUS_CLEANUP_OPERATION_ID = 10,
	ADV_LOCKTAG_CLASS_CITUS_LOGICAL_REPLICATION = 12,
	ADV_LOCKTAG_CLASS_CITUS_REBALANCE_PLACEMENT_COLOCATION = 13,
	ADV_LOCKTAG_CLASS_CITUS_BACKGROUND_TASK = 14,
	ADV_LOCKTAG_CLASS_CITUS_GLOBAL_DDL_SERIALIZATION = 15
} AdvisoryLocktagClass;

/* CitusOperations has constants for citus operations */
typedef enum CitusOperations
{
	CITUS_TRANSACTION_RECOVERY = 0,
	CITUS_NONBLOCKING_SPLIT = 1,
	CITUS_CREATE_DISTRIBUTED_TABLE_CONCURRENTLY = 2,
	CITUS_CREATE_COLOCATION_DEFAULT = 3,
	CITUS_BACKGROUND_TASK_MONITOR = 4
} CitusOperations;

/* reuse advisory lock, but with different, unused field 4 (4)*/
#define SET_LOCKTAG_SHARD_METADATA_RESOURCE(tag, db, shardid) \
	SET_LOCKTAG_ADVISORY(tag, \
						 db, \
						 (uint32) ((shardid) >> 32), \
						 (uint32) (shardid), \
						 ADV_LOCKTAG_CLASS_CITUS_SHARD_METADATA)

#define SET_LOCKTAG_COLOCATED_SHARDS_METADATA_RESOURCE(tag, db, colocationId, \
													   shardIntervalIndex) \
	SET_LOCKTAG_ADVISORY(tag, \
						 db, \
						 (uint32) shardIntervalIndex, \
						 (uint32) colocationId, \
						 ADV_LOCKTAG_CLASS_CITUS_COLOCATED_SHARDS_METADATA)

/* reuse advisory lock, but with different, unused field 4 (5)*/
#define SET_LOCKTAG_SHARD_RESOURCE(tag, db, shardid) \
	SET_LOCKTAG_ADVISORY(tag, \
						 db, \
						 (uint32) ((shardid) >> 32), \
						 (uint32) (shardid), \
						 ADV_LOCKTAG_CLASS_CITUS_SHARD)

/* reuse advisory lock, but with different, unused field 4 (7)
 * Also it has the database hardcoded to MyDatabaseId, to ensure the locks
 * are local to each database */
#define SET_LOCKTAG_REBALANCE_COLOCATION(tag, colocationOrTableId) \
	SET_LOCKTAG_ADVISORY(tag, \
						 MyDatabaseId, \
						 (uint32) ((colocationOrTableId) >> 32), \
						 (uint32) (colocationOrTableId), \
						 ADV_LOCKTAG_CLASS_CITUS_REBALANCE_COLOCATION)

/* reuse advisory lock, but with different, unused field 4 (13)
 * Also it has the database hardcoded to MyDatabaseId, to ensure the locks
 * are local to each database */
#define SET_LOCKTAG_REBALANCE_PLACEMENT_COLOCATION(tag, colocationOrTableId) \
	SET_LOCKTAG_ADVISORY(tag, \
						 MyDatabaseId, \
						 (uint32) ((colocationOrTableId) >> 32), \
						 (uint32) (colocationOrTableId), \
						 ADV_LOCKTAG_CLASS_CITUS_REBALANCE_PLACEMENT_COLOCATION)


/* advisory lock for citus operations, also it has the database hardcoded to MyDatabaseId,
 * to ensure the locks are local to each database */
#define SET_LOCKTAG_CITUS_OPERATION(tag, operationId) \
	SET_LOCKTAG_ADVISORY(tag, \
						 MyDatabaseId, \
						 (uint32) 0, \
						 (uint32) operationId, \
						 ADV_LOCKTAG_CLASS_CITUS_OPERATIONS)

/* reuse advisory lock, but with different, unused field 4 (10)
 * Also it has the database hardcoded to MyDatabaseId, to ensure the locks
 * are local to each database */
#define SET_LOCKTAG_CLEANUP_OPERATION_ID(tag, operationId) \
	SET_LOCKTAG_ADVISORY(tag, \
						 MyDatabaseId, \
						 (uint32) ((operationId) >> 32), \
						 (uint32) operationId, \
						 ADV_LOCKTAG_CLASS_CITUS_CLEANUP_OPERATION_ID)

/* reuse advisory lock, but with different, unused field 4 (12)
 * Also it has the database hardcoded to MyDatabaseId, to ensure the locks
 * are local to each database */
#define SET_LOCKTAG_LOGICAL_REPLICATION(tag) \
	SET_LOCKTAG_ADVISORY(tag, \
						 MyDatabaseId, \
						 (uint32) 0, \
						 (uint32) 0, \
						 ADV_LOCKTAG_CLASS_CITUS_LOGICAL_REPLICATION)

/* reuse advisory lock, but with different, unused field 4 (14)
 * Also it has the database hardcoded to MyDatabaseId, to ensure the locks
 * are local to each database */
#define SET_LOCKTAG_BACKGROUND_TASK(tag, taskId) \
	SET_LOCKTAG_ADVISORY(tag, \
						 MyDatabaseId, \
						 (uint32) ((taskId) >> 32), \
						 (uint32) (taskId), \
						 ADV_LOCKTAG_CLASS_CITUS_BACKGROUND_TASK)

/*
 * IsNodeWideObjectClass returns true if the given object class is node-wide,
 * i.e., that is not bound to a particular database but to whole server.
 *
 * Defined here as an inlined function so that SET_LOCKTAG_GLOBAL_DDL_SERIALIZATION
 * macro can use it.
 */
static inline bool
IsNodeWideObjectClass(ObjectClass objectClass)
{
	if ((int) objectClass < 0 || objectClass > LAST_OCLASS)
	{
		elog(ERROR, "invalid object class: %d", objectClass);
	}

	/*
	 * We don't expect Postgres to change an object class to a node-wide one in the
	 * future, but a newly added object class may be node-wide.
	 *
	 * So we put a static assert here to make sure that the developer who adds support
	 * for a new Postgres version is aware of this.
	 *
	 * If new object classes are added and none of them are node-wide, then update
	 * this assertion check based on latest supported major Postgres version.
	 */
	StaticAssertStmt(PG_MAJORVERSION_NUM <= 16,
					 "better to check if any of newly added ObjectClass'es are node-wide");

	switch (objectClass)
	{
		case OCLASS_ROLE:
		case OCLASS_DATABASE:
		case OCLASS_TBLSPACE:
#if PG_VERSION_NUM >= PG_VERSION_15
		case OCLASS_PARAMETER_ACL:
#endif
#if PG_VERSION_NUM >= PG_VERSION_16
		case OCLASS_ROLE_MEMBERSHIP:
#endif
			{
				return true;
			}

		default:
			return false;
	}
}


/*
 * Automatically sets databaseId to InvalidOid if the object class is
 * node-wide, i.e., that is not bound to a particular database but to
 * whole server. If the object class is not node-wide, sets databaseId
 * to MyDatabaseId.
 *
 * That way, the lock is local to each database if the object class is
 * not node-wide, and global if it is.
 */
#define SET_LOCKTAG_GLOBAL_DDL_SERIALIZATION(tag, objectClass, oid) \
	SET_LOCKTAG_ADVISORY(tag, \
						 (uint32) (IsNodeWideObjectClass(objectClass) ? InvalidOid : \
								   MyDatabaseId), \
						 (uint32) objectClass, \
						 (uint32) oid, \
						 ADV_LOCKTAG_CLASS_CITUS_GLOBAL_DDL_SERIALIZATION)

/*
 * DistLockConfigs are used to configure the locking behaviour of AcquireDistributedLockOnRelations
 */
enum DistLockConfigs
{
	/*
	 * lock citus tables
	 */
	DIST_LOCK_DEFAULT = 0,

	/*
	 * lock tables that refer to locked citus tables with a foreign key
	 */
	DIST_LOCK_REFERENCING_TABLES = 1,

	/*
	 * throw an error if the lock is not immediately available
	 */
	DIST_LOCK_NOWAIT = 2
};


/* Lock shard/relation metadata for safe modifications */
extern void LockShardDistributionMetadata(int64 shardId, LOCKMODE lockMode);
extern void EnsureShardOwner(uint64 shardId, bool missingOk);
extern void LockShardListMetadataOnWorkers(LOCKMODE lockmode, List *shardIntervalList);
extern void BlockWritesToShardList(List *shardList);

/* Lock shard/relation metadata of the referenced reference table if exists */
extern void LockReferencedReferenceShardDistributionMetadata(uint64 shardId,
															 LOCKMODE lock);

/* Lock shard data, for DML commands or remote fetches */
extern void LockShardResource(uint64 shardId, LOCKMODE lockmode);

/* Lock a co-location group */
extern void LockColocationId(int colocationId, LOCKMODE lockMode);
extern void UnlockColocationId(int colocationId, LOCKMODE lockMode);

/* Lock multiple shards for safe modification */
extern void LockShardListMetadata(List *shardIntervalList, LOCKMODE lockMode);
extern void LockShardListMetadataOnWorkers(LOCKMODE lockmode, List *shardIntervalList);
extern void LockShardsInPlacementListMetadata(List *shardPlacementList,
											  LOCKMODE lockMode);

extern void LockTransactionRecovery(LOCKMODE lockMode);

extern void SerializeNonCommutativeWrites(List *shardIntervalList, LOCKMODE lockMode);
extern void LockRelationShardResources(List *relationShardList, LOCKMODE lockMode);
extern List * GetSortedReferenceShardIntervals(List *relationList);

void AcquireCreateDistributedTableConcurrentlyLock(Oid relationId);

/* Lock parent table's colocated shard resource */
extern void LockParentShardResourceIfPartition(List *shardIntervalList,
											   LOCKMODE lockMode);

/* Lock mode translation between text and enum */
extern LOCKMODE LockModeTextToLockMode(const char *lockModeName);
extern const char * LockModeToLockModeText(LOCKMODE lockMode);
extern void AcquireDistributedLockOnRelations(List *relationList, LOCKMODE lockMode,
											  uint32 configs);
extern void PreprocessLockStatement(LockStmt *stmt, ProcessUtilityContext context);

extern bool EnableAcquiringUnsafeLockFromWorkers;
extern bool SkipAdvisoryLockPermissionChecks;

#endif /* RESOURCE_LOCK_H */<|MERGE_RESOLUTION|>--- conflicted
+++ resolved
@@ -14,10 +14,7 @@
 
 #include "c.h"
 
-<<<<<<< HEAD
 #include "catalog/dependency.h"
-=======
->>>>>>> 43f3786c
 #include "nodes/pg_list.h"
 #include "storage/lock.h"
 #include "tcop/utility.h"
@@ -172,7 +169,7 @@
 	 * If new object classes are added and none of them are node-wide, then update
 	 * this assertion check based on latest supported major Postgres version.
 	 */
-	StaticAssertStmt(PG_MAJORVERSION_NUM <= 16,
+	StaticAssertStmt(PG_MAJORVERSION_NUM <= 17,
 					 "better to check if any of newly added ObjectClass'es are node-wide");
 
 	switch (objectClass)

--- conflicted
+++ resolved
@@ -243,7 +243,6 @@
 											bool isPostprocess);
 extern List * CreateDatabaseStmtObjectAddress(Node *node, bool missingOk,
 											  bool isPostprocess);
-<<<<<<< HEAD
 extern List * GenerateCreateDatabaseCommandList(void);
 extern List * GenerateGrantDatabaseCommandList(void);
 
@@ -251,10 +250,9 @@
 extern List * PreprocessAlterDatabaseRenameStmt(Node *node, const char *queryString,
 												ProcessUtilityContext
 												processUtilityContext);
-=======
+
 extern void EnsureSupportedCreateDatabaseCommand(CreatedbStmt *stmt);
 extern char * CreateDatabaseDDLCommand(Oid dbId);
->>>>>>> 3b556cb5
 
 
 /* domain.c - forward declarations */

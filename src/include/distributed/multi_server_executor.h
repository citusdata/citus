--- conflicted
+++ resolved
@@ -30,12 +30,7 @@
 {
 	MULTI_EXECUTOR_INVALID_FIRST = 0,
 	MULTI_EXECUTOR_ADAPTIVE = 1,
-<<<<<<< HEAD
-	MULTI_EXECUTOR_COORDINATOR_INSERT_SELECT = 2
-=======
-	MULTI_EXECUTOR_TASK_TRACKER = 2,
-	MULTI_EXECUTOR_NON_PUSHABLE_INSERT_SELECT = 3
->>>>>>> 23ffaabe
+	MULTI_EXECUTOR_NON_PUSHABLE_INSERT_SELECT = 2
 } MultiExecutorType;
 
 

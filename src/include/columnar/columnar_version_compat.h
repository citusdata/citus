--- conflicted
+++ resolved
@@ -13,17 +13,6 @@
 #define COLUMNAR_COMPAT_H
 
 #include "pg_version_constants.h"
-<<<<<<< HEAD
-
-#if PG_VERSION_NUM >= PG_VERSION_15
-#define ExecARDeleteTriggers_compat(a, b, c, d, e, f) \
-	ExecARDeleteTriggers(a, b, c, d, e, f)
-#else
-#define ExecARDeleteTriggers_compat(a, b, c, d, e, f) \
-	ExecARDeleteTriggers(a, b, c, d, e)
-#endif
-=======
->>>>>>> 43f3786c
 
 #define ACLCHECK_OBJECT_TABLE OBJECT_TABLE
 

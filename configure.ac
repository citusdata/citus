--- conflicted
+++ resolved
@@ -5,11 +5,7 @@
 # everyone needing autoconf installed, the resulting files are checked
 # into the SCM.
 
-<<<<<<< HEAD
-AC_INIT([Citus], [12.2devel])
-=======
-AC_INIT([Citus], [13.0.1])
->>>>>>> 43f3786c
+AC_INIT([Citus], [13.1devel])
 AC_COPYRIGHT([Copyright (c) Citus Data, Inc.])
 
 # we'll need sed and awk for some of the version commands

--- conflicted
+++ resolved
@@ -2,11 +2,7 @@
 
 * Drops support for PostgreSQL 14 (#7753)
 
-<<<<<<< HEAD
-### citus v13.0.0 (January 17, 2025) ###
-=======
 ### citus v13.0.0 (January 22, 2025) ###
->>>>>>> 43f3786c
 
 * Adds support for PostgreSQL 17 (#7699, #7661)
 
@@ -44,15 +40,12 @@
 * Improves `citus_move_shard_placement()` to fail early if there is a new node
   without reference tables yet (#7467)
 
-<<<<<<< HEAD
 ### citus v12.1.6 (Nov 14, 2024) ###
 
 * Propagates `SECURITY LABEL .. ON ROLE` statements (#7304)
 
 * Fixes crash caused by running queries with window partition (#7718)
 
-=======
->>>>>>> 43f3786c
 ### citus v12.1.5 (July 17, 2024) ###
 
 * Adds support for MERGE commands with single shard distributed target tables
@@ -105,19 +98,15 @@
 
 * Logs username in the failed connection message (#7432)
 
-<<<<<<< HEAD
 ### citus v11.0.10 (February 15, 2024) ###
 
 * Removes pg_send_cancellation and all references (#7135)
 
-=======
->>>>>>> 43f3786c
 ### citus v12.1.2 (February 12, 2024) ###
 
 * Fixes the incorrect column count after ALTER TABLE (#7379)
 
-<<<<<<< HEAD
-### citus v12.0.1 (July 11, 2023) ###
+### citus v12.0.1 (February 12, 2024) ###
 
 * Fixes incorrect default value assumption for VACUUM(PROCESS_TOAST) #7122)
 
@@ -223,8 +212,6 @@
 
 * Improve failure handling of distributed execution (#7090)
 
-=======
->>>>>>> 43f3786c
 ### citus v12.1.1 (November 9, 2023) ###
 
 * Fixes leaking of memory and memory contexts in Citus foreign key cache
